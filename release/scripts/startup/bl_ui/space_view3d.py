--- conflicted
+++ resolved
@@ -1661,7 +1661,7 @@
 
         layout.separator()
 
-        layout.operator("mesh.mark_freestyle_edge")
+        layout.operator("mesh.mark_freestyle_edge").clear = False
         layout.operator("mesh.mark_freestyle_edge", text="Clear Freestyle Edge").clear = True
 
         layout.separator()
@@ -1707,19 +1707,11 @@
 
         layout.separator()
 
-<<<<<<< HEAD
-        layout.operator("mesh.fgon_make")
-        layout.operator("mesh.fgon_clear")
-
-        layout.separator()
-
-        layout.operator("mesh.mark_freestyle_face")
+        layout.operator("mesh.mark_freestyle_face").clear = False
         layout.operator("mesh.mark_freestyle_face", text="Clear Freestyle Face").clear = True
 
         layout.separator()
 
-=======
->>>>>>> be674afd
         layout.operator("mesh.quads_convert_to_tris")
         layout.operator("mesh.tris_convert_to_quads")
         layout.operator("mesh.edge_flip")
