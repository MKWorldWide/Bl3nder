--- conflicted
+++ resolved
@@ -250,21 +250,12 @@
                 row.prop(itasc, "dampmax", text="Damp", slider=True)
                 row.prop(itasc, "dampeps", text="Eps", slider=True)
 
-<<<<<<< HEAD
-=======
-
->>>>>>> 7a76bc9a
+
 bpy.types.register(DATA_PT_context_arm)
 bpy.types.register(DATA_PT_skeleton)
 bpy.types.register(DATA_PT_display)
 bpy.types.register(DATA_PT_bone_groups)
-<<<<<<< HEAD
-bpy.types.register(DATA_PT_paths)
 bpy.types.register(DATA_PT_ghost)
 bpy.types.register(DATA_PT_iksolver_itasc)
-=======
-bpy.types.register(DATA_PT_ghost)
-bpy.types.register(DATA_PT_iksolver_itasc)
-
-bpy.types.register(DATA_PT_custom_props_arm)
->>>>>>> 7a76bc9a
+
+bpy.types.register(DATA_PT_custom_props_arm)