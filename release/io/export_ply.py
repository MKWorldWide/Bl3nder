import bpy

__author__ = "Bruce Merry"
__version__ = "0.93"
__bpydoc__ = """\
This script exports Stanford PLY files from Blender. It supports normals, 
colours, and texture coordinates per face or per vertex.
Only one mesh can be exported at a time.
"""

# Copyright (C) 2004, 2005: Bruce Merry, bmerry@cs.uct.ac.za
#
# This program is free software; you can redistribute it and/or
# modify it under the terms of the GNU General Public License
# as published by the Free Software Foundation; either version 2
# of the License, or (at your option) any later version.
#
# This program is distributed in the hope that it will be useful,
# but WITHOUT ANY WARRANTY; without even the implied warranty of
# MERCHANTABILITY or FITNESS FOR A PARTICULAR PURPOSE.  See the
# GNU General Public License for more details.
#
# You should have received a copy of the GNU General Public License
# along with this program; if not, write to the Free Software Foundation,
# Inc., 59 Temple Place - Suite 330, Boston, MA  02111-1307, USA.
# Vector rounding se we can use as keys
#
# Updated on Aug 11, 2008 by Campbell Barton
#    - added 'comment' prefix to comments - Needed to comply with the PLY spec.
#
# Updated on Jan 1, 2007 by Gabe Ghearing
#    - fixed normals so they are correctly smooth/flat
#    - fixed crash when the model doesn't have uv coords or vertex colors
#    - fixed crash when the model has vertex colors but doesn't have uv coords
#    - changed float32 to float and uint8 to uchar for compatibility
# Errata/Notes as of Jan 1, 2007
#    - script exports texture coords if they exist even if TexFace isn't selected (not a big deal to me)
#    - ST(R) should probably be renamed UV(T) like in most PLY files (importer needs to be updated to take either)
#
# Updated on Jan 3, 2007 by Gabe Ghearing
#    - fixed "sticky" vertex UV exporting
#    - added pupmenu to enable/disable exporting normals, uv coords, and colors
# Errata/Notes as of Jan 3, 2007
#    - ST(R) coords should probably be renamed UV(T) like in most PLY files (importer needs to be updated to take either)
#    - edges should be exported since PLY files support them
#    - code is getting spaghettish, it should be refactored...
#


def rvec3d(v):	return round(v[0], 6), round(v[1], 6), round(v[2], 6)
def rvec2d(v):	return round(v[0], 6), round(v[1], 6)

def write(filename, scene, ob, \
		EXPORT_APPLY_MODIFIERS= True,\
		EXPORT_NORMALS= True,\
		EXPORT_UV= True,\
		EXPORT_COLORS= True\
	):
	
	if not filename.lower().endswith('.ply'):
		filename += '.ply'
	
	if not ob:
		raise Exception("Error, Select 1 active object")
		return
	
	file = open(filename, 'w')
	
	
	#EXPORT_EDGES = Draw.Create(0)
	"""
	is_editmode = Blender.Window.EditMode()
	if is_editmode:
		Blender.Window.EditMode(0, '', 0)
	
	Window.WaitCursor(1)
	"""
	
	#mesh = BPyMesh.getMeshFromObject(ob, None, EXPORT_APPLY_MODIFIERS, False, scn) # XXX
	if EXPORT_APPLY_MODIFIERS:
		mesh = ob.create_render_mesh(scene)
	else:
		mesh = ob.data
	
	if not mesh:
		raise ("Error, could not get mesh data from active object")
		return
	
	# mesh.transform(ob.matrixWorld) # XXX
	
	faceUV = len(mesh.uv_layers) > 0
	vertexUV = len(mesh.sticky) > 0
	vertexColors = len(mesh.vcol_layers) > 0
	
	if (not faceUV) and (not vertexUV):	EXPORT_UV = False
	if not vertexColors:					EXPORT_COLORS = False
	
	if not EXPORT_UV:						faceUV = vertexUV = False
	if not EXPORT_COLORS:					vertexColors = False
		
	if faceUV:
		active_uv_layer = None
		for lay in mesh.uv_layers:
			if lay.active:
				active_uv_layer= lay.data
				break
		if not active_uv_layer:
			EXPORT_UV = False
			faceUV = None
	
	if vertexColors:
		active_col_layer = None
		for lay in mesh.vcol_layers:
			if lay.active:
				active_col_layer= lay.data
		if not active_col_layer:
			EXPORT_COLORS = False
			vertexColors = None
	
	# incase
	color = uvcoord = uvcoord_key = normal = normal_key = None
	
	mesh_verts = mesh.verts # save a lookup
	ply_verts = [] # list of dictionaries
	# vdict = {} # (index, normal, uv) -> new index
	vdict = [{} for i in range(len(mesh_verts))]
	ply_faces = [[] for f in range(len(mesh.faces))]
	vert_count = 0
	for i, f in enumerate(mesh.faces):
		
		
		smooth = f.smooth
		if not smooth:
			normal = tuple(f.normal)
			normal_key = rvec3d(normal)
		
		if faceUV:
			uv = active_uv_layer[i]
			uv = uv.uv1, uv.uv2, uv.uv3, uv.uv4 # XXX - crufty :/
		if vertexColors:
			col = active_col_layer[i]
			col = col.color1, col.color2, col.color3, col.color4
		
		f_verts= list(f.verts)
		if not f_verts[3]: f_verts.pop() # XXX face length should be 3/4, not always 4
		
		pf= ply_faces[i]
		for j, vidx in enumerate(f_verts):
			v = mesh_verts[vidx]
			
			if smooth:
				normal=		tuple(v.normal)
				normal_key = rvec3d(normal)
			
			if faceUV:
				uvcoord=	uv[j][0], 1.0-uv[j][1]
				uvcoord_key = rvec2d(uvcoord)
			elif vertexUV:
				uvcoord=	v.uvco[0], 1.0-v.uvco[1]
				uvcoord_key = rvec2d(uvcoord)
			
			if vertexColors:
				color=		col[j]
				color= int(color[0]*255.0), int(color[1]*255.0), int(color[2]*255.0)
			
			
			key = normal_key, uvcoord_key, color
			
			vdict_local = vdict[vidx]
			pf_vidx = vdict_local.get(key) # Will be None initially
			
			if pf_vidx == None: # same as vdict_local.has_key(key)
				pf_vidx = vdict_local[key] = vert_count;
				ply_verts.append((vidx, normal, uvcoord, color))
				vert_count += 1
			
			pf.append(pf_vidx)
	
	file.write('ply\n')
	file.write('format ascii 1.0\n')
	version = "2.5" # Blender.Get('version')
	file.write('comment Created by Blender3D %s - www.blender.org, source file: %s\n' % (version, bpy.data.filename.split('/')[-1].split('\\')[-1] ))
	
	file.write('element vertex %d\n' % len(ply_verts))
	
	file.write('property float x\n')
	file.write('property float y\n')
	file.write('property float z\n')
	
	# XXX 
	"""
	if EXPORT_NORMALS:
		file.write('property float nx\n')
		file.write('property float ny\n')
		file.write('property float nz\n')
	"""
	if EXPORT_UV:
		file.write('property float s\n')
		file.write('property float t\n')
	if EXPORT_COLORS:
		file.write('property uchar red\n')
		file.write('property uchar green\n')
		file.write('property uchar blue\n')
	
	file.write('element face %d\n' % len(mesh.faces))
	file.write('property list uchar uint vertex_indices\n')
	file.write('end_header\n')

	for i, v in enumerate(ply_verts):
		file.write('%.6f %.6f %.6f ' % tuple(mesh_verts[v[0]].co)) # co
		"""
		if EXPORT_NORMALS:
			file.write('%.6f %.6f %.6f ' % v[1]) # no
		"""
		if EXPORT_UV:			file.write('%.6f %.6f ' % v[2]) # uv
		if EXPORT_COLORS:		file.write('%u %u %u' % v[3]) # col
		file.write('\n')
	
	for pf in ply_faces:
		if len(pf)==3:		file.write('3 %d %d %d\n' % tuple(pf))
		else:				file.write('4 %d %d %d %d\n' % tuple(pf))
	
	file.close()
	print("writing", filename, "done")
	
	if EXPORT_APPLY_MODIFIERS:
		bpy.data.remove_mesh(mesh)
	
	# XXX
	"""
	if is_editmode:
		Blender.Window.EditMode(1, '', 0)
	"""

class EXPORT_OT_ply(bpy.types.Operator):
<<<<<<< HEAD
	'''Export a single object as a stanford PLY with normals, colours and texture coordinates.'''
=======
	'''
	Operator documentation text, will be used for the operator tooltip and python docs.
	'''
>>>>>>> 816377cc
	__idname__ = "export.ply"
	__label__ = "Export PLY"
	
	# List of operator properties, the attributes will be assigned
	# to the class instance from the operator settings before calling.
	
	__props__ = [
		bpy.props.StringProperty(attr="path", name="File Path", description="File path used for exporting the PLY file", maxlen= 1024, default= ""),
		bpy.props.BoolProperty(attr="use_modifiers", name="Apply Modifiers", description="Apply Modifiers to the exported mesh", default= True),
		bpy.props.BoolProperty(attr="use_normals", name="Export Normals", description="Export Normals for smooth and hard shaded faces", default= True),
		bpy.props.BoolProperty(attr="use_uvs", name="Export UVs", description="Exort the active UV layer", default= True),
		bpy.props.BoolProperty(attr="use_colors", name="Export Vertex Colors", description="Exort the active vertex color layer", default= True)
	]
	
	def poll(self, context):
		return context.active_object != None
	
	def execute(self, context):
		# print("Selected: " + context.active_object.name)

		if not self.path:
			raise Exception("filename not set")
			
		write(self.path, context.scene, context.active_object,\
			EXPORT_APPLY_MODIFIERS = self.use_modifiers,
			EXPORT_NORMALS = self.use_normals,
			EXPORT_UV = self.use_uvs,
			EXPORT_COLORS = self.use_colors,
		)

		return ('FINISHED',)
	
	def invoke(self, context, event):	
		wm = context.manager
		wm.add_fileselect(self.__operator__)
		return ('RUNNING_MODAL',)


bpy.ops.add(EXPORT_OT_ply)

if __name__ == "__main__":
	bpy.ops.EXPORT_OT_ply(path="/tmp/test.ply")

<|MERGE_RESOLUTION|>--- conflicted
+++ resolved
@@ -78,7 +78,7 @@
 	
 	#mesh = BPyMesh.getMeshFromObject(ob, None, EXPORT_APPLY_MODIFIERS, False, scn) # XXX
 	if EXPORT_APPLY_MODIFIERS:
-		mesh = ob.create_render_mesh(scene)
+		mesh = ob.create_mesh(True, 'PREVIEW')
 	else:
 		mesh = ob.data
 	
@@ -88,9 +88,9 @@
 	
 	# mesh.transform(ob.matrixWorld) # XXX
 	
-	faceUV = len(mesh.uv_layers) > 0
+	faceUV = len(mesh.uv_textures) > 0
 	vertexUV = len(mesh.sticky) > 0
-	vertexColors = len(mesh.vcol_layers) > 0
+	vertexColors = len(mesh.vertex_colors) > 0
 	
 	if (not faceUV) and (not vertexUV):	EXPORT_UV = False
 	if not vertexColors:					EXPORT_COLORS = False
@@ -100,7 +100,7 @@
 		
 	if faceUV:
 		active_uv_layer = None
-		for lay in mesh.uv_layers:
+		for lay in mesh.uv_textures:
 			if lay.active:
 				active_uv_layer= lay.data
 				break
@@ -110,7 +110,7 @@
 	
 	if vertexColors:
 		active_col_layer = None
-		for lay in mesh.vcol_layers:
+		for lay in mesh.vertex_colors:
 			if lay.active:
 				active_col_layer= lay.data
 		if not active_col_layer:
@@ -141,8 +141,7 @@
 			col = active_col_layer[i]
 			col = col.color1, col.color2, col.color3, col.color4
 		
-		f_verts= list(f.verts)
-		if not f_verts[3]: f_verts.pop() # XXX face length should be 3/4, not always 4
+		f_verts= f.verts
 		
 		pf= ply_faces[i]
 		for j, vidx in enumerate(f_verts):
@@ -233,13 +232,7 @@
 	"""
 
 class EXPORT_OT_ply(bpy.types.Operator):
-<<<<<<< HEAD
 	'''Export a single object as a stanford PLY with normals, colours and texture coordinates.'''
-=======
-	'''
-	Operator documentation text, will be used for the operator tooltip and python docs.
-	'''
->>>>>>> 816377cc
 	__idname__ = "export.ply"
 	__label__ = "Export PLY"
 	
