--- conflicted
+++ resolved
@@ -154,8 +154,6 @@
 
 #define BLEND_VERSION_STRING_FMT "Blender %d.%02d (sub %d)\n", BLENDER_VERSION/100, BLENDER_VERSION%100, BLENDER_SUBVERSION
 
-#define BLEND_VERSION_STRING_FMT "Blender %d.%02d (sub %d) Build\n", BLENDER_VERSION/100, BLENDER_VERSION%100, BLENDER_SUBVERSION
-
 /* Initialise callbacks for the modules that need them */
 static void setCallbacks(void); 
 
@@ -209,13 +207,10 @@
 	printf ("\tbuild revision: %s\n", build_rev);
 	printf ("\tbuild platform: %s\n", build_platform);
 	printf ("\tbuild type: %s\n", build_type);
-<<<<<<< HEAD
-=======
 	printf ("\tbuild c flags: %s\n", build_cflags);
 	printf ("\tbuild c++ flags: %s\n", build_cxxflags);
 	printf ("\tbuild link flags: %s\n", build_linkflags);
 	printf ("\tbuild system: %s\n", build_system);
->>>>>>> 2198cfdb
 #endif
 	exit(0);
 
@@ -264,12 +259,9 @@
 	printf ("Misc Options:\n");
 	BLI_argsPrintArgDoc(ba, "--debug");
 	BLI_argsPrintArgDoc(ba, "--debug-fpe");
-<<<<<<< HEAD
 #ifdef EVENT_RECORDER
 	BLI_argsPrintArgDoc(ba, "--eventmacro");
 #endif
-=======
->>>>>>> 2198cfdb
 	printf("\n");
 	BLI_argsPrintArgDoc(ba, "--factory-startup");
 	printf("\n");
@@ -362,17 +354,16 @@
 	}
 }*/
 
-<<<<<<< HEAD
 int segmentation_handler(int sig)
 {
 	char fname[256];
 
-	if (!G.sce[0]) {
+	if (!G.main->name[0]) {
 		char str[FILE_MAXDIR+FILE_MAXFILE];
 
-		BLI_make_file_string("/", fname, btempdir, "quit.blend");
+		BLI_make_file_string("/", fname, btempdir, "crash.blend");
 	} else
-		sprintf(fname, "%s.crash.blend", G.sce);
+		sprintf(fname, "%s.crash.blend", G.main->name);
 
 	BKE_undo_save(fname);
 
@@ -391,10 +382,7 @@
 }
 
 
-static int end_arguments(int argc, char **argv, void *data)
-=======
 static int end_arguments(int UNUSED(argc), const char **UNUSED(argv), void *UNUSED(data))
->>>>>>> 2198cfdb
 {
 	return -1;
 }
@@ -883,14 +871,13 @@
 	}
 }
 
-<<<<<<< HEAD
 #ifdef EVENT_RECORDER
 static int set_macro_playback(int argc, char **argv, void *data)
 {
 	bContext *C = data;
 	
 	if (argc < 2)
-		return;
+		return 0;
 		
 	CTX_set_events_path(C, argv[1]);
 	
@@ -898,10 +885,7 @@
 }
 #endif
 
-static int set_end_frame(int argc, char **argv, void *data)
-=======
 static int set_end_frame(int argc, const char **argv, void *data)
->>>>>>> 2198cfdb
 {
 	bContext *C = data;
 	if (CTX_data_scene(C)) {
@@ -1201,14 +1185,10 @@
 	SYS_SystemHandle syshandle;
 	bContext *C= CTX_create();
 	bArgs *ba;
-<<<<<<< HEAD
-=======
-
 #ifdef WITH_PYTHON_MODULE
 #undef main
 #endif
 
->>>>>>> 2198cfdb
 #ifdef WITH_BINRELOC
 	br_init( NULL );
 #endif
