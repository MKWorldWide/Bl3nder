--- conflicted
+++ resolved
@@ -769,11 +769,8 @@
 		bf_intern_opennl
 		bf_python
 		bf_python_ext
-<<<<<<< HEAD
+		bf_python_mathutils
 		bf_freestyle
-=======
-		bf_python_mathutils
->>>>>>> 76e91d7a
 		bf_ikplugin
 		bf_modifiers
 		bf_blenkernel
