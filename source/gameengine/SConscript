#!/usr/bin/python
Import ('env')

SConscript(['BlenderRoutines/SConscript',
<<<<<<< HEAD
			'Converter/SConscript',
			'Expressions/SConscript',
			'GameLogic/SConscript',
			'Ketsji/SConscript',
			'Ketsji/KXNetwork/SConscript',
			'Network/SConscript',
			'Network/LoopBackNetwork/SConscript',
			'Physics/common/SConscript',
			'Physics/Dummy/SConscript',
			'Rasterizer/SConscript',
			'Rasterizer/RAS_OpenGLRasterizer/SConscript',
			'SceneGraph/SConscript',
			'Physics/Bullet/SConscript',
			'Physics/Sumo/SConscript'
			])
=======
            'Converter/SConscript',
            'Expressions/SConscript',
            'GameLogic/SConscript',
            'Ketsji/SConscript',
            'Ketsji/KXNetwork/SConscript',
            'Network/SConscript',
            'Network/LoopBackNetwork/SConscript',
            'Physics/common/SConscript',
            'Physics/Dummy/SConscript',
            'Rasterizer/SConscript',
            'Rasterizer/RAS_OpenGLRasterizer/SConscript',
            'SceneGraph/SConscript',
            'Physics/Bullet/SConscript',
            'Physics/Sumo/SConscript',
            'VideoTexture/SConscript'
            ])
>>>>>>> 7e4db234

if env['WITH_BF_PLAYER']:
	SConscript(['GamePlayer/SConscript'])

#if user_options_dict['USE_PHYSICS'] == 'solid':
#	SConscript(['Physics/Sumo/SConscript'])
#elif user_options_dict['USE_PHYSICS'] == 'ode':
#	SConscript(['Physics/BlOde/SConscript'])<|MERGE_RESOLUTION|>--- conflicted
+++ resolved
@@ -2,23 +2,6 @@
 Import ('env')
 
 SConscript(['BlenderRoutines/SConscript',
-<<<<<<< HEAD
-			'Converter/SConscript',
-			'Expressions/SConscript',
-			'GameLogic/SConscript',
-			'Ketsji/SConscript',
-			'Ketsji/KXNetwork/SConscript',
-			'Network/SConscript',
-			'Network/LoopBackNetwork/SConscript',
-			'Physics/common/SConscript',
-			'Physics/Dummy/SConscript',
-			'Rasterizer/SConscript',
-			'Rasterizer/RAS_OpenGLRasterizer/SConscript',
-			'SceneGraph/SConscript',
-			'Physics/Bullet/SConscript',
-			'Physics/Sumo/SConscript'
-			])
-=======
             'Converter/SConscript',
             'Expressions/SConscript',
             'GameLogic/SConscript',
@@ -35,12 +18,11 @@
             'Physics/Sumo/SConscript',
             'VideoTexture/SConscript'
             ])
->>>>>>> 7e4db234
 
 if env['WITH_BF_PLAYER']:
-	SConscript(['GamePlayer/SConscript'])
+    SConscript(['GamePlayer/SConscript'])
 
 #if user_options_dict['USE_PHYSICS'] == 'solid':
-#	SConscript(['Physics/Sumo/SConscript'])
+#    SConscript(['Physics/Sumo/SConscript'])
 #elif user_options_dict['USE_PHYSICS'] == 'ode':
-#	SConscript(['Physics/BlOde/SConscript'])+#    SConscript(['Physics/BlOde/SConscript'])