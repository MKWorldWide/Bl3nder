--- conflicted
+++ resolved
@@ -160,15 +160,9 @@
 	if(gzfile == NULL)
 		return -1;
 	
-<<<<<<< HEAD
-	file = open(from,O_BINARY|O_RDONLY);
-	
-	if (file < 0)	return -2;
-=======
 	file = open(from, O_BINARY|O_RDONLY);
 	if(file < 0)
 		return -2;
->>>>>>> 7a76bc9a
 
 	while(1) {
 		readsize = read(file, buffer, 10240);
