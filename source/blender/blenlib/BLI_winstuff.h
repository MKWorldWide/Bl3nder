/**
 * Compatibility-like things for windows.
 *
 * $Id$ 
 *
 * ***** BEGIN GPL LICENSE BLOCK *****
 *
 * This program is free software; you can redistribute it and/or
 * modify it under the terms of the GNU General Public License
 * as published by the Free Software Foundation; either version 2
 * of the License, or (at your option) any later version.
 *
 * This program is distributed in the hope that it will be useful,
 * but WITHOUT ANY WARRANTY; without even the implied warranty of
 * MERCHANTABILITY or FITNESS FOR A PARTICULAR PURPOSE.  See the
 * GNU General Public License for more details.
 *
 * You should have received a copy of the GNU General Public License
 * along with this program; if not, write to the Free Software Foundation,
 * Inc., 59 Temple Place - Suite 330, Boston, MA  02111-1307, USA.
 *
 * The Original Code is Copyright (C) 2001-2002 by NaN Holding BV.
 * All rights reserved.
 *
 * The Original Code is: all of this file.
 *
 * Contributor(s): none yet.
 *
 * ***** END GPL LICENSE BLOCK *****
 */
 
#ifndef __WINSTUFF_H__
#define __WINSTUFF_H__

#ifndef FREE_WINDOWS
#pragma warning(once: 4761 4305 4244 4018)
#endif

#define WIN32_LEAN_AND_MEAN

#ifndef WIN32_SKIP_HKEY_PROTECTION
#define HKEY WIN32_HKEY				// prevent competing definitions
#include <windows.h>
#undef HKEY
#else
#include <windows.h>
#endif

#undef near
#undef far
#undef rad
#undef rad1
#undef rad2
#undef rad3
#undef vec
#undef rect
#undef rct1
#undef rct2

#define near clipsta
#define far clipend

#undef small

// These definitions are also in arithb for simplicity

#ifdef __cplusplus
extern "C" {
#endif

<<<<<<< HEAD
# ifndef _WIN64
	#ifndef M_PI
	#define M_PI		3.14159265358979323846
	#endif
	#ifndef M_PI_2
	#define M_PI_2		1.57079632679489661923
	#endif
	#ifndef M_SQRT2
	#define M_SQRT2		1.41421356237309504880
	#endif
	#ifndef M_SQRT1_2
	#define M_SQRT1_2	0.70710678118654752440
	#endif
	#ifndef M_1_PI
	#define M_1_PI		0.318309886183790671538
	#endif
#endif

=======
#define _USE_MATH_DEFINES
>>>>>>> 16c1a294
#define MAXPATHLEN MAX_PATH

#ifndef S_ISREG
#define S_ISREG(x) ((x&S_IFMT) == S_IFREG)
#endif
#ifndef S_ISDIR
#define S_ISDIR(x) ((x&S_IFMT) == S_IFDIR)
#endif

/* defines for using ISO C++ conformant names */
#define open _open
#define close _close
#define write _write
#define read _read
#define getcwd _getcwd
#define chdir _chdir
#define strdup _strdup
#define lseek _lseek
#define getpid _getpid
#define snprintf _snprintf

#ifndef FREE_WINDOWS
typedef unsigned int mode_t;
#endif

/* mingw using _SSIZE_T_ to declare ssize_t type */
#ifndef _SSIZE_T_
#define _SSIZE_T_
/* python uses HAVE_SSIZE_T */
#ifndef HAVE_SSIZE_T
#define HAVE_SSIZE_T 1
typedef long ssize_t;
#endif
#endif

struct dirent {
	int d_ino;
	int d_off;
	unsigned short d_reclen;
	char *d_name;
};

typedef struct _DIR {
	HANDLE handle;
	WIN32_FIND_DATA data;
	char path[MAX_PATH];
	long dd_loc;
	long dd_size;
	char dd_buf[4096];
	void *dd_direct;
	
	struct dirent direntry;
} DIR;

void RegisterBlendExtension(char * str);
DIR *opendir (const char *path);
struct dirent *readdir(DIR *dp);
int closedir (DIR *dp);
void get_default_root(char *root);
int check_file_chars(char *filename);

#ifdef WIN32
int BLI_getInstallationDir(char *str);
#endif

#ifdef __cplusplus
}
#endif

#endif /* __WINSTUFF_H__ */
<|MERGE_RESOLUTION|>--- conflicted
+++ resolved
@@ -68,28 +68,7 @@
 extern "C" {
 #endif
 
-<<<<<<< HEAD
-# ifndef _WIN64
-	#ifndef M_PI
-	#define M_PI		3.14159265358979323846
-	#endif
-	#ifndef M_PI_2
-	#define M_PI_2		1.57079632679489661923
-	#endif
-	#ifndef M_SQRT2
-	#define M_SQRT2		1.41421356237309504880
-	#endif
-	#ifndef M_SQRT1_2
-	#define M_SQRT1_2	0.70710678118654752440
-	#endif
-	#ifndef M_1_PI
-	#define M_1_PI		0.318309886183790671538
-	#endif
-#endif
-
-=======
 #define _USE_MATH_DEFINES
->>>>>>> 16c1a294
 #define MAXPATHLEN MAX_PATH
 
 #ifndef S_ISREG
