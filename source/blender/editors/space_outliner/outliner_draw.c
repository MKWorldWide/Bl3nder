/*
 * ***** BEGIN GPL LICENSE BLOCK *****
 *
 * This program is free software; you can redistribute it and/or
 * modify it under the terms of the GNU General Public License
 * as published by the Free Software Foundation; either version 2
 * of the License, or (at your option) any later version. 
 *
 * This program is distributed in the hope that it will be useful,
 * but WITHOUT ANY WARRANTY; without even the implied warranty of
 * MERCHANTABILITY or FITNESS FOR A PARTICULAR PURPOSE.  See the
 * GNU General Public License for more details.
 *
 * You should have received a copy of the GNU General Public License
 * along with this program; if not, write to the Free Software Foundation,
 * Inc., 51 Franklin Street, Fifth Floor, Boston, MA 02110-1301, USA.
 *
 * The Original Code is Copyright (C) 2004 Blender Foundation.
 * All rights reserved.
 *
 * The Original Code is: all of this file.
 *
 * Contributor(s): Joshua Leung
 *
 * ***** END GPL LICENSE BLOCK *****
 */

/** \file blender/editors/space_outliner/outliner_draw.c
 *  \ingroup spoutliner
 */

#include "DNA_anim_types.h"
#include "DNA_armature_types.h"
#include "DNA_gpencil_types.h"
#include "DNA_group_types.h"
#include "DNA_lamp_types.h"
#include "DNA_object_types.h"
#include "DNA_scene_types.h"
#include "DNA_sequence_types.h"

#include "BLI_math.h"
#include "BLI_blenlib.h"
#include "BLI_utildefines.h"
#include "BLI_mempool.h"

#include "BLT_translation.h"

#include "BKE_context.h"
#include "BKE_deform.h"
#include "BKE_depsgraph.h"
#include "BKE_fcurve.h"
#include "BKE_global.h"
#include "BKE_library.h"
#include "BKE_main.h"
#include "BKE_modifier.h"
#include "BKE_report.h"
#include "BKE_scene.h"
#include "BKE_object.h"

#include "ED_armature.h"
#include "ED_keyframing.h"
#include "ED_object.h"
#include "ED_screen.h"

#include "WM_api.h"
#include "WM_types.h"

#include "BIF_gl.h"
#include "BIF_glutil.h"

#include "UI_interface.h"
#include "UI_interface_icons.h"
#include "UI_resources.h"
#include "UI_view2d.h"

#include "RNA_access.h"

#include "outliner_intern.h"

/* disable - this is far too slow - campbell */
// #define USE_GROUP_SELECT

/* ****************************************************** */
/* Tree Size Functions */

static void outliner_height(SpaceOops *soops, ListBase *lb, int *h)
{
	TreeElement *te = lb->first;
	while (te) {
		TreeStoreElem *tselem = TREESTORE(te);
		if (TSELEM_OPEN(tselem, soops))
			outliner_height(soops, &te->subtree, h);
		(*h) += UI_UNIT_Y;
		te = te->next;
	}
}

#if 0  // XXX this is currently disabled until te->xend is set correctly
static void outliner_width(SpaceOops *soops, ListBase *lb, int *w)
{
	TreeElement *te = lb->first;
	while (te) {
//		TreeStoreElem *tselem = TREESTORE(te);
		
		// XXX fixme... te->xend is not set yet
		if (!TSELEM_OPEN(tselem, soops)) {
			if (te->xend > *w)
				*w = te->xend;
		}
		outliner_width(soops, &te->subtree, w);
		te = te->next;
	}
}
#endif

static void outliner_rna_width(SpaceOops *soops, ListBase *lb, int *w, int startx)
{
	TreeElement *te = lb->first;
	while (te) {
		TreeStoreElem *tselem = TREESTORE(te);
		// XXX fixme... (currently, we're using a fixed length of 100)!
#if 0
		if (te->xend) {
			if (te->xend > *w)
				*w = te->xend;
		}
#endif
		if (startx + 100 > *w)
			*w = startx + 100;

		if (TSELEM_OPEN(tselem, soops))
			outliner_rna_width(soops, &te->subtree, w, startx + UI_UNIT_X);
		te = te->next;
	}
}

/* ****************************************************** */

static void restrictbutton_recursive_ebone(bContext *C, EditBone *ebone_parent, int flag, bool set_flag)
{
	Object *obedit = CTX_data_edit_object(C);
	bArmature *arm = obedit->data;
	EditBone *ebone;
	
	for (ebone = arm->edbo->first; ebone; ebone = ebone->next) {
		if (ED_armature_ebone_is_child_recursive(ebone_parent, ebone)) {
			if (set_flag) {
				ebone->flag &= ~(BONE_TIPSEL | BONE_SELECTED | BONE_ROOTSEL);
				ebone->flag |= flag;
			}
			else {
				ebone->flag &= ~flag;
			}
		}
	}
}

static void restrictbutton_recursive_bone(Bone *bone_parent, int flag, bool set_flag)
{
	Bone *bone;
	for (bone = bone_parent->childbase.first; bone; bone = bone->next) {
		if (set_flag) {
			bone->flag &= ~(BONE_TIPSEL | BONE_SELECTED | BONE_ROOTSEL);
			bone->flag |= flag;
		}
		else {
			bone->flag &= ~flag;
		}
		restrictbutton_recursive_bone(bone, flag, set_flag);
	}

}

static void restrictbutton_recursive_child(bContext *C, Scene *scene, Object *ob_parent, char flag,
                                           bool state, bool deselect, const char *rnapropname)
{
	Main *bmain = CTX_data_main(C);
	Object *ob;

	for (ob = bmain->object.first; ob; ob = ob->id.next) {
		if (BKE_object_is_child_recursive(ob_parent, ob)) {
			/* only do if child object is selectable */
			if ((flag == OB_RESTRICT_SELECT) || (ob->restrictflag & OB_RESTRICT_SELECT) == 0) {
				if (state) {
					ob->restrictflag |= flag;
					if (deselect) {
						ED_base_object_select(BKE_scene_base_find(scene, ob), BA_DESELECT);
					}
				}
				else {
					ob->restrictflag &= ~flag;
				}
			}

			if (rnapropname) {
				PointerRNA ptr;
				PropertyRNA *prop;
				ID *id;
				bAction *action;
				FCurve *fcu;
				bool driven, special;

				RNA_id_pointer_create(&ob->id, &ptr);
				prop = RNA_struct_find_property(&ptr, rnapropname);
				fcu = rna_get_fcurve_context_ui(C, &ptr, prop, 0, NULL, &action, &driven, &special);

				if (fcu && !driven) {
					id = ptr.id.data;
					if (autokeyframe_cfra_can_key(scene, id)) {
						ReportList *reports = CTX_wm_reports(C);
						ToolSettings *ts = scene->toolsettings;
						eInsertKeyFlags key_flag = ANIM_get_keyframing_flags(scene, 1);

						fcu->flag &= ~FCURVE_SELECTED;
						insert_keyframe(reports, id, action, ((fcu->grp) ? (fcu->grp->name) : (NULL)),
						                fcu->rna_path, fcu->array_index, CFRA, ts->keyframe_type, key_flag);
						/* Assuming this is not necessary here, since 'ancestor' object button will do it anyway. */
						/* WM_event_add_notifier(C, NC_ANIMATION | ND_KEYFRAME | NA_EDITED, NULL); */
					}
				}
			}
		}
	}
}

static void restrictbutton_view_cb(bContext *C, void *poin, void *poin2)
{
	Scene *scene = (Scene *)poin;
	Object *ob = (Object *)poin2;
	
	if (!common_restrict_check(C, ob)) return;
	
	/* deselect objects that are invisible */
	if (ob->restrictflag & OB_RESTRICT_VIEW) {
		/* Ouch! There is no backwards pointer from Object to Base, 
		 * so have to do loop to find it. */
		ED_base_object_select(BKE_scene_base_find(scene, ob), BA_DESELECT);
	}

	if (CTX_wm_window(C)->eventstate->ctrl) {
		restrictbutton_recursive_child(C, scene, ob, OB_RESTRICT_VIEW,
		                               (ob->restrictflag & OB_RESTRICT_VIEW) != 0, true, "hide");
	}

	WM_event_add_notifier(C, NC_SCENE | ND_OB_SELECT, scene);

}

static void restrictbutton_sel_cb(bContext *C, void *poin, void *poin2)
{
	Scene *scene = (Scene *)poin;
	Object *ob = (Object *)poin2;
	
	if (!common_restrict_check(C, ob)) return;
	
	/* if select restriction has just been turned on */
	if (ob->restrictflag & OB_RESTRICT_SELECT) {
		/* Ouch! There is no backwards pointer from Object to Base, 
		 * so have to do loop to find it. */
		ED_base_object_select(BKE_scene_base_find(scene, ob), BA_DESELECT);
	}

	if (CTX_wm_window(C)->eventstate->ctrl) {
		restrictbutton_recursive_child(C, scene, ob, OB_RESTRICT_SELECT,
		                               (ob->restrictflag & OB_RESTRICT_SELECT) != 0, true, NULL);
	}

	WM_event_add_notifier(C, NC_SCENE | ND_OB_SELECT, scene);

}

static void restrictbutton_rend_cb(bContext *C, void *poin, void *poin2)
{
	Object *ob = (Object *)poin2;

	if (CTX_wm_window(C)->eventstate->ctrl) {
		restrictbutton_recursive_child(C, (Scene *)poin, ob, OB_RESTRICT_RENDER,
		                               (ob->restrictflag & OB_RESTRICT_RENDER) != 0, false, "hide_render");
	}

	WM_event_add_notifier(C, NC_SCENE | ND_OB_RENDER, poin);
}

static void restrictbutton_r_lay_cb(bContext *C, void *poin, void *UNUSED(poin2))
{
	WM_event_add_notifier(C, NC_SCENE | ND_RENDER_OPTIONS, poin);
}

static void restrictbutton_modifier_cb(bContext *C, void *UNUSED(poin), void *poin2)
{
	Object *ob = (Object *)poin2;
	
	DAG_id_tag_update(&ob->id, OB_RECALC_DATA);
	WM_event_add_notifier(C, NC_OBJECT | ND_MODIFIER, ob);
}

static void restrictbutton_bone_visibility_cb(bContext *C, void *UNUSED(poin), void *poin2)
{
	Bone *bone = (Bone *)poin2;
	if (bone->flag & BONE_HIDDEN_P)
		bone->flag &= ~(BONE_SELECTED | BONE_TIPSEL | BONE_ROOTSEL);

	if (CTX_wm_window(C)->eventstate->ctrl) {
		restrictbutton_recursive_bone(bone, BONE_HIDDEN_P, (bone->flag & BONE_HIDDEN_P) != 0);
	}

	WM_event_add_notifier(C, NC_OBJECT | ND_POSE, NULL);
}

static void restrictbutton_bone_select_cb(bContext *C, void *UNUSED(poin), void *poin2)
{
	Bone *bone = (Bone *)poin2;
	if (bone->flag & BONE_UNSELECTABLE)
		bone->flag &= ~(BONE_SELECTED | BONE_TIPSEL | BONE_ROOTSEL);

	if (CTX_wm_window(C)->eventstate->ctrl) {
		restrictbutton_recursive_bone(bone, BONE_UNSELECTABLE, (bone->flag & BONE_UNSELECTABLE) != 0);
	}

	WM_event_add_notifier(C, NC_OBJECT | ND_POSE, NULL);
}

static void restrictbutton_ebone_select_cb(bContext *C, void *UNUSED(poin), void *poin2)
{
	EditBone *ebone = (EditBone *)poin2;

	if (ebone->flag & BONE_UNSELECTABLE) {
		ebone->flag &= ~(BONE_SELECTED | BONE_TIPSEL | BONE_ROOTSEL);
	}

	if (CTX_wm_window(C)->eventstate->ctrl) {
		restrictbutton_recursive_ebone(C, ebone, BONE_UNSELECTABLE, (ebone->flag & BONE_UNSELECTABLE) != 0);
	}

	WM_event_add_notifier(C, NC_OBJECT | ND_POSE, NULL);
}

static void restrictbutton_ebone_visibility_cb(bContext *C, void *UNUSED(poin), void *poin2)
{
	EditBone *ebone = (EditBone *)poin2;
	if (ebone->flag & BONE_HIDDEN_A) {
		ebone->flag &= ~(BONE_SELECTED | BONE_TIPSEL | BONE_ROOTSEL);
	}

	if (CTX_wm_window(C)->eventstate->ctrl) {
		restrictbutton_recursive_ebone(C, ebone, BONE_HIDDEN_A, (ebone->flag & BONE_HIDDEN_A) != 0);
	}

	WM_event_add_notifier(C, NC_OBJECT | ND_POSE, NULL);
}

static void restrictbutton_gp_layer_flag_cb(bContext *C, void *UNUSED(poin), void *UNUSED(poin2))
{
	WM_event_add_notifier(C, NC_GPENCIL | ND_DATA | NA_EDITED, NULL);
}

static int group_restrict_flag(Group *gr, int flag)
{
	GroupObject *gob;

#ifdef USE_GROUP_SELECT
	for (gob = gr->gobject.first; gob; gob = gob->next) {
		if ((gob->ob->restrictflag & flag) == 0)
			return 0;
	}
	return 1;
#else
	/* weak but fast */
	if ((gob = gr->gobject.first))
		if ((gob->ob->restrictflag & flag) == 0)
			return 0;
	return 1;
#endif
}

static int group_select_flag(Group *gr)
{
	GroupObject *gob;

#ifdef USE_GROUP_SELECT
	for (gob = gr->gobject.first; gob; gob = gob->next)
		if ((gob->ob->flag & SELECT))
			return 1;

	return 0;
#else
	/* weak but fast */
	if ((gob = gr->gobject.first))
		if (gob->ob->flag & SELECT)
			return 1;
	return 0;
#endif
}

void restrictbutton_gr_restrict_flag(void *poin, void *poin2, int flag)
{
	Scene *scene = (Scene *)poin;
	GroupObject *gob;
	Group *gr = (Group *)poin2;

	if (group_restrict_flag(gr, flag)) {
		for (gob = gr->gobject.first; gob; gob = gob->next) {
			if (ID_IS_LINKED_DATABLOCK(gob->ob))
				continue;

			gob->ob->restrictflag &= ~flag;
			
			if (flag == OB_RESTRICT_VIEW)
				if (gob->ob->flag & SELECT)
					ED_base_object_select(BKE_scene_base_find(scene, gob->ob), BA_DESELECT);
		}
	}
	else {
		for (gob = gr->gobject.first; gob; gob = gob->next) {
			if (ID_IS_LINKED_DATABLOCK(gob->ob))
				continue;

			/* not in editmode */
			if (scene->obedit != gob->ob) {
				gob->ob->restrictflag |= flag;

				if (ELEM(flag, OB_RESTRICT_SELECT, OB_RESTRICT_VIEW)) {
					if ((gob->ob->flag & SELECT)) {
						ED_base_object_select(BKE_scene_base_find(scene, gob->ob), BA_DESELECT);
					}
				}
			}
		}
	}
} 

static void restrictbutton_gr_restrict_view(bContext *C, void *poin, void *poin2)
{
	restrictbutton_gr_restrict_flag(poin, poin2, OB_RESTRICT_VIEW);
	WM_event_add_notifier(C, NC_GROUP, NULL);
	DAG_id_type_tag(CTX_data_main(C), ID_OB);
}
static void restrictbutton_gr_restrict_select(bContext *C, void *poin, void *poin2)
{
	restrictbutton_gr_restrict_flag(poin, poin2, OB_RESTRICT_SELECT);
	WM_event_add_notifier(C, NC_GROUP, NULL);
}
static void restrictbutton_gr_restrict_render(bContext *C, void *poin, void *poin2)
{
	restrictbutton_gr_restrict_flag(poin, poin2, OB_RESTRICT_RENDER);
	WM_event_add_notifier(C, NC_GROUP, NULL);
}

static void restrictbutton_id_user_toggle(bContext *UNUSED(C), void *poin, void *UNUSED(poin2))
{
	ID *id = (ID *)poin;
	
	BLI_assert(id != NULL);
	
	if (id->flag & LIB_FAKEUSER) {
		id_us_plus(id);
	}
	else {
		id_us_min(id);
	}
}


static void namebutton_cb(bContext *C, void *tsep, char *oldname)
{
	SpaceOops *soops = CTX_wm_space_outliner(C);
	Scene *scene = CTX_data_scene(C);
	Object *obedit = CTX_data_edit_object(C);
	BLI_mempool *ts = soops->treestore;
	TreeStoreElem *tselem = tsep;
	
	if (ts && tselem) {
		TreeElement *te = outliner_find_tree_element(&soops->tree, tselem);
		
		if (tselem->type == 0) {
			BLI_libblock_ensure_unique_name(G.main, tselem->id->name);
			
			switch (GS(tselem->id->name)) {
				case ID_MA:
					WM_event_add_notifier(C, NC_MATERIAL, NULL); break;
				case ID_TE:
					WM_event_add_notifier(C, NC_TEXTURE, NULL); break;
				case ID_IM:
					WM_event_add_notifier(C, NC_IMAGE, NULL); break;
				case ID_SCE:
					WM_event_add_notifier(C, NC_SCENE, NULL); break;
				default:
					WM_event_add_notifier(C, NC_ID | NA_RENAME, NULL); break;
			}
			/* Check the library target exists */
			if (te->idcode == ID_LI) {
				Library *lib = (Library *)tselem->id;
				char expanded[FILE_MAX];

				BKE_library_filepath_set(lib, lib->name);

				BLI_strncpy(expanded, lib->name, sizeof(expanded));
				BLI_path_abs(expanded, G.main->name);
				if (!BLI_exists(expanded)) {
					BKE_reportf(CTX_wm_reports(C), RPT_ERROR,
					            "Library path '%s' does not exist, correct this before saving", expanded);
				}
				else if (lib->id.tag & LIB_TAG_MISSING) {
					BKE_reportf(CTX_wm_reports(C), RPT_INFO,
					            "Library path '%s' is now valid, please reload the library", expanded);
					lib->id.tag &= ~LIB_TAG_MISSING;
				}
			}
		}
		else {
			switch (tselem->type) {
				case TSE_DEFGROUP:
					defgroup_unique_name(te->directdata, (Object *)tselem->id); //	id = object
					break;
				case TSE_NLA_ACTION:
					BLI_libblock_ensure_unique_name(G.main, tselem->id->name);
					break;
				case TSE_EBONE:
				{
					bArmature *arm = (bArmature *)tselem->id;
					if (arm->edbo) {
						EditBone *ebone = te->directdata;
						char newname[sizeof(ebone->name)];

						/* restore bone name */
						BLI_strncpy(newname, ebone->name, sizeof(ebone->name));
						BLI_strncpy(ebone->name, oldname, sizeof(ebone->name));
						ED_armature_bone_rename(obedit->data, oldname, newname);
						WM_event_add_notifier(C, NC_OBJECT | ND_POSE, OBACT);
					}
					break;
				}

				case TSE_BONE:
				{
					Bone *bone = te->directdata;
					Object *ob;
					char newname[sizeof(bone->name)];
					
					/* always make current object active */
					tree_element_active(C, scene, soops, te, OL_SETSEL_NORMAL, true);
					ob = OBACT;
					
					/* restore bone name */
					BLI_strncpy(newname, bone->name, sizeof(bone->name));
					BLI_strncpy(bone->name, oldname, sizeof(bone->name));
					ED_armature_bone_rename(ob->data, oldname, newname);
					WM_event_add_notifier(C, NC_OBJECT | ND_POSE, ob);
					break;
				}
				case TSE_POSE_CHANNEL:
				{
					bPoseChannel *pchan = te->directdata;
					Object *ob;
					char newname[sizeof(pchan->name)];
					
					/* always make current pose-bone active */
					tree_element_active(C, scene, soops, te, OL_SETSEL_NORMAL, true);
					ob = OBACT;

					BLI_assert(ob->type == OB_ARMATURE);
					
					/* restore bone name */
					BLI_strncpy(newname, pchan->name, sizeof(pchan->name));
					BLI_strncpy(pchan->name, oldname, sizeof(pchan->name));
					ED_armature_bone_rename(ob->data, oldname, newname);
					WM_event_add_notifier(C, NC_OBJECT | ND_POSE, ob);
					break;
				}
				case TSE_POSEGRP:
				{
					Object *ob = (Object *)tselem->id; // id = object
					bActionGroup *grp = te->directdata;
					
					BLI_uniquename(&ob->pose->agroups, grp, CTX_DATA_(BLT_I18NCONTEXT_ID_ACTION, "Group"), '.',
					               offsetof(bActionGroup, name), sizeof(grp->name));
					WM_event_add_notifier(C, NC_OBJECT | ND_POSE, ob);
					break;
				}
				case TSE_GP_LAYER:
				{
					bGPdata *gpd = (bGPdata *)tselem->id; // id = GP Datablock
					bGPDlayer *gpl = te->directdata;
					
					// XXX: name needs translation stuff
					BLI_uniquename(&gpd->layers, gpl, "GP Layer", '.',
					               offsetof(bGPDlayer, info), sizeof(gpl->info));
					WM_event_add_notifier(C, NC_GPENCIL | ND_DATA, gpd);
					break;
				}
				case TSE_R_LAYER:
					break;
			}
		}
		tselem->flag &= ~TSE_TEXTBUT;
	}
}

static void outliner_draw_restrictbuts(uiBlock *block, Scene *scene, ARegion *ar, SpaceOops *soops, ListBase *lb)
{	
	uiBut *bt;
	TreeElement *te;
	TreeStoreElem *tselem;
	Object *ob = NULL;
	Group  *gr = NULL;

	PropertyRNA *object_prop_hide, *object_prop_hide_select, *object_prop_hide_render;

	/* get RNA properties (once) */
	object_prop_hide = RNA_struct_type_find_property(&RNA_Object, "hide");
	object_prop_hide_select = RNA_struct_type_find_property(&RNA_Object, "hide_select");
	object_prop_hide_render = RNA_struct_type_find_property(&RNA_Object, "hide_render");
	BLI_assert(object_prop_hide && object_prop_hide_select  && object_prop_hide_render);


	for (te = lb->first; te; te = te->next) {
		tselem = TREESTORE(te);
		if (te->ys + 2 * UI_UNIT_Y >= ar->v2d.cur.ymin && te->ys <= ar->v2d.cur.ymax) {
			/* objects have toggle-able restriction flags */
			if (tselem->type == 0 && te->idcode == ID_OB) {
				PointerRNA ptr;

				ob = (Object *)tselem->id;
				RNA_pointer_create((ID *)ob, &RNA_Object, ob, &ptr);

				UI_block_emboss_set(block, UI_EMBOSS_NONE);
				bt = uiDefIconButR_prop(block, UI_BTYPE_ICON_TOGGLE, 0, ICON_RESTRICT_VIEW_OFF,
				                        (int)(ar->v2d.cur.xmax - OL_TOG_RESTRICT_VIEWX), te->ys, UI_UNIT_X, UI_UNIT_Y,
				                        &ptr, object_prop_hide, -1, 0, 0, -1, -1,
				                        TIP_("Restrict viewport visibility (Ctrl - Recursive)"));
				UI_but_func_set(bt, restrictbutton_view_cb, scene, ob);
				UI_but_flag_enable(bt, UI_BUT_DRAG_LOCK);
				
				bt = uiDefIconButR_prop(block, UI_BTYPE_ICON_TOGGLE, 0, ICON_RESTRICT_SELECT_OFF,
				                        (int)(ar->v2d.cur.xmax - OL_TOG_RESTRICT_SELECTX), te->ys, UI_UNIT_X, UI_UNIT_Y,
				                        &ptr, object_prop_hide_select, -1, 0, 0, -1, -1,
				                        TIP_("Restrict viewport selection (Ctrl - Recursive)"));
				UI_but_func_set(bt, restrictbutton_sel_cb, scene, ob);
				UI_but_flag_enable(bt, UI_BUT_DRAG_LOCK);
				
				bt = uiDefIconButR_prop(block, UI_BTYPE_ICON_TOGGLE, 0, ICON_RESTRICT_RENDER_OFF,
				                        (int)(ar->v2d.cur.xmax - OL_TOG_RESTRICT_RENDERX), te->ys, UI_UNIT_X, UI_UNIT_Y,
				                        &ptr, object_prop_hide_render, -1, 0, 0, -1, -1,
				                        TIP_("Restrict rendering (Ctrl - Recursive)"));
				UI_but_func_set(bt, restrictbutton_rend_cb, scene, ob);
				UI_but_flag_enable(bt, UI_BUT_DRAG_LOCK);
				
				UI_block_emboss_set(block, UI_EMBOSS);
				
			}
			if (tselem->type == 0 && te->idcode == ID_GR) {
				int restrict_bool;
				int but_flag = UI_BUT_DRAG_LOCK;
				gr = (Group *)tselem->id;

				if (ID_IS_LINKED_DATABLOCK(gr))
					but_flag |= UI_BUT_DISABLED;
				
				UI_block_emboss_set(block, UI_EMBOSS_NONE);

				restrict_bool = group_restrict_flag(gr, OB_RESTRICT_VIEW);
				bt = uiDefIconBut(block, UI_BTYPE_ICON_TOGGLE, 0, restrict_bool ? ICON_RESTRICT_VIEW_ON : ICON_RESTRICT_VIEW_OFF,
				                  (int)(ar->v2d.cur.xmax - OL_TOG_RESTRICT_VIEWX), te->ys, UI_UNIT_X, UI_UNIT_Y,
				                  NULL, 0, 0, 0, 0, TIP_("Restrict/Allow visibility in the 3D View"));
				UI_but_func_set(bt, restrictbutton_gr_restrict_view, scene, gr);
				UI_but_flag_enable(bt, but_flag);

				restrict_bool = group_restrict_flag(gr, OB_RESTRICT_SELECT);
				bt = uiDefIconBut(block, UI_BTYPE_ICON_TOGGLE, 0, restrict_bool ? ICON_RESTRICT_SELECT_ON : ICON_RESTRICT_SELECT_OFF,
				                  (int)(ar->v2d.cur.xmax - OL_TOG_RESTRICT_SELECTX), te->ys, UI_UNIT_X, UI_UNIT_Y,
				                  NULL, 0, 0, 0, 0, TIP_("Restrict/Allow selection in the 3D View"));
				UI_but_func_set(bt, restrictbutton_gr_restrict_select, scene, gr);
				UI_but_flag_enable(bt, but_flag);

				restrict_bool = group_restrict_flag(gr, OB_RESTRICT_RENDER);
				bt = uiDefIconBut(block, UI_BTYPE_ICON_TOGGLE, 0, restrict_bool ? ICON_RESTRICT_RENDER_ON : ICON_RESTRICT_RENDER_OFF,
				                  (int)(ar->v2d.cur.xmax - OL_TOG_RESTRICT_RENDERX), te->ys, UI_UNIT_X, UI_UNIT_Y,
				                  NULL, 0, 0, 0, 0, TIP_("Restrict/Allow renderability"));
				UI_but_func_set(bt, restrictbutton_gr_restrict_render, scene, gr);
				UI_but_flag_enable(bt, but_flag);

				UI_block_emboss_set(block, UI_EMBOSS);
			}
			/* scene render layers and passes have toggle-able flags too! */
			else if (tselem->type == TSE_R_LAYER) {
				UI_block_emboss_set(block, UI_EMBOSS_NONE);
				
				bt = uiDefIconButBitI(block, UI_BTYPE_ICON_TOGGLE_N, SCE_LAY_DISABLE, 0, ICON_CHECKBOX_HLT - 1,
				                      (int)(ar->v2d.cur.xmax - OL_TOG_RESTRICT_VIEWX), te->ys, UI_UNIT_X,
				                      UI_UNIT_Y, te->directdata, 0, 0, 0, 0, TIP_("Render this RenderLayer"));
				UI_but_func_set(bt, restrictbutton_r_lay_cb, tselem->id, NULL);
				UI_but_flag_enable(bt, UI_BUT_DRAG_LOCK);
				
				UI_block_emboss_set(block, UI_EMBOSS);
			}
			else if (tselem->type == TSE_R_PASS) {
				int *layflag = te->directdata;
				int passflag = 1 << tselem->nr;
				
				UI_block_emboss_set(block, UI_EMBOSS_NONE);
				
				
				bt = uiDefIconButBitI(block, UI_BTYPE_ICON_TOGGLE, passflag, 0, ICON_CHECKBOX_HLT - 1,
				                      (int)(ar->v2d.cur.xmax - OL_TOG_RESTRICT_VIEWX), te->ys, UI_UNIT_X,
				                      UI_UNIT_Y, layflag, 0, 0, 0, 0, TIP_("Render this Pass"));
				UI_but_func_set(bt, restrictbutton_r_lay_cb, tselem->id, NULL);
				UI_but_flag_enable(bt, UI_BUT_DRAG_LOCK);
				
				layflag++;  /* is lay_xor */
				if (ELEM(passflag, SCE_PASS_SPEC, SCE_PASS_SHADOW, SCE_PASS_AO, SCE_PASS_REFLECT, SCE_PASS_REFRACT,
				          SCE_PASS_INDIRECT, SCE_PASS_EMIT, SCE_PASS_ENVIRONMENT))
				{
					bt = uiDefIconButBitI(block, UI_BTYPE_TOGGLE, passflag, 0, (*layflag & passflag) ? ICON_DOT : ICON_BLANK1,
					                      (int)(ar->v2d.cur.xmax - OL_TOG_RESTRICT_SELECTX), te->ys, UI_UNIT_X,
					                      UI_UNIT_Y, layflag, 0, 0, 0, 0, TIP_("Exclude this Pass from Combined"));
					UI_but_func_set(bt, restrictbutton_r_lay_cb, tselem->id, NULL);
					UI_but_flag_enable(bt, UI_BUT_DRAG_LOCK);
				}
				
				UI_block_emboss_set(block, UI_EMBOSS);
			}
			else if (tselem->type == TSE_MODIFIER) {
				ModifierData *md = (ModifierData *)te->directdata;
				ob = (Object *)tselem->id;
				
				UI_block_emboss_set(block, UI_EMBOSS_NONE);
				bt = uiDefIconButBitI(block, UI_BTYPE_ICON_TOGGLE_N, eModifierMode_Realtime, 0, ICON_RESTRICT_VIEW_OFF,
				                      (int)(ar->v2d.cur.xmax - OL_TOG_RESTRICT_VIEWX), te->ys, UI_UNIT_X,
				                      UI_UNIT_Y, &(md->mode), 0, 0, 0, 0,
				                      TIP_("Restrict/Allow visibility in the 3D View"));
				UI_but_func_set(bt, restrictbutton_modifier_cb, scene, ob);
				UI_but_flag_enable(bt, UI_BUT_DRAG_LOCK);
				
				bt = uiDefIconButBitI(block, UI_BTYPE_ICON_TOGGLE_N, eModifierMode_Render, 0, ICON_RESTRICT_RENDER_OFF,
				                      (int)(ar->v2d.cur.xmax - OL_TOG_RESTRICT_RENDERX), te->ys, UI_UNIT_X,
				                      UI_UNIT_Y, &(md->mode), 0, 0, 0, 0, TIP_("Restrict/Allow renderability"));
				UI_but_func_set(bt, restrictbutton_modifier_cb, scene, ob);
				UI_but_flag_enable(bt, UI_BUT_DRAG_LOCK);

				UI_block_emboss_set(block, UI_EMBOSS);
			}
			else if (tselem->type == TSE_POSE_CHANNEL) {
				bPoseChannel *pchan = (bPoseChannel *)te->directdata;
				Bone *bone = pchan->bone;
				ob = (Object *)tselem->id;
				
				UI_block_emboss_set(block, UI_EMBOSS_NONE);
				bt = uiDefIconButBitI(block, UI_BTYPE_ICON_TOGGLE, BONE_HIDDEN_P, 0, ICON_RESTRICT_VIEW_OFF,
				                      (int)(ar->v2d.cur.xmax - OL_TOG_RESTRICT_VIEWX), te->ys, UI_UNIT_X,
				                      UI_UNIT_Y, &(bone->flag), 0, 0, 0, 0,
				                      TIP_("Restrict/Allow visibility in the 3D View"));
				UI_but_func_set(bt, restrictbutton_bone_visibility_cb, ob->data, bone);
				UI_but_flag_enable(bt, UI_BUT_DRAG_LOCK);
				
				bt = uiDefIconButBitI(block, UI_BTYPE_ICON_TOGGLE, BONE_UNSELECTABLE, 0, ICON_RESTRICT_SELECT_OFF,
				                      (int)(ar->v2d.cur.xmax - OL_TOG_RESTRICT_SELECTX), te->ys, UI_UNIT_X,
				                      UI_UNIT_Y, &(bone->flag), 0, 0, 0, 0,
				                      TIP_("Restrict/Allow selection in the 3D View"));
				UI_but_func_set(bt, restrictbutton_bone_select_cb, ob->data, bone);
				UI_but_flag_enable(bt, UI_BUT_DRAG_LOCK);

				UI_block_emboss_set(block, UI_EMBOSS);
			}
			else if (tselem->type == TSE_EBONE) {
				EditBone *ebone = (EditBone *)te->directdata;
				
				UI_block_emboss_set(block, UI_EMBOSS_NONE);
				bt = uiDefIconButBitI(block, UI_BTYPE_ICON_TOGGLE, BONE_HIDDEN_A, 0, ICON_RESTRICT_VIEW_OFF,
				                      (int)(ar->v2d.cur.xmax - OL_TOG_RESTRICT_VIEWX), te->ys, UI_UNIT_X,
				                      UI_UNIT_Y, &(ebone->flag), 0, 0, 0, 0,
				                      TIP_("Restrict/Allow visibility in the 3D View"));
				UI_but_func_set(bt, restrictbutton_ebone_visibility_cb, NULL, ebone);
				UI_but_flag_enable(bt, UI_BUT_DRAG_LOCK);
				
				bt = uiDefIconButBitI(block, UI_BTYPE_ICON_TOGGLE, BONE_UNSELECTABLE, 0, ICON_RESTRICT_SELECT_OFF,
				                      (int)(ar->v2d.cur.xmax - OL_TOG_RESTRICT_SELECTX), te->ys, UI_UNIT_X,
				                      UI_UNIT_Y, &(ebone->flag), 0, 0, 0, 0,
				                      TIP_("Restrict/Allow selection in the 3D View"));
				UI_but_func_set(bt, restrictbutton_ebone_select_cb, NULL, ebone);
				UI_but_flag_enable(bt, UI_BUT_DRAG_LOCK);

				UI_block_emboss_set(block, UI_EMBOSS);
			}
			else if (tselem->type == TSE_GP_LAYER) {
				bGPDlayer *gpl = (bGPDlayer *)te->directdata;
				
				UI_block_emboss_set(block, UI_EMBOSS_NONE);
				
				bt = uiDefIconButBitS(block, UI_BTYPE_ICON_TOGGLE, GP_LAYER_HIDE, 0, ICON_RESTRICT_VIEW_OFF,
				                      (int)(ar->v2d.cur.xmax - OL_TOG_RESTRICT_VIEWX), te->ys, UI_UNIT_X,
				                      UI_UNIT_Y, &gpl->flag, 0, 0, 0, 0,
				                      TIP_("Restrict/Allow visibility in the 3D View"));
				UI_but_func_set(bt, restrictbutton_gp_layer_flag_cb, NULL, gpl);
				UI_but_flag_enable(bt, UI_BUT_DRAG_LOCK);
				
				bt = uiDefIconButBitS(block, UI_BTYPE_ICON_TOGGLE, GP_LAYER_LOCKED, 0, ICON_UNLOCKED,
				                      (int)(ar->v2d.cur.xmax - OL_TOG_RESTRICT_SELECTX), te->ys, UI_UNIT_X,
				                      UI_UNIT_Y, &gpl->flag, 0, 0, 0, 0,
				                      TIP_("Restrict/Allow editing of strokes and keyframes in this layer"));
				UI_but_func_set(bt, restrictbutton_gp_layer_flag_cb, NULL, gpl);
				UI_but_flag_enable(bt, UI_BUT_DRAG_LOCK);
				
				/* TODO: visibility in renders */
				
				UI_block_emboss_set(block, UI_EMBOSS);
			}
		}
		
		if (TSELEM_OPEN(tselem, soops)) outliner_draw_restrictbuts(block, scene, ar, soops, &te->subtree);
	}
}

static void outliner_draw_userbuts(uiBlock *block, ARegion *ar, SpaceOops *soops, ListBase *lb)
{
	uiBut *bt;
	TreeElement *te;
	TreeStoreElem *tselem;

	for (te = lb->first; te; te = te->next) {
		tselem = TREESTORE(te);
		if (te->ys + 2 * UI_UNIT_Y >= ar->v2d.cur.ymin && te->ys <= ar->v2d.cur.ymax) {
			if (tselem->type == 0) {
				ID *id = tselem->id;
				const char *tip = NULL;
				int icon = ICON_NONE;
				char buf[16] = "";
				int but_flag = UI_BUT_DRAG_LOCK;

				if (ID_IS_LINKED_DATABLOCK(id))
					but_flag |= UI_BUT_DISABLED;

				UI_block_emboss_set(block, UI_EMBOSS_NONE);

				if (id->flag & LIB_FAKEUSER) {
					icon = ICON_FILE_TICK;
					tip  = TIP_("Data-block will be retained using a fake user");
				}
				else {
					icon = ICON_X;
					tip  = TIP_("Data-block has no users and will be deleted");
				}
				bt = uiDefIconButBitS(block, UI_BTYPE_TOGGLE, LIB_FAKEUSER, 1, icon,
				                      (int)(ar->v2d.cur.xmax - OL_TOG_RESTRICT_VIEWX), te->ys, UI_UNIT_X, UI_UNIT_Y,
				                      &id->flag, 0, 0, 0, 0, tip);
				UI_but_func_set(bt, restrictbutton_id_user_toggle, id, NULL);
				UI_but_flag_enable(bt, but_flag);
				
				
				BLI_str_format_int_grouped(buf, id->us);
				bt = uiDefBut(block, UI_BTYPE_BUT, 1, buf, 
				              (int)(ar->v2d.cur.xmax - OL_TOG_RESTRICT_SELECTX), te->ys, 
				              UI_UNIT_X, UI_UNIT_Y, NULL, 0.0, 0.0, 0, 0,
				              TIP_("Number of users of this data-block"));
				UI_but_flag_enable(bt, but_flag);
				
				
				bt = uiDefButBitS(block, UI_BTYPE_TOGGLE, LIB_FAKEUSER, 1, (id->flag & LIB_FAKEUSER) ? "F" : " ",
				                  (int)(ar->v2d.cur.xmax - OL_TOG_RESTRICT_RENDERX), te->ys, UI_UNIT_X, UI_UNIT_Y,
				                  &id->flag, 0, 0, 0, 0,
				                  TIP_("Data-block has a 'fake' user which will keep it in the file "
				                       "even if nothing else uses it"));
				UI_but_func_set(bt, restrictbutton_id_user_toggle, id, NULL);
				UI_but_flag_enable(bt, but_flag);
				
				UI_block_emboss_set(block, UI_EMBOSS);
			}
		}
		
		if (TSELEM_OPEN(tselem, soops)) outliner_draw_userbuts(block, ar, soops, &te->subtree);
	}
}

static void outliner_draw_rnacols(ARegion *ar, int sizex)
{
	View2D *v2d = &ar->v2d;

	float miny = v2d->cur.ymin;
	if (miny < v2d->tot.ymin) miny = v2d->tot.ymin;

	UI_ThemeColorShadeAlpha(TH_BACK, -15, -200);

	/* draw column separator lines */
	fdrawline((float)sizex,
	          v2d->cur.ymax,
	          (float)sizex,
	          miny);

	fdrawline((float)sizex + OL_RNA_COL_SIZEX,
	          v2d->cur.ymax,
	          (float)sizex + OL_RNA_COL_SIZEX,
	          miny);
}

static void outliner_draw_rnabuts(uiBlock *block, ARegion *ar, SpaceOops *soops, int sizex, ListBase *lb)
{
	TreeElement *te;
	TreeStoreElem *tselem;
	PointerRNA *ptr;
	PropertyRNA *prop;

	for (te = lb->first; te; te = te->next) {
		tselem = TREESTORE(te);
		if (te->ys + 2 * UI_UNIT_Y >= ar->v2d.cur.ymin && te->ys <= ar->v2d.cur.ymax) {
			if (tselem->type == TSE_RNA_PROPERTY) {
				ptr = &te->rnaptr;
				prop = te->directdata;

				if (!TSELEM_OPEN(tselem, soops)) {
					if (RNA_property_type(prop) == PROP_POINTER) {
						uiBut *but = uiDefAutoButR(block, ptr, prop, -1, "", ICON_NONE, sizex, te->ys,
						                           OL_RNA_COL_SIZEX, UI_UNIT_Y - 1);
						UI_but_flag_enable(but, UI_BUT_DISABLED);
					}
					else if (RNA_property_type(prop) == PROP_ENUM) {
						uiDefAutoButR(block, ptr, prop, -1, NULL, ICON_NONE, sizex, te->ys, OL_RNA_COL_SIZEX,
						              UI_UNIT_Y - 1);
					}
					else {
						uiDefAutoButR(block, ptr, prop, -1, "", ICON_NONE, sizex, te->ys, OL_RNA_COL_SIZEX,
						              UI_UNIT_Y - 1);
					}
				}
			}
			else if (tselem->type == TSE_RNA_ARRAY_ELEM) {
				ptr = &te->rnaptr;
				prop = te->directdata;
				
				uiDefAutoButR(block, ptr, prop, te->index, "", ICON_NONE, sizex, te->ys, OL_RNA_COL_SIZEX,
				              UI_UNIT_Y - 1);
			}
		}
		
		if (TSELEM_OPEN(tselem, soops)) outliner_draw_rnabuts(block, ar, soops, sizex, &te->subtree);
	}

	UI_block_emboss_set(block, UI_EMBOSS);
}

static void outliner_buttons(const bContext *C, uiBlock *block, ARegion *ar, TreeElement *te)
{
	uiBut *bt;
	TreeStoreElem *tselem;
	int spx, dx, len;

	tselem = TREESTORE(te);

	BLI_assert(tselem->flag & TSE_TEXTBUT);
	/* If we add support to rename Sequence.
	 * need change this.
	 */

	if (tselem->type == TSE_EBONE) len = sizeof(((EditBone *) 0)->name);
	else if (tselem->type == TSE_MODIFIER) len = sizeof(((ModifierData *) 0)->name);
	else if (tselem->id && GS(tselem->id->name) == ID_LI) len = sizeof(((Library *) 0)->name);
	else len = MAX_ID_NAME - 2;

	spx = te->xs + 1.8f * UI_UNIT_X;
	dx = ar->v2d.cur.xmax - (spx + 3.2f * UI_UNIT_X);

	bt = uiDefBut(block, UI_BTYPE_TEXT, OL_NAMEBUTTON, "", spx, te->ys, dx, UI_UNIT_Y - 1, (void *)te->name,
	              1.0, (float)len, 0, 0, "");
	UI_but_func_rename_set(bt, namebutton_cb, tselem);

	/* returns false if button got removed */
	if (false == UI_but_active_only(C, ar, block, bt)) {
		tselem->flag &= ~TSE_TEXTBUT;

		/* bad! (notifier within draw) without this, we don't get a refesh */
		WM_event_add_notifier(C, NC_SPACE | ND_SPACE_OUTLINER, NULL);
	}
}

/* ****************************************************** */
/* Normal Drawing... */

/* make function calls a bit compacter */
struct DrawIconArg {
	uiBlock *block;
	ID *id;
	float xmax, x, y, xb, yb;
	float alpha;
};

static void tselem_draw_icon_uibut(struct DrawIconArg *arg, int icon)
{
	/* restrict column clip... it has been coded by simply overdrawing, doesnt work for buttons */
	if (arg->x >= arg->xmax) {
		glEnable(GL_BLEND);
		UI_icon_draw_aspect(arg->x, arg->y, icon, 1.0f / UI_DPI_FAC, arg->alpha);
		glDisable(GL_BLEND);
	}
	else {
		uiBut *but = uiDefIconBut(arg->block, UI_BTYPE_LABEL, 0, icon, arg->xb, arg->yb, UI_UNIT_X, UI_UNIT_Y, NULL,
		                          0.0, 0.0, 1.0, arg->alpha,
		                          (arg->id && ID_IS_LINKED_DATABLOCK(arg->id)) ? arg->id->lib->name : "");
		
		if (arg->id)
			UI_but_drag_set_id(but, arg->id);
	}

}

static void UNUSED_FUNCTION(tselem_draw_gp_icon_uibut)(struct DrawIconArg *arg, ID *id, bGPDlayer *gpl)
{
	/* restrict column clip - skip it for now... */
	if (arg->x >= arg->xmax) {
		/* pass */
	}
	else {
		PointerRNA ptr;
		const float eps = 0.001f;
		const bool is_stroke_visible = (gpl->color[3] > eps);
		const bool is_fill_visible = (gpl->fill[3] > eps);
		float w = 0.5f  * UI_UNIT_X;
		float h = 0.85f * UI_UNIT_Y;

		RNA_pointer_create(id, &RNA_GPencilLayer, gpl, &ptr);

		UI_block_align_begin(arg->block);
		
		UI_block_emboss_set(arg->block, is_stroke_visible ? UI_EMBOSS : UI_EMBOSS_NONE);
		uiDefButR(arg->block, UI_BTYPE_COLOR, 1, "", arg->xb, arg->yb, w, h,
		          &ptr, "color", -1,
		          0, 0, 0, 0, NULL);
		
		UI_block_emboss_set(arg->block, is_fill_visible ? UI_EMBOSS : UI_EMBOSS_NONE);
		uiDefButR(arg->block, UI_BTYPE_COLOR, 1, "", arg->xb + w, arg->yb, w, h,
		          &ptr, "fill_color", -1,
		          0, 0, 0, 0, NULL);
		
		UI_block_emboss_set(arg->block, UI_EMBOSS_NONE);
		UI_block_align_end(arg->block);
	}
}

static void tselem_draw_icon(uiBlock *block, int xmax, float x, float y, TreeStoreElem *tselem, TreeElement *te,
                             float alpha)
{
	struct DrawIconArg arg;
	float aspect;
	
	/* icons tiny bit away from text */
	x -= 0.15f * UI_UNIT_Y;
	
	/* make function calls a bit compacter */
	arg.block = block;
	arg.id = tselem->id;
	arg.xmax = xmax;
	arg.xb = x;	/* for ui buttons */
	arg.yb = y;
	arg.alpha = alpha;
	
	/* placement of icons, copied from interface_widgets.c */
	aspect = (0.8f * UI_UNIT_Y) / ICON_DEFAULT_HEIGHT;
	arg.x = x = x + 4.0f * aspect;
	arg.y = y = y + 0.1f * UI_UNIT_Y;

	if (tselem->type) {
		switch (tselem->type) {
			case TSE_ANIM_DATA:
				UI_icon_draw(x, y, ICON_ANIM_DATA); break; // xxx
			case TSE_NLA:
				UI_icon_draw(x, y, ICON_NLA); break;
			case TSE_NLA_TRACK:
				UI_icon_draw(x, y, ICON_NLA); break; // XXX
			case TSE_NLA_ACTION:
				UI_icon_draw(x, y, ICON_ACTION); break;
			case TSE_DRIVER_BASE:
				UI_icon_draw(x, y, ICON_DRIVER); break;
			case TSE_DEFGROUP_BASE:
				UI_icon_draw(x, y, ICON_GROUP_VERTEX); break;
			case TSE_BONE:
			case TSE_EBONE:
				UI_icon_draw(x, y, ICON_BONE_DATA); break;
			case TSE_CONSTRAINT_BASE:
				UI_icon_draw(x, y, ICON_CONSTRAINT); break;
			case TSE_MODIFIER_BASE:
				UI_icon_draw(x, y, ICON_MODIFIER); break;
			case TSE_LINKED_OB:
				UI_icon_draw(x, y, ICON_OBJECT_DATA); break;
			case TSE_MODIFIER:
			{
				Object *ob = (Object *)tselem->id;
				ModifierData *md = BLI_findlink(&ob->modifiers, tselem->nr);
				switch ((ModifierType)md->type) {
					case eModifierType_Subsurf: 
						UI_icon_draw(x, y, ICON_MOD_SUBSURF); break;
					case eModifierType_Armature: 
						UI_icon_draw(x, y, ICON_MOD_ARMATURE); break;
					case eModifierType_Lattice: 
						UI_icon_draw(x, y, ICON_MOD_LATTICE); break;
					case eModifierType_Curve: 
						UI_icon_draw(x, y, ICON_MOD_CURVE); break;
					case eModifierType_Build: 
						UI_icon_draw(x, y, ICON_MOD_BUILD); break;
					case eModifierType_Mirror: 
						UI_icon_draw(x, y, ICON_MOD_MIRROR); break;
					case eModifierType_Decimate: 
						UI_icon_draw(x, y, ICON_MOD_DECIM); break;
					case eModifierType_Wave: 
						UI_icon_draw(x, y, ICON_MOD_WAVE); break;
					case eModifierType_Hook: 
						UI_icon_draw(x, y, ICON_HOOK); break;
					case eModifierType_Softbody: 
						UI_icon_draw(x, y, ICON_MOD_SOFT); break;
					case eModifierType_Boolean: 
						UI_icon_draw(x, y, ICON_MOD_BOOLEAN); break;
					case eModifierType_EdgeSplit:
						UI_icon_draw(x, y, ICON_MOD_EDGESPLIT); break;
					case eModifierType_Array:
						UI_icon_draw(x, y, ICON_MOD_ARRAY); break;
					case eModifierType_UVProject:
					case eModifierType_UVWarp:  /* TODO, get own icon */
						UI_icon_draw(x, y, ICON_MOD_UVPROJECT); break;
					case eModifierType_Displace:
						UI_icon_draw(x, y, ICON_MOD_DISPLACE); break;
					case eModifierType_Shrinkwrap:
						UI_icon_draw(x, y, ICON_MOD_SHRINKWRAP); break;
					case eModifierType_Cast:
						UI_icon_draw(x, y, ICON_MOD_CAST); break;
					case eModifierType_MeshDeform:
						UI_icon_draw(x, y, ICON_MOD_MESHDEFORM); break;
					case eModifierType_Bevel:
						UI_icon_draw(x, y, ICON_MOD_BEVEL); break;
					case eModifierType_Smooth:
					case eModifierType_LaplacianSmooth:
					case eModifierType_CorrectiveSmooth:
						UI_icon_draw(x, y, ICON_MOD_SMOOTH); break;
					case eModifierType_SimpleDeform:
						UI_icon_draw(x, y, ICON_MOD_SIMPLEDEFORM); break;
					case eModifierType_Mask:
						UI_icon_draw(x, y, ICON_MOD_MASK); break;
					case eModifierType_Cloth:
						UI_icon_draw(x, y, ICON_MOD_CLOTH); break;
					case eModifierType_Explode:
						UI_icon_draw(x, y, ICON_MOD_EXPLODE); break;
					case eModifierType_Collision:
					case eModifierType_Surface:
						UI_icon_draw(x, y, ICON_MOD_PHYSICS); break;
					case eModifierType_Fluidsim:
						UI_icon_draw(x, y, ICON_MOD_FLUIDSIM); break;
					case eModifierType_Multires:
						UI_icon_draw(x, y, ICON_MOD_MULTIRES); break;
					case eModifierType_Smoke:
						UI_icon_draw(x, y, ICON_MOD_SMOKE); break;
					case eModifierType_Solidify:
						UI_icon_draw(x, y, ICON_MOD_SOLIDIFY); break;
					case eModifierType_Screw:
						UI_icon_draw(x, y, ICON_MOD_SCREW); break;
					case eModifierType_Remesh:
						UI_icon_draw(x, y, ICON_MOD_REMESH); break;
					case eModifierType_WeightVGEdit:
					case eModifierType_WeightVGMix:
					case eModifierType_WeightVGProximity:
						UI_icon_draw(x, y, ICON_MOD_VERTEX_WEIGHT); break;
					case eModifierType_DynamicPaint:
						UI_icon_draw(x, y, ICON_MOD_DYNAMICPAINT); break;
					case eModifierType_Ocean:
						UI_icon_draw(x, y, ICON_MOD_OCEAN); break;
					case eModifierType_Warp:
						UI_icon_draw(x, y, ICON_MOD_WARP); break;
					case eModifierType_Skin:
						UI_icon_draw(x, y, ICON_MOD_SKIN); break;
					case eModifierType_Triangulate:
						UI_icon_draw(x, y, ICON_MOD_TRIANGULATE); break;
					case eModifierType_MeshCache:
						UI_icon_draw(x, y, ICON_MOD_MESHDEFORM); break;  /* XXX, needs own icon */
					case eModifierType_MeshSequenceCache:
						UI_icon_draw(x, y, ICON_MOD_MESHDEFORM); break;  /* XXX, needs own icon */
					case eModifierType_Wireframe:
						UI_icon_draw(x, y, ICON_MOD_WIREFRAME); break;
					case eModifierType_LaplacianDeform:
						UI_icon_draw(x, y, ICON_MOD_MESHDEFORM); break;  /* XXX, needs own icon */
					case eModifierType_DataTransfer:
						UI_icon_draw(x, y, ICON_MOD_DATA_TRANSFER); break;
					case eModifierType_NormalEdit:
						UI_icon_draw(x, y, ICON_MOD_NORMALEDIT); break;
					/* Default */
					case eModifierType_None:
					case eModifierType_ShapeKey:
					case NUM_MODIFIER_TYPES:
						UI_icon_draw(x, y, ICON_DOT); break;
				}
				break;
			}
			case TSE_POSE_BASE:
				UI_icon_draw(x, y, ICON_ARMATURE_DATA); break;
			case TSE_POSE_CHANNEL:
				UI_icon_draw(x, y, ICON_BONE_DATA); break;
			case TSE_PROXY:
				UI_icon_draw(x, y, ICON_GHOST); break;
			case TSE_R_LAYER_BASE:
				UI_icon_draw(x, y, ICON_RENDERLAYERS); break;
			case TSE_R_LAYER:
				UI_icon_draw(x, y, ICON_RENDERLAYERS); break;
			case TSE_LINKED_LAMP:
				UI_icon_draw(x, y, ICON_LAMP_DATA); break;
			case TSE_LINKED_MAT:
				UI_icon_draw(x, y, ICON_MATERIAL_DATA); break;
			case TSE_POSEGRP_BASE:
				UI_icon_draw(x, y, ICON_GROUP_BONE); break;
			case TSE_SEQUENCE:
				if (te->idcode == SEQ_TYPE_MOVIE)
					UI_icon_draw(x, y, ICON_SEQUENCE);
				else if (te->idcode == SEQ_TYPE_META)
					UI_icon_draw(x, y, ICON_DOT);
				else if (te->idcode == SEQ_TYPE_SCENE)
					UI_icon_draw(x, y, ICON_SCENE);
				else if (te->idcode == SEQ_TYPE_SOUND_RAM)
					UI_icon_draw(x, y, ICON_SOUND);
				else if (te->idcode == SEQ_TYPE_IMAGE)
					UI_icon_draw(x, y, ICON_IMAGE_COL);
				else
					UI_icon_draw(x, y, ICON_PARTICLES);
				break;
			case TSE_SEQ_STRIP:
				UI_icon_draw(x, y, ICON_LIBRARY_DATA_DIRECT);
				break;
			case TSE_SEQUENCE_DUP:
				UI_icon_draw(x, y, ICON_OBJECT_DATA);
				break;
			case TSE_RNA_STRUCT:
				if (RNA_struct_is_ID(te->rnaptr.type)) {
					arg.id = (ID *)te->rnaptr.data;
					tselem_draw_icon_uibut(&arg, RNA_struct_ui_icon(te->rnaptr.type));
				}
				else
					UI_icon_draw(x, y, RNA_struct_ui_icon(te->rnaptr.type));
				break;
			/* Removed the icons from outliner. Need a better structure with Layers, Palettes and Colors */
#if 0
			case TSE_GP_LAYER:
				tselem_draw_gp_icon_uibut(&arg, tselem->id, te->directdata);
				break;
#endif
			default:
				UI_icon_draw(x, y, ICON_DOT); break;
		}
	}
	else if (tselem->id) {
		if (GS(tselem->id->name) == ID_OB) {
			Object *ob = (Object *)tselem->id;
			switch (ob->type) {
				case OB_LAMP:
					tselem_draw_icon_uibut(&arg, ICON_OUTLINER_OB_LAMP); break;
				case OB_MESH:
					tselem_draw_icon_uibut(&arg, ICON_OUTLINER_OB_MESH); break;
				case OB_CAMERA:
					tselem_draw_icon_uibut(&arg, ICON_OUTLINER_OB_CAMERA); break;
				case OB_CURVE:
					tselem_draw_icon_uibut(&arg, ICON_OUTLINER_OB_CURVE); break;
				case OB_MBALL:
					tselem_draw_icon_uibut(&arg, ICON_OUTLINER_OB_META); break;
				case OB_LATTICE:
					tselem_draw_icon_uibut(&arg, ICON_OUTLINER_OB_LATTICE); break;
				case OB_ARMATURE:
					tselem_draw_icon_uibut(&arg, ICON_OUTLINER_OB_ARMATURE); break;
				case OB_FONT:
					tselem_draw_icon_uibut(&arg, ICON_OUTLINER_OB_FONT); break;
				case OB_SURF:
					tselem_draw_icon_uibut(&arg, ICON_OUTLINER_OB_SURFACE); break;
				case OB_SPEAKER:
					tselem_draw_icon_uibut(&arg, ICON_OUTLINER_OB_SPEAKER); break;
				case OB_EMPTY:
					tselem_draw_icon_uibut(&arg, ICON_OUTLINER_OB_EMPTY); break;
			}
		}
		else {
			switch (GS(tselem->id->name)) {
				case ID_SCE:
					tselem_draw_icon_uibut(&arg, ICON_SCENE_DATA); break;
				case ID_ME:
					tselem_draw_icon_uibut(&arg, ICON_OUTLINER_DATA_MESH); break;
				case ID_CU:
					tselem_draw_icon_uibut(&arg, ICON_OUTLINER_DATA_CURVE); break;
				case ID_MB:
					tselem_draw_icon_uibut(&arg, ICON_OUTLINER_DATA_META); break;
				case ID_LT:
					tselem_draw_icon_uibut(&arg, ICON_OUTLINER_DATA_LATTICE); break;
				case ID_LA:
				{
					Lamp *la = (Lamp *)tselem->id;
					switch (la->type) {
						case LA_LOCAL:
							tselem_draw_icon_uibut(&arg, ICON_LAMP_POINT); break;
						case LA_SUN:
							tselem_draw_icon_uibut(&arg, ICON_LAMP_SUN); break;
						case LA_SPOT:
							tselem_draw_icon_uibut(&arg, ICON_LAMP_SPOT); break;
						case LA_HEMI:
							tselem_draw_icon_uibut(&arg, ICON_LAMP_HEMI); break;
						case LA_AREA:
							tselem_draw_icon_uibut(&arg, ICON_LAMP_AREA); break;
						default:
							tselem_draw_icon_uibut(&arg, ICON_OUTLINER_DATA_LAMP); break;
					}
					break;
				}
				case ID_MA:
					tselem_draw_icon_uibut(&arg, ICON_MATERIAL_DATA); break;
				case ID_TE:
					tselem_draw_icon_uibut(&arg, ICON_TEXTURE_DATA); break;
				case ID_IM:
					tselem_draw_icon_uibut(&arg, ICON_IMAGE_DATA); break;
				case ID_SPK:
				case ID_SO:
					tselem_draw_icon_uibut(&arg, ICON_OUTLINER_DATA_SPEAKER); break;
				case ID_AR:
					tselem_draw_icon_uibut(&arg, ICON_OUTLINER_DATA_ARMATURE); break;
				case ID_CA:
					tselem_draw_icon_uibut(&arg, ICON_OUTLINER_DATA_CAMERA); break;
				case ID_KE:
					tselem_draw_icon_uibut(&arg, ICON_SHAPEKEY_DATA); break;
				case ID_WO:
					tselem_draw_icon_uibut(&arg, ICON_WORLD_DATA); break;
				case ID_AC:
					tselem_draw_icon_uibut(&arg, ICON_ACTION); break;
				case ID_NLA:
					tselem_draw_icon_uibut(&arg, ICON_NLA); break;
				case ID_TXT:
					tselem_draw_icon_uibut(&arg, ICON_SCRIPT); break;
				case ID_GR:
					tselem_draw_icon_uibut(&arg, ICON_GROUP); break;
				case ID_LI:
					if (tselem->id->tag & LIB_TAG_MISSING) {
						tselem_draw_icon_uibut(&arg, ICON_LIBRARY_DATA_BROKEN);
					}
					else if (((Library *)tselem->id)->parent) {
						tselem_draw_icon_uibut(&arg, ICON_LIBRARY_DATA_INDIRECT);
					}
					else {
						tselem_draw_icon_uibut(&arg, ICON_LIBRARY_DATA_DIRECT);
					}
					break;
				case ID_LS:
					tselem_draw_icon_uibut(&arg, ICON_LINE_DATA); break;
				case ID_GD:
					tselem_draw_icon_uibut(&arg, ICON_GREASEPENCIL); break;
			}
		}
	}
}

static void outliner_draw_iconrow(bContext *C, uiBlock *block, Scene *scene, SpaceOops *soops, ListBase *lb, int level,
                                  int xmax, int *offsx, int ys)
{
	TreeElement *te;
	TreeStoreElem *tselem;
	eOLDrawState active;

	for (te = lb->first; te; te = te->next) {
		
		/* exit drawing early */
		if ((*offsx) - UI_UNIT_X > xmax)
			break;

		tselem = TREESTORE(te);
		
		/* object hierarchy always, further constrained on level */
		if (level < 1 || (tselem->type == 0 && te->idcode == ID_OB)) {

			/* active blocks get white circle */
			if (tselem->type == 0) {
				if (te->idcode == ID_OB) {
					active = (OBACT == (Object *)tselem->id) ? OL_DRAWSEL_NORMAL : OL_DRAWSEL_NONE;
				}
				else if (scene->obedit && scene->obedit->data == tselem->id) {
					active = OL_DRAWSEL_NORMAL;
				}
				else {
					active = tree_element_active(C, scene, soops, te, OL_SETSEL_NONE, false);
				}
			}
			else {
				active = tree_element_type_active(NULL, scene, soops, te, tselem, OL_SETSEL_NONE, false);
			}

			if (active != OL_DRAWSEL_NONE) {
				float ufac = UI_UNIT_X / 20.0f;

				UI_draw_roundbox_corner_set(UI_CNR_ALL);
				glColor4ub(255, 255, 255, 100);
				UI_draw_roundbox(
				        (float) *offsx - 1.0f * ufac,
				        (float)ys + 1.0f * ufac,
				        (float)*offsx + UI_UNIT_X - 2.0f * ufac,
				        (float)ys + UI_UNIT_Y - ufac,
				        (float)UI_UNIT_Y / 2.0f - ufac);
				glEnable(GL_BLEND); /* roundbox disables */
			}
			
			tselem_draw_icon(block, xmax, (float)*offsx, (float)ys, tselem, te, 0.5f);
			te->xs = *offsx;
			te->ys = ys;
			te->xend = (short)*offsx + UI_UNIT_X;
			te->flag |= TE_ICONROW; // for click
			
			(*offsx) += UI_UNIT_X;
		}
		
		/* this tree element always has same amount of branches, so don't draw */
		if (tselem->type != TSE_R_LAYER)
			outliner_draw_iconrow(C, block, scene, soops, &te->subtree, level + 1, xmax, offsx, ys);
	}
	
}

/* closed tree element */
static void outliner_set_coord_tree_element(TreeElement *te, int startx, int starty)
{
	TreeElement *ten;

	/* closed items may be displayed in row of parent, don't change their coordinate! */
	if ((te->flag & TE_ICONROW) == 0) {
		/* store coord and continue, we need coordinates for elements outside view too */
		te->xs = startx;
		te->ys = starty;
	}

	for (ten = te->subtree.first; ten; ten = ten->next) {
		outliner_set_coord_tree_element(ten, startx + UI_UNIT_X, starty);
	}
}


static void outliner_draw_tree_element(
        bContext *C, uiBlock *block, const uiFontStyle *fstyle, Scene *scene, ARegion *ar, SpaceOops *soops,
        TreeElement *te, int startx, int *starty, TreeElement **te_edit)
{
	TreeElement *ten;
	TreeStoreElem *tselem;
	float ufac = UI_UNIT_X / 20.0f;
	int offsx = 0;
	eOLDrawState active = OL_DRAWSEL_NONE;
	
	tselem = TREESTORE(te);

	if (*starty + 2 * UI_UNIT_Y >= ar->v2d.cur.ymin && *starty <= ar->v2d.cur.ymax) {
		int xmax = ar->v2d.cur.xmax;
		unsigned char alpha = 128;
		
		if ((tselem->flag & TSE_TEXTBUT) && (*te_edit == NULL)) {
			*te_edit = te;
		}

		/* icons can be ui buts, we don't want it to overlap with restrict */
		if ((soops->flag & SO_HIDE_RESTRICTCOLS) == 0)
			xmax -= OL_TOGW + UI_UNIT_X;
		
		glEnable(GL_BLEND);

		/* colors for active/selected data */
		if (tselem->type == 0) {
			if (te->idcode == ID_SCE) {
				if (tselem->id == (ID *)scene) {
					glColor4ub(255, 255, 255, alpha);
					active = OL_DRAWSEL_ACTIVE;
				}
			}
			else if (te->idcode == ID_GR) {
				Group *gr = (Group *)tselem->id;
				if (group_select_flag(gr)) {
					char col[4];
					UI_GetThemeColorType4ubv(TH_SELECT, SPACE_VIEW3D, col);
					col[3] = alpha;
					glColor4ubv((GLubyte *)col);
					
					active = OL_DRAWSEL_ACTIVE;
				}
			}
			else if (te->idcode == ID_OB) {
				Object *ob = (Object *)tselem->id;
				
				if (ob == OBACT || (ob->flag & SELECT)) {
					char col[4] = {0, 0, 0, 0};
					
					/* outliner active ob: always white text, circle color now similar to view3d */
					
					active = OL_DRAWSEL_ACTIVE;
					if (ob == OBACT) {
						if (ob->flag & SELECT) {
							UI_GetThemeColorType4ubv(TH_ACTIVE, SPACE_VIEW3D, col);
							col[3] = alpha;
						}
						
						active = OL_DRAWSEL_NORMAL;
					}
					else if (ob->flag & SELECT) {
						UI_GetThemeColorType4ubv(TH_SELECT, SPACE_VIEW3D, col);
						col[3] = alpha;
					}
					
					glColor4ubv((GLubyte *)col);
				}
			
			}
			else if (scene->obedit && scene->obedit->data == tselem->id) {
				glColor4ub(255, 255, 255, alpha);
				active = OL_DRAWSEL_ACTIVE;
			}
			else {
				if (tree_element_active(C, scene, soops, te, OL_SETSEL_NONE, false)) {
					glColor4ub(220, 220, 255, alpha);
					active = OL_DRAWSEL_ACTIVE;
				}
			}
		}
		else {
			if (tree_element_type_active(NULL, scene, soops, te, tselem, OL_SETSEL_NONE, false) != OL_DRAWSEL_NONE) {
				active = OL_DRAWSEL_ACTIVE;
			}
			glColor4ub(220, 220, 255, alpha);
		}
		
		/* active circle */
		if (active != OL_DRAWSEL_NONE) {
			UI_draw_roundbox_corner_set(UI_CNR_ALL);
			UI_draw_roundbox(
			        (float)startx + UI_UNIT_X,
			        (float)*starty + 1.0f * ufac,
			        (float)startx + 2.0f * UI_UNIT_X - 2.0f * ufac,
			        (float)*starty + UI_UNIT_Y - 1.0f * ufac,
			        UI_UNIT_Y / 2.0f - 1.0f * ufac);
			glEnable(GL_BLEND); /* roundbox disables it */
			
			te->flag |= TE_ACTIVE; // for lookup in display hierarchies
		}
		
		/* open/close icon, only when sublevels, except for scene */
		if (te->subtree.first || (tselem->type == 0 && te->idcode == ID_SCE) || (te->flag & TE_LAZY_CLOSED)) {
			int icon_x;
			if (tselem->type == 0 && ELEM(te->idcode, ID_OB, ID_SCE))
				icon_x = startx;
			else
				icon_x = startx + 5 * ufac;
			
			// icons a bit higher
			if (TSELEM_OPEN(tselem, soops))
				UI_icon_draw((float)icon_x, (float)*starty + 2 * ufac, ICON_DISCLOSURE_TRI_DOWN);
			else
				UI_icon_draw((float)icon_x, (float)*starty + 2 * ufac, ICON_DISCLOSURE_TRI_RIGHT);
		}
		offsx += UI_UNIT_X;
		
		/* datatype icon */
		
		if (!(ELEM(tselem->type, TSE_RNA_PROPERTY, TSE_RNA_ARRAY_ELEM))) {
			
			tselem_draw_icon(block, xmax, (float)startx + offsx, (float)*starty, tselem, te, 1.0f);
			
			offsx += UI_UNIT_X;
		}
		else
			offsx += 2 * ufac;
		
		if (tselem->type == 0 && ID_IS_LINKED_DATABLOCK(tselem->id)) {
			glPixelTransferf(GL_ALPHA_SCALE, 0.5f);
			if (tselem->id->tag & LIB_TAG_MISSING) {
				UI_icon_draw((float)startx + offsx, (float)*starty + 2 * ufac, ICON_LIBRARY_DATA_BROKEN);
			}
			else if (tselem->id->tag & LIB_TAG_INDIRECT) {
				UI_icon_draw((float)startx + offsx, (float)*starty + 2 * ufac, ICON_LIBRARY_DATA_INDIRECT);
			}
			else {
				UI_icon_draw((float)startx + offsx, (float)*starty + 2 * ufac, ICON_LIBRARY_DATA_DIRECT);
			}
			glPixelTransferf(GL_ALPHA_SCALE, 1.0f);
			offsx += UI_UNIT_X;
		}
		glDisable(GL_BLEND);
		
		/* name */
		if ((tselem->flag & TSE_TEXTBUT) == 0) {
			if (active == OL_DRAWSEL_NORMAL) {
				UI_ThemeColor(TH_TEXT_HI);
			}
			else if (ELEM(tselem->type, TSE_RNA_PROPERTY, TSE_RNA_ARRAY_ELEM)) {
				UI_ThemeColorBlend(TH_BACK, TH_TEXT, 0.75f);
			}
			else {
				UI_ThemeColor(TH_TEXT);
			}

			UI_fontstyle_draw_simple(fstyle, startx + offsx, *starty + 5 * ufac, te->name);
		}
		
		offsx += (int)(UI_UNIT_X + UI_fontstyle_string_width(fstyle, te->name));
		
		/* closed item, we draw the icons, not when it's a scene, or master-server list though */
		if (!TSELEM_OPEN(tselem, soops)) {
			if (te->subtree.first) {
				if (tselem->type == 0 && te->idcode == ID_SCE) {
					/* pass */
				}
				else if (tselem->type != TSE_R_LAYER) {
					/* this tree element always has same amount of branches, so don't draw */

					int tempx = startx + offsx;
					
					/* divider */
					UI_ThemeColorShade(TH_BACK, -40);
					glRecti(tempx   - 10.0f * ufac,
					        *starty +  4.0f * ufac,
					        tempx   -  8.0f * ufac,
					        *starty + UI_UNIT_Y - 4.0f * ufac);
					
					glEnable(GL_BLEND);
					glPixelTransferf(GL_ALPHA_SCALE, 0.5);
					
					outliner_draw_iconrow(C, block, scene, soops, &te->subtree, 0, xmax, &tempx, *starty);
					
					glPixelTransferf(GL_ALPHA_SCALE, 1.0);
					glDisable(GL_BLEND);
				}
			}
		}
	}
	/* store coord and continue, we need coordinates for elements outside view too */
	te->xs = startx;
	te->ys = *starty;
	te->xend = startx + offsx;
		
	if (TSELEM_OPEN(tselem, soops)) {
		*starty -= UI_UNIT_Y;

		for (ten = te->subtree.first; ten; ten = ten->next) {
			outliner_draw_tree_element(C, block, fstyle, scene, ar, soops, ten, startx + UI_UNIT_X, starty, te_edit);
		}
	}
	else {
		for (ten = te->subtree.first; ten; ten = ten->next) {
			outliner_set_coord_tree_element(ten, startx, *starty);
		}
		
		*starty -= UI_UNIT_Y;
	}
}

static void outliner_draw_hierarchy_lines(SpaceOops *soops, ListBase *lb, int startx, int *starty)
{
	TreeElement *te;
	TreeStoreElem *tselem;
	int y1, y2;
	
	if (BLI_listbase_is_empty(lb)) return;
	
	y1 = y2 = *starty; /* for vertical lines between objects */
	for (te = lb->first; te; te = te->next) {
		y2 = *starty;
		tselem = TREESTORE(te);
		
		/* horizontal line? */
		if (tselem->type == 0 && (te->idcode == ID_OB || te->idcode == ID_SCE))
			glRecti(startx, *starty, startx + UI_UNIT_X, *starty - 1);
			
		*starty -= UI_UNIT_Y;
		
		if (TSELEM_OPEN(tselem, soops))
			outliner_draw_hierarchy_lines(soops, &te->subtree, startx + UI_UNIT_X, starty);
	}
	
	/* vertical line */
	te = lb->last;
	if (te->parent || lb->first != lb->last) {
		tselem = TREESTORE(te);
		if (tselem->type == 0 && te->idcode == ID_OB) {
			
			glRecti(startx, y1 + UI_UNIT_Y, startx + 1, y2);
		}
	}
}

static void outliner_draw_struct_marks(ARegion *ar, SpaceOops *soops, ListBase *lb, int *starty)
{
	TreeElement *te;
	TreeStoreElem *tselem;
	
	for (te = lb->first; te; te = te->next) {
		tselem = TREESTORE(te);
		
		/* selection status */
		if (TSELEM_OPEN(tselem, soops))
			if (tselem->type == TSE_RNA_STRUCT)
				glRecti(0, *starty + 1, (int)ar->v2d.cur.xmax, *starty + UI_UNIT_Y - 1);

		*starty -= UI_UNIT_Y;
		if (TSELEM_OPEN(tselem, soops)) {
			outliner_draw_struct_marks(ar, soops, &te->subtree, starty);
			if (tselem->type == TSE_RNA_STRUCT)
				fdrawline(0, (float)*starty + UI_UNIT_Y, ar->v2d.cur.xmax, (float)*starty + UI_UNIT_Y);
		}
	}
}

<<<<<<< HEAD
static void outliner_draw_highlights_recursive(
        const ARegion *ar, const SpaceOops *soops, const ListBase *lb,
        const float col_selection[4], const float col_highlight[4], const float col_searchmatch[4],
        int start_x, int *io_start_y)
=======
static void outliner_draw_selection(ARegion *ar, SpaceOops *soops, ListBase *lb, int *starty)
>>>>>>> d59079c5
{
	const bool is_searching = SEARCHING_OUTLINER(soops) ||
	                          (soops->outlinevis == SO_DATABLOCKS && soops->search_string[0] != 0);

	for (TreeElement *te = lb->first; te; te = te->next) {
		const TreeStoreElem *tselem = TREESTORE(te);
		const int start_y = *io_start_y;

		/* selection status */
		if (tselem->flag & TSE_SELECTED) {
			glColor4fv(col_selection);
			glRecti(0, start_y + 1, (int)ar->v2d.cur.xmax, start_y + UI_UNIT_Y - 1);
		}

		/* search match highlights
		 *   we don't expand items when searching in the datablocks but we
		 *   still want to highlight any filter matches. */
		if (is_searching && (tselem->flag & TSE_SEARCHMATCH)) {
			glColor4fv(col_searchmatch);
			glRecti(start_x, start_y + 1, ar->v2d.cur.xmax, start_y + UI_UNIT_Y - 1);
		}

		/* mouse hover highlights */
		if (tselem->flag & TSE_HIGHLIGHTED) {
			glColor4fv(col_highlight);
			glRecti(0, start_y + 1, (int)ar->v2d.cur.xmax, start_y + UI_UNIT_Y - 1);
		}

		*io_start_y -= UI_UNIT_Y;
		if (TSELEM_OPEN(tselem, soops)) {
			outliner_draw_highlights_recursive(
			            ar, soops, &te->subtree, col_selection, col_highlight, col_searchmatch,
			            start_x + UI_UNIT_X, io_start_y);
		}
	}
}

static void outliner_draw_highlights(ARegion *ar, SpaceOops *soops, int startx, int *starty)
{
	const float col_highlight[4] = {1.0f, 1.0f, 1.0f, 0.13f};
	float col_selection[4], col_searchmatch[4];

	UI_GetThemeColor3fv(TH_SELECT_HIGHLIGHT, col_selection);
	col_selection[3] = 1.0f; /* no alpha */
	UI_GetThemeColor4fv(TH_MATCH, col_searchmatch);
	col_searchmatch[3] = 0.5f;

	glEnable(GL_BLEND);
	outliner_draw_highlights_recursive(ar, soops, &soops->tree, col_selection, col_highlight, col_searchmatch,
	                                   startx, starty);
	glDisable(GL_BLEND);
}

static void outliner_draw_tree(
        bContext *C, uiBlock *block, Scene *scene, ARegion *ar,
        SpaceOops *soops, const bool has_restrict_icons,
        TreeElement **te_edit)
{
	const uiFontStyle *fstyle = UI_FSTYLE_WIDGET;
	int starty, startx;

	glBlendFunc(GL_SRC_ALPHA,  GL_ONE_MINUS_SRC_ALPHA); // only once

	if (ELEM(soops->outlinevis, SO_DATABLOCKS, SO_USERDEF)) {
		/* struct marks */
		UI_ThemeColorShadeAlpha(TH_BACK, -15, -200);
		//UI_ThemeColorShade(TH_BACK, -20);
		starty = (int)ar->v2d.tot.ymax - UI_UNIT_Y - OL_Y_OFFSET;
		outliner_draw_struct_marks(ar, soops, &soops->tree, &starty);
	}

	/* draw highlights before hierarchy */
	starty = (int)ar->v2d.tot.ymax - UI_UNIT_Y - OL_Y_OFFSET;
	startx = 0;
	outliner_draw_highlights(ar, soops, startx, &starty);

	/* set scissor so tree elements or lines can't overlap restriction icons */
	GLfloat scissor[4] = {0};
	if (has_restrict_icons) {
		int mask_x = BLI_rcti_size_x(&ar->v2d.mask) - (int)OL_TOGW + 1;
		CLAMP_MIN(mask_x, 0);

		glGetFloatv(GL_SCISSOR_BOX, scissor);
		glScissor(ar->winrct.xmin, ar->winrct.ymin, mask_x, ar->winy);
	}

	// gray hierarchy lines
	UI_ThemeColorBlend(TH_BACK, TH_TEXT, 0.4f);
	starty = (int)ar->v2d.tot.ymax - UI_UNIT_Y / 2 - OL_Y_OFFSET;
	startx = 6;
	outliner_draw_hierarchy_lines(soops, &soops->tree, startx, &starty);

	// items themselves
	starty = (int)ar->v2d.tot.ymax - UI_UNIT_Y - OL_Y_OFFSET;
	startx = 0;
	for (TreeElement *te = soops->tree.first; te; te = te->next) {
		outliner_draw_tree_element(C, block, fstyle, scene, ar, soops, te, startx, &starty, te_edit);
	}

	if (has_restrict_icons) {
		/* reset scissor */
		glScissor(UNPACK4(scissor));
	}
}


static void outliner_back(ARegion *ar)
{
	int ystart;
	
	UI_ThemeColorShade(TH_BACK, 6);
	ystart = (int)ar->v2d.tot.ymax;
	ystart = UI_UNIT_Y * (ystart / (UI_UNIT_Y)) - OL_Y_OFFSET;
	
	while (ystart + 2 * UI_UNIT_Y > ar->v2d.cur.ymin) {
		glRecti(0, ystart, (int)ar->v2d.cur.xmax, ystart + UI_UNIT_Y);
		ystart -= 2 * UI_UNIT_Y;
	}
}

static void outliner_draw_restrictcols(ARegion *ar)
{
	UI_ThemeColorShadeAlpha(TH_BACK, -15, -200);

	/* view */
	sdrawline((int)(ar->v2d.cur.xmax - OL_TOG_RESTRICT_VIEWX),
	          (int)ar->v2d.cur.ymax,
	          (int)(ar->v2d.cur.xmax - OL_TOG_RESTRICT_VIEWX),
	          (int)ar->v2d.cur.ymin);

	/* render */
	sdrawline((int)(ar->v2d.cur.xmax - OL_TOG_RESTRICT_SELECTX),
	          (int)ar->v2d.cur.ymax,
	          (int)(ar->v2d.cur.xmax - OL_TOG_RESTRICT_SELECTX),
	          (int)ar->v2d.cur.ymin);

	/* render */
	sdrawline((int)(ar->v2d.cur.xmax - OL_TOG_RESTRICT_RENDERX),
	          (int)ar->v2d.cur.ymax,
	          (int)(ar->v2d.cur.xmax - OL_TOG_RESTRICT_RENDERX),
	          (int)ar->v2d.cur.ymin);
}

/* ****************************************************** */
/* Main Entrypoint - Draw contents of Outliner editor */

void draw_outliner(const bContext *C)
{
	Main *mainvar = CTX_data_main(C); 
	Scene *scene = CTX_data_scene(C);
	ARegion *ar = CTX_wm_region(C);
	View2D *v2d = &ar->v2d;
	SpaceOops *soops = CTX_wm_space_outliner(C);
	uiBlock *block;
	int sizey = 0, sizex = 0, sizex_rna = 0;
	TreeElement *te_edit = NULL;
	bool has_restrict_icons;

	outliner_build_tree(mainvar, scene, soops); // always
	
	/* get extents of data */
	outliner_height(soops, &soops->tree, &sizey);

	if (ELEM(soops->outlinevis, SO_DATABLOCKS, SO_USERDEF)) {
		/* RNA has two columns:
		 *  - column 1 is (max_width + OL_RNA_COL_SPACEX) or
		 *				 (OL_RNA_COL_X), whichever is wider...
		 *	- column 2 is fixed at OL_RNA_COL_SIZEX
		 *
		 *  (*) XXX max width for now is a fixed factor of (UI_UNIT_X * (max_indention + 100))
		 */
		 
		/* get actual width of column 1 */
		outliner_rna_width(soops, &soops->tree, &sizex_rna, 0);
		sizex_rna = max_ii(OL_RNA_COLX, sizex_rna + OL_RNA_COL_SPACEX);
		
		/* get width of data (for setting 'tot' rect, this is column 1 + column 2 + a bit extra) */
		sizex = sizex_rna + OL_RNA_COL_SIZEX + 50;
		has_restrict_icons = false;
	}
	else {
		/* width must take into account restriction columns (if visible) so that entries will still be visible */
		//outliner_width(soops, &soops->tree, &sizex);
		// XXX should use outliner_width instead when te->xend will be set correctly...
		outliner_rna_width(soops, &soops->tree, &sizex, 0);
		
		/* constant offset for restriction columns */
		// XXX this isn't that great yet...
		if ((soops->flag & SO_HIDE_RESTRICTCOLS) == 0)
			sizex += OL_TOGW * 3;

		has_restrict_icons = !(soops->flag & SO_HIDE_RESTRICTCOLS);
	}
	
	/* adds vertical offset */
	sizey += OL_Y_OFFSET;

	/* update size of tot-rect (extents of data/viewable area) */
	UI_view2d_totRect_set(v2d, sizex, sizey);

	/* force display to pixel coords */
	v2d->flag |= (V2D_PIXELOFS_X | V2D_PIXELOFS_Y);
	/* set matrix for 2d-view controls */
	UI_view2d_view_ortho(v2d);

	/* draw outliner stuff (background, hierarchy lines and names) */
	outliner_back(ar);
	block = UI_block_begin(C, ar, __func__, UI_EMBOSS);
	outliner_draw_tree((bContext *)C, block, scene, ar, soops, has_restrict_icons, &te_edit);
	
	if (ELEM(soops->outlinevis, SO_DATABLOCKS, SO_USERDEF)) {
		/* draw rna buttons */
		outliner_draw_rnacols(ar, sizex_rna);
		outliner_draw_rnabuts(block, ar, soops, sizex_rna, &soops->tree);
	}
	else if ((soops->outlinevis == SO_ID_ORPHANS) && has_restrict_icons) {
		/* draw user toggle columns */
		outliner_draw_restrictcols(ar);
		outliner_draw_userbuts(block, ar, soops, &soops->tree);
	}
	else if (has_restrict_icons) {
		/* draw restriction columns */
		outliner_draw_restrictcols(ar);
		outliner_draw_restrictbuts(block, scene, ar, soops, &soops->tree);
	}

	/* draw edit buttons if nessecery */
	if (te_edit) {
		outliner_buttons(C, block, ar, te_edit);
	}

	UI_block_end(C, block);
	UI_block_draw(C, block);

	/* clear flag that allows quick redraws */
	soops->storeflag &= ~SO_TREESTORE_REDRAW;
} <|MERGE_RESOLUTION|>--- conflicted
+++ resolved
@@ -1692,14 +1692,10 @@
 	}
 }
 
-<<<<<<< HEAD
 static void outliner_draw_highlights_recursive(
         const ARegion *ar, const SpaceOops *soops, const ListBase *lb,
         const float col_selection[4], const float col_highlight[4], const float col_searchmatch[4],
         int start_x, int *io_start_y)
-=======
-static void outliner_draw_selection(ARegion *ar, SpaceOops *soops, ListBase *lb, int *starty)
->>>>>>> d59079c5
 {
 	const bool is_searching = SEARCHING_OUTLINER(soops) ||
 	                          (soops->outlinevis == SO_DATABLOCKS && soops->search_string[0] != 0);
