--- conflicted
+++ resolved
@@ -1662,13 +1662,8 @@
 	ot->poll= ED_operator_uvedit;
 
 	/* properties */
-<<<<<<< HEAD
-	RNA_def_boolean(ot->srna, "use_limit", 1, "Use Limit", "Stitch UVs within a specified limit distance.");
+	RNA_def_boolean(ot->srna, "use_limit", 1, "Use Limit", "Stitch UVs within a specified limit distance");
 	RNA_def_float(ot->srna, "limit", 20.0, 0.0f, FLT_MAX, "Limit", "Limit distance in image pixels.", -FLT_MAX, FLT_MAX);
-=======
-	RNA_def_boolean(ot->srna, "use_limit", 1, "Use Limit", "Stitch UVs within a specified limit distance");
-	RNA_def_float(ot->srna, "limit", 0.01f, 0.0f, FLT_MAX, "Limit", "Limit distance in normalized coordinates", -FLT_MAX, FLT_MAX);
->>>>>>> d7823173
 }
 
 /* ******************** (de)select all operator **************** */
@@ -2122,7 +2117,7 @@
 	RNA_def_boolean(ot->srna, "extend", 0,
 		"Extend", "Extend selection rather than clearing the existing selection");
 	RNA_def_float_vector(ot->srna, "location", 2, NULL, -FLT_MAX, FLT_MAX,
-		"Location", "Mouse location in normalized coordinates, 0.0 to 1.0 is within the image bounds", -100.0f, 100.0f);
+		"Location", "Mouse location in normalized coordinates, 0.0 to 1.0 is within the image bounds.", -100.0f, 100.0f);
 }
 
 /* ******************** loop select operator **************** */
@@ -2167,7 +2162,7 @@
 	RNA_def_boolean(ot->srna, "extend", 0,
 		"Extend", "Extend selection rather than clearing the existing selection");
 	RNA_def_float_vector(ot->srna, "location", 2, NULL, -FLT_MAX, FLT_MAX,
-		"Location", "Mouse location in normalized coordinates, 0.0 to 1.0 is within the image bounds", -100.0f, 100.0f);
+		"Location", "Mouse location in normalized coordinates, 0.0 to 1.0 is within the image bounds.", -100.0f, 100.0f);
 }
 
 /* ******************** linked select operator **************** */
@@ -2186,12 +2181,7 @@
 	NearestHit hit, *hit_p= NULL;
 
 	if(ts->uv_flag & UV_SYNC_SELECTION) {
-<<<<<<< HEAD
-		BKE_report(op->reports, RPT_ERROR, "Can't select linked when sync selection is enabled.");
-=======
 		BKE_report(op->reports, RPT_ERROR, "Can't select linked when sync selection is enabled");
-		BKE_mesh_end_editmesh(obedit->data, em);
->>>>>>> d7823173
 		return OPERATOR_CANCELLED;
 	}
 
@@ -2275,7 +2265,7 @@
 		"Extend", "Extend selection rather than clearing the existing selection");
 
 	RNA_def_float_vector(ot->srna, "location", 2, NULL, -FLT_MAX, FLT_MAX,
-		"Location", "Mouse location in normalized coordinates, 0.0 to 1.0 is within the image bounds", -100.0f, 100.0f);
+		"Location", "Mouse location in normalized coordinates, 0.0 to 1.0 is within the image bounds.", -100.0f, 100.0f);
 }
 
 /* ******************** unlink selection operator **************** */
@@ -2294,12 +2284,7 @@
 	MLoopUV *luv;
 
 	if(ts->uv_flag & UV_SYNC_SELECTION) {
-<<<<<<< HEAD
-		BKE_report(op->reports, RPT_ERROR, "Can't unlink selection when sync selection is enabled.");
-=======
 		BKE_report(op->reports, RPT_ERROR, "Can't unlink selection when sync selection is enabled");
-		BKE_mesh_end_editmesh(obedit->data, em);
->>>>>>> d7823173
 		return OPERATOR_CANCELLED;
 	}
 	
@@ -3343,7 +3328,7 @@
 	ot->flag= OPTYPE_REGISTER|OPTYPE_UNDO;
 
 	/* properties */
-	RNA_def_float_vector(ot->srna, "location", 2, NULL, -FLT_MAX, FLT_MAX, "Location", "Cursor location in 0.0-1.0 coordinates", -10.0f, 10.0f);
+	RNA_def_float_vector(ot->srna, "location", 2, NULL, -FLT_MAX, FLT_MAX, "Location", "Cursor location in 0.0-1.0 coordinates.", -10.0f, 10.0f);
 }
 
 /********************** set tile operator **********************/
@@ -3409,7 +3394,7 @@
 	ot->flag= OPTYPE_REGISTER|OPTYPE_UNDO;
 
 	/* properties */
-	RNA_def_int_vector(ot->srna, "tile", 2, NULL, 0, INT_MAX, "Tile", "Tile coordinate", 0, 10);
+	RNA_def_int_vector(ot->srna, "tile", 2, NULL, 0, INT_MAX, "Tile", "Tile coordinate.", 0, 10);
 }
 
 /* ************************** registration **********************************/
