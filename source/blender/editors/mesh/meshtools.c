--- conflicted
+++ resolved
@@ -938,42 +938,24 @@
 		Mesh *me= ob->data;
 		if(	(mesh_topo_lookup==NULL) ||
 			(mesh_topo_lookup_mode != ob->mode) ||
-<<<<<<< HEAD
-			(me->edit_btmesh && me->edit_btmesh->bm->totvert != mesh_topo_lookup_tot) ||
-			(me->edit_btmesh==NULL && me->totvert != mesh_topo_lookup_tot)
-=======
-			(me->edit_mesh && (me->edit_mesh->totvert != mesh_topo_lookup_vert_tot)) ||
-			(me->edit_mesh && (me->edit_mesh->totedge != mesh_topo_lookup_edge_tot)) ||
-			(me->edit_mesh==NULL && me->totvert != mesh_topo_lookup_vert_tot) ||
-			(me->edit_mesh==NULL && me->totedge != mesh_topo_lookup_edge_tot)
->>>>>>> 724868b4
+			(me->edit_btmesh && me->edit_btmesh->bm->totvert != mesh_topo_lookup_vert_tot) ||
+			(me->edit_btmesh && me->edit_btmesh->bm->totedge != mesh_topo_lookup_edge_tot) ||
+			(me->edit_btmesh==NULL && me->totvert != mesh_topo_lookup_vert_tot) ||
+			(me->edit_btmesh==NULL && me->totedge != mesh_topo_lookup_edge_tot)
 		) {
 			mesh_mirrtopo_table(ob, 's');
 		}
 	} else if(mode=='s') { /* start table */
 		Mesh *me= ob->data;
 		MEdge *medge;
-<<<<<<< HEAD
 		BMEditMesh *em= me->edit_btmesh;
 		BMEdge *eed;
 		BMIter iter;
-=======
-		EditMesh *em= me->edit_mesh;
-		void **eve_tmp_back= NULL; /* some of the callers are using eve->tmp so restore after */
-
-
-		/* editmode*/
-		EditEdge *eed;
-
-		int a, last;
-		int totvert, totedge;
-		int totUnique= -1, totUniqueOld= -1;
-
->>>>>>> 724868b4
 		MIRRHASH_TYPE *MirrTopoHash = NULL;
 		MIRRHASH_TYPE *MirrTopoHash_Prev = NULL;
 		MirrTopoPair *MirrTopoPairs;
-		int a, last, totvert;
+		int a, last;
+		int totvert, totedge;
 		int totUnique= -1, totUniqueOld= -1;
 
 		mesh_topo_lookup_mode= ob->mode;
@@ -997,17 +979,10 @@
 
 		/* Initialize the vert-edge-user counts used to detect unique topology */
 		if(em) {
-<<<<<<< HEAD
+			totedge= me->edit_btmesh->bm->totedge;
 			BM_ITER(eed, &iter, em->bm, BM_EDGES_OF_MESH, NULL) {
 				MirrTopoHash[BM_GetIndex(eed->v1)]++;
 				MirrTopoHash[BM_GetIndex(eed->v2)]++;
-=======
-			totedge= 0;
-
-			for(eed=em->edges.first; eed; eed= eed->next, totedge++) {
-				MirrTopoHash[eed->v1->tmp.l]++;
-				MirrTopoHash[eed->v2->tmp.l]++;
->>>>>>> 724868b4
 			}
 		} else {
 			totedge= me->totedge;
