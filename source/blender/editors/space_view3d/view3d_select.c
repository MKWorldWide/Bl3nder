--- conflicted
+++ resolved
@@ -1422,13 +1422,8 @@
 	if(obedit) {
 		if(obedit->type==OB_MESH) {
 			Mesh *me= obedit->data;
-<<<<<<< HEAD
 			vc.em= me->edit_btmesh;
-			do_mesh_box_select(&vc, &rect, (val==LEFTMOUSE));
-=======
-			vc.em= me->edit_mesh;
 			do_mesh_box_select(&vc, &rect, selecting);
->>>>>>> 4617bb68
 //			if (EM_texFaceCheck())
 			WM_event_add_notifier(C, NC_GEOM|ND_SELECT, obedit->data);
 			
