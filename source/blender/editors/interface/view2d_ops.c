--- conflicted
+++ resolved
@@ -772,46 +772,6 @@
  *	In order to make sure this works, each operator must define the following RNA-Operator Props:
  *		deltax, deltay	- amounts to add to each side of the 'cur' rect
  */
-<<<<<<< HEAD
- 
-/* ------------------ Shared 'core' stuff ---------------------- */
- 
-/* temp customdata for operator */
-typedef struct v2dViewZoomData {
-	View2D *v2d;			/* view2d we're operating in */
-	
-	int lastx, lasty;		/* previous x/y values of mouse in window */
-	float dx, dy;			/* running tally of previous delta values (for obtaining final zoom) */
-	float mx_2d, my_2d;		/* initial mouse location in v2d coords */
-} v2dViewZoomData;
- 
-/* initialise panning customdata */
-static int view_zoomdrag_init(bContext *C, wmOperator *op)
-{
-	ARegion *ar= CTX_wm_region(C);
-	v2dViewZoomData *vzd;
-	View2D *v2d;
-	
-	/* regions now have v2d-data by default, so check for region */
-	if (ar == NULL)
-		return 0;
-	v2d= &ar->v2d;
-	
-	/* check that 2d-view is zoomable */
-	if ((v2d->keepzoom & V2D_LOCKZOOM_X) && (v2d->keepzoom & V2D_LOCKZOOM_Y))
-		return 0;
-	
-	/* set custom-data for operator */
-	vzd= MEM_callocN(sizeof(v2dViewZoomData), "v2dViewZoomData");
-	op->customdata= vzd;
-	
-	/* set pointers to owners */
-	vzd->v2d= v2d;
-	
-	return 1;
-}
-=======
->>>>>>> 7a76bc9a
 
 /* apply transform to view (i.e. adjust 'cur' rect) */
 static void view_zoomdrag_apply(bContext *C, wmOperator *op)
