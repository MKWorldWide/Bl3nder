--- conflicted
+++ resolved
@@ -243,13 +243,8 @@
 			Depsgraph *depsgraph = CTX_data_depsgraph(C);
 			ReportList *reports = CTX_wm_reports(C);
 			ToolSettings *ts = scene->toolsettings;
-<<<<<<< HEAD
-			
+
 			insert_keyframe_direct(depsgraph, reports, but->rnapoin, but->rnaprop, fcu, cfra, ts->keyframe_type, 0);
-=======
-
-			insert_keyframe_direct(reports, but->rnapoin, but->rnaprop, fcu, cfra, ts->keyframe_type, 0);
->>>>>>> d886e322
 			WM_event_add_notifier(C, NC_ANIMATION | ND_KEYFRAME | NA_EDITED, NULL);
 		}
 	}
@@ -261,13 +256,8 @@
 			Depsgraph *depsgraph = CTX_data_depsgraph(C);
 			ReportList *reports = CTX_wm_reports(C);
 			ToolSettings *ts = scene->toolsettings;
-<<<<<<< HEAD
-			
+
 			insert_keyframe_direct(depsgraph, reports, but->rnapoin, but->rnaprop, fcu, cfra, ts->keyframe_type, INSERTKEY_DRIVER);
-=======
-
-			insert_keyframe_direct(reports, but->rnapoin, but->rnaprop, fcu, cfra, ts->keyframe_type, INSERTKEY_DRIVER);
->>>>>>> d886e322
 			WM_event_add_notifier(C, NC_ANIMATION | ND_KEYFRAME | NA_EDITED, NULL);
 		}
 	}
