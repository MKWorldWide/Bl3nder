--- conflicted
+++ resolved
@@ -2135,11 +2135,7 @@
 		uiBlockSetEmboss(block, UI_EMBOSS);
 		uiDefButR(block, OPTION, 0, "", 0, 0, UI_UNIT_X, UI_UNIT_Y, ptr, "use_textures", i, 0, 0, 0, 0,  NULL);
 	}
-<<<<<<< HEAD
-	else if(RNA_struct_is_a(itemptr->type, &RNA_SceneRenderLayer) || RNA_struct_is_a(itemptr->type, &RNA_FreestyleLineSet)) {
-=======
-	else if (RNA_struct_is_a(itemptr->type, &RNA_SceneRenderLayer)) {
->>>>>>> e99a23fc
+	else if (RNA_struct_is_a(itemptr->type, &RNA_SceneRenderLayer) || RNA_struct_is_a(itemptr->type, &RNA_FreestyleLineSet)) {
 		uiItemL(sub, name, icon);
 		uiBlockSetEmboss(block, UI_EMBOSS);
 		uiDefButR(block, OPTION, 0, "", 0, 0, UI_UNIT_X, UI_UNIT_Y, itemptr, "use", 0, 0, 0, 0, 0,  NULL);
