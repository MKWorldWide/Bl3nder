--- conflicted
+++ resolved
@@ -1033,16 +1033,10 @@
 	widget_draw_vertex_buffer(pos, 0, GL_TRIANGLE_STRIP, triangle_strip, NULL, wtb->totvert * 2 + 2);
 }
 
-<<<<<<< HEAD
 static void widgetbase_set_uniform_alpha_discard(
         uiWidgetBase *wtb,
         const bool alpha_check,
         const float discard_factor)
-=======
-static void widgetbase_draw_ex(
-        uiWidgetBase *wtb, uiWidgetColors *wcol,
-        const bool show_alpha_checkers)
->>>>>>> a8c92442
 {
 	if (alpha_check) {
 		wtb->uniform_params.alpha_discard = -discard_factor;
@@ -1060,7 +1054,6 @@
 	widgetbase_set_uniform_alpha_discard(wtb, alpha_check, discard_factor);
 }
 
-<<<<<<< HEAD
 static void widgetbase_set_uniform_discard_factor(
         uiWidgetBase *wtb,
         const float discard_factor)
@@ -1068,15 +1061,6 @@
 	bool alpha_check = wtb->uniform_params.alpha_discard < 0.0f;
 	widgetbase_set_uniform_alpha_discard(wtb, alpha_check, discard_factor);
 }
-=======
-	/* backdrop non AA */
-	if (wtb->draw_inner) {
-		BLI_assert(wtb->totvert != 0);
-		if (wcol->shaded == 0) {
-			if (show_alpha_checkers) {
-				float inner_v_half[WIDGET_SIZE_MAX][2];
-				float x_mid = 0.0f; /* used for dumb clamping of values */
->>>>>>> a8c92442
 
 static void widgetbase_set_uniform_colors_ubv(
         uiWidgetBase *wtb,
@@ -1193,7 +1177,9 @@
 	}
 }
 
-static void widgetbase_draw(uiWidgetBase *wtb, const uiWidgetColors *wcol)
+static void widgetbase_draw_ex(
+        uiWidgetBase *wtb, const uiWidgetColors *wcol,
+        bool show_alpha_checkers)
 {
 	unsigned char inner_col1[4] = {0};
 	unsigned char inner_col2[4] = {0};
@@ -1201,7 +1187,9 @@
 	unsigned char outline_col[4] = {0};
 	unsigned char tria_col[4] = {0};
 	/* For color widget. */
-	bool alpha_check = (wcol->alpha_check && (wcol->shaded == 0));
+	if (wcol->shaded != 0) {
+		show_alpha_checkers = false;
+	}
 
 	GPU_blend(true);
 
@@ -1240,8 +1228,8 @@
 	}
 
 	/* Draw everything in one drawcall */
-	if (inner_col1[3] || inner_col2[3] || outline_col[3] || emboss_col[3] || tria_col[3] || alpha_check) {
-		widgetbase_set_uniform_colors_ubv(wtb, inner_col1, inner_col2, outline_col, emboss_col, tria_col, alpha_check);
+	if (inner_col1[3] || inner_col2[3] || outline_col[3] || emboss_col[3] || tria_col[3] || show_alpha_checkers) {
+		widgetbase_set_uniform_colors_ubv(wtb, inner_col1, inner_col2, outline_col, emboss_col, tria_col, show_alpha_checkers);
 
 		GPUBatch *roundbox_batch = ui_batch_roundbox_widget_get(wtb->tria1.type);
 		draw_widgetbase_batch(roundbox_batch, wtb);
@@ -1250,7 +1238,7 @@
 	GPU_blend(false);
 }
 
-static void widgetbase_draw(uiWidgetBase *wtb, uiWidgetColors *wcol)
+static void widgetbase_draw(uiWidgetBase *wtb, const uiWidgetColors *wcol)
 {
 	widgetbase_draw_ex(wtb, wcol, false);
 }
@@ -3410,12 +3398,7 @@
 		wcol->inner[3] /= 2;
 	}
 
-<<<<<<< HEAD
-	widgetbase_draw(&wtb, wcol);
-=======
 	widgetbase_draw_ex(&wtb, wcol, show_alpha_checkers);
-
->>>>>>> a8c92442
 	if (but->a1 == UI_PALETTE_COLOR && ((Palette *)but->rnapoin.id.data)->active_color == (int)but->a2) {
 		float width = rect->xmax - rect->xmin;
 		float height = rect->ymax - rect->ymin;
