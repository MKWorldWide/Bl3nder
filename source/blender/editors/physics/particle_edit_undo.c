--- conflicted
+++ resolved
@@ -47,17 +47,13 @@
 #include "BKE_particle.h"
 #include "BKE_pointcache.h"
 
-<<<<<<< HEAD
 #include "DEG_depsgraph.h"
 
-=======
->>>>>>> b8eca8e0
 #include "ED_particle.h"
 
 #include "particle_edit_utildefines.h"
 
 #include "physics_intern.h"
-
 
 static void free_PTCacheUndo(PTCacheUndo *undo)
 {
