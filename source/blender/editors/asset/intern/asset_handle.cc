/* SPDX-License-Identifier: GPL-2.0-or-later */

/** \file
 * \ingroup edasset
 */

#include <string>

#include "AS_asset_representation.h"
#include "AS_asset_representation.hh"

<<<<<<< HEAD
#include "BKE_blendfile.h"
=======
#include "BLI_string.h"
>>>>>>> a958ae36

#include "DNA_space_types.h"

#include "DNA_space_types.h"

#include "ED_asset_handle.h"

AssetRepresentation *ED_asset_handle_get_representation(const AssetHandle *asset)
{
  return asset->file_data->asset;
}

const char *ED_asset_handle_get_name(const AssetHandle *asset)
{
  return AS_asset_representation_name_get(asset->file_data->asset);
}

AssetMetaData *ED_asset_handle_get_metadata(const AssetHandle *asset_handle)
{
  return AS_asset_representation_metadata_get(asset_handle->file_data->asset);
}

ID *ED_asset_handle_get_local_id(const AssetHandle *asset)
{
  return asset->file_data->id;
}

ID_Type ED_asset_handle_get_id_type(const AssetHandle *asset)
{
  return static_cast<ID_Type>(asset->file_data->blentype);
}

int ED_asset_handle_get_preview_icon_id(const AssetHandle *asset)
{
  return asset->file_data->preview_icon_id;
}

std::optional<eAssetImportMethod> ED_asset_handle_get_import_method(
    const AssetHandle *asset_handle)
{
  return AS_asset_representation_import_method_get(asset_handle->file_data->asset);
}

void ED_asset_handle_get_full_library_path(const AssetHandle *asset_handle,
                                           char r_full_lib_path[FILE_MAX_LIBEXTRA])
{
  *r_full_lib_path = '\0';

  std::string library_path = AS_asset_representation_full_library_path_get(
      asset_handle->file_data->asset);
  if (library_path.empty()) {
    return;
  }

<<<<<<< HEAD
  BKE_library_path_explode(asset_path.c_str(), r_full_lib_path, nullptr, nullptr);
}

namespace blender::ed::asset {

ID *get_local_id_from_asset_or_append_and_reuse(Main &bmain, const AssetHandle asset)
{
  if (ID *local_id = ED_asset_handle_get_local_id(&asset)) {
    return local_id;
  }

  char blend_path[FILE_MAX_LIBEXTRA];
  ED_asset_handle_get_full_library_path(&asset, blend_path);
  const char *id_name = ED_asset_handle_get_name(&asset);

  return WM_file_append_datablock(&bmain,
                                  nullptr,
                                  nullptr,
                                  nullptr,
                                  blend_path,
                                  ED_asset_handle_get_id_type(&asset),
                                  id_name,
                                  BLO_LIBLINK_APPEND_RECURSIVE |
                                      BLO_LIBLINK_APPEND_ASSET_DATA_CLEAR |
                                      BLO_LIBLINK_APPEND_LOCAL_ID_REUSE);
}

}  // namespace blender::ed::asset
=======
  BLI_strncpy(r_full_lib_path, library_path.c_str(), FILE_MAX);
}
>>>>>>> a958ae36
<|MERGE_RESOLUTION|>--- conflicted
+++ resolved
@@ -9,11 +9,9 @@
 #include "AS_asset_representation.h"
 #include "AS_asset_representation.hh"
 
-<<<<<<< HEAD
 #include "BKE_blendfile.h"
-=======
+
 #include "BLI_string.h"
->>>>>>> a958ae36
 
 #include "DNA_space_types.h"
 
@@ -68,36 +66,5 @@
     return;
   }
 
-<<<<<<< HEAD
-  BKE_library_path_explode(asset_path.c_str(), r_full_lib_path, nullptr, nullptr);
-}
-
-namespace blender::ed::asset {
-
-ID *get_local_id_from_asset_or_append_and_reuse(Main &bmain, const AssetHandle asset)
-{
-  if (ID *local_id = ED_asset_handle_get_local_id(&asset)) {
-    return local_id;
-  }
-
-  char blend_path[FILE_MAX_LIBEXTRA];
-  ED_asset_handle_get_full_library_path(&asset, blend_path);
-  const char *id_name = ED_asset_handle_get_name(&asset);
-
-  return WM_file_append_datablock(&bmain,
-                                  nullptr,
-                                  nullptr,
-                                  nullptr,
-                                  blend_path,
-                                  ED_asset_handle_get_id_type(&asset),
-                                  id_name,
-                                  BLO_LIBLINK_APPEND_RECURSIVE |
-                                      BLO_LIBLINK_APPEND_ASSET_DATA_CLEAR |
-                                      BLO_LIBLINK_APPEND_LOCAL_ID_REUSE);
-}
-
-}  // namespace blender::ed::asset
-=======
   BLI_strncpy(r_full_lib_path, library_path.c_str(), FILE_MAX);
-}
->>>>>>> a958ae36
+}