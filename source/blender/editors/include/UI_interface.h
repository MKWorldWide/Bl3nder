/**
 * $Id$
 *
 * ***** BEGIN GPL LICENSE BLOCK *****
 *
 * This program is free software; you can redistribute it and/or
 * modify it under the terms of the GNU General Public License
 * as published by the Free Software Foundation; either version 2
 * of the License, or (at your option) any later version.
 *
 * This program is distributed in the hope that it will be useful,
 * but WITHOUT ANY WARRANTY; without even the implied warranty of
 * MERCHANTABILITY or FITNESS FOR A PARTICULAR PURPOSE.  See the
 * GNU General Public License for more details.
 *
 * You should have received a copy of the GNU General Public License
 * along with this program; if not, write to the Free Software Foundation,
 * Inc., 59 Temple Place - Suite 330, Boston, MA  02111-1307, USA.
 *
 * The Original Code is Copyright (C) 2001-2002 by NaN Holding BV.
 * All rights reserved.
 *
 * The Original Code is: all of this file.
 *
 * Contributor(s): none yet.
 *
 * ***** END GPL LICENSE BLOCK *****
 */

#ifndef UI_INTERFACE_H
#define UI_INTERFACE_H

#include "RNA_types.h"

/* Struct Declarations */

struct ID;
struct Main;
struct ListBase;
struct ARegion;
struct ScrArea;
struct wmWindow;
struct wmWindowManager;
struct wmOperator;
struct AutoComplete;
struct bContext;
struct Panel;
struct PanelType;
struct PointerRNA;
struct PropertyRNA;
struct ReportList;
struct rcti;
struct rctf;
struct uiStyle;
struct uiFontStyle;
struct uiWidgetColors;
struct ColorBand;
struct CurveMapping;
struct Image;
struct ImageUser;
struct uiWidgetColors;
struct Tex;
struct MTex;
struct ImBuf;

typedef struct uiBut uiBut;
typedef struct uiBlock uiBlock;
typedef struct uiPopupBlockHandle uiPopupBlockHandle;
typedef struct uiLayout uiLayout;

/* Defines */

/* uiBlock->dt */
#define UI_EMBOSS		0	/* use widget style for drawing */
#define UI_EMBOSSN		1	/* Nothing, only icon and/or text */
#define UI_EMBOSSP		2	/* Pulldown menu style */
#define UI_EMBOSST		3	/* Table */

/* uiBlock->direction */
#define UI_TOP		1
#define UI_DOWN		2
#define UI_LEFT		4
#define UI_RIGHT	8
#define UI_DIRECTION	15
#define UI_CENTER		16
#define UI_SHIFT_FLIPPED	32

/* uiBlock->autofill (not yet used) */
#define UI_BLOCK_COLLUMNS	1
#define UI_BLOCK_ROWS		2

/* uiBlock->flag (controls) */
#define UI_BLOCK_LOOP			1
#define UI_BLOCK_REDRAW			2
#define UI_BLOCK_RET_1			4		/* XXX 2.5 not implemented */
#define UI_BLOCK_NUMSELECT		8
#define UI_BLOCK_ENTER_OK		16
#define UI_BLOCK_NOSHADOW		32
#define UI_BLOCK_UNUSED			64
#define UI_BLOCK_MOVEMOUSE_QUIT	128
#define UI_BLOCK_KEEP_OPEN		256
#define UI_BLOCK_POPUP			512
#define UI_BLOCK_OUT_1			1024
#define UI_BLOCK_NO_FLIP		2048
#define UI_BLOCK_POPUP_MEMORY	4096

/* uiPopupBlockHandle->menuretval */
#define UI_RETURN_CANCEL	1       /* cancel all menus cascading */
#define UI_RETURN_OK        2       /* choice made */
#define UI_RETURN_OUT       4       /* left the menu */
#define UI_RETURN_UPDATE    8       /* update the button that opened */

	/* block->flag bits 12-15 are identical to but->flag bits */

/* panel controls */
#define UI_PNL_TRANSP	1
#define UI_PNL_SOLID	2

#define UI_PNL_CLOSE	32
#define UI_PNL_STOW		64
#define UI_PNL_TO_MOUSE	128
#define UI_PNL_UNSTOW	256
#define UI_PNL_SCALE	512

/* warning the first 6 flags are internal */
/* but->flag */
#define UI_TEXT_LEFT	64
#define UI_ICON_LEFT	128
#define UI_ICON_SUBMENU	256
#define UI_ICON_PREVIEW	512
	/* control for button type block */
#define UI_MAKE_TOP		1024
#define UI_MAKE_DOWN	2048
#define UI_MAKE_LEFT	4096
#define UI_MAKE_RIGHT	8192

	/* button align flag, for drawing groups together */
#define UI_BUT_ALIGN		(15<<14)
#define UI_BUT_ALIGN_TOP	(1<<14)
#define UI_BUT_ALIGN_LEFT	(1<<15)
#define UI_BUT_ALIGN_RIGHT	(1<<16)
#define UI_BUT_ALIGN_DOWN	(1<<17)

#define UI_BUT_DISABLED		(1<<18)
#define UI_BUT_UNUSED		(1<<19)
#define UI_BUT_ANIMATED		(1<<20)
#define UI_BUT_ANIMATED_KEY	(1<<21)
#define UI_BUT_DRIVEN		(1<<22)
#define UI_BUT_INACTIVE		(1<<23)
#define UI_BUT_LAST_ACTIVE	(1<<24)
#define UI_BUT_UNDO			(1<<25)
#define UI_BUT_IMMEDIATE	(1<<26)
#define UI_BUT_NO_TOOLTIP	(1<<27)

#define UI_PANEL_WIDTH			340
#define UI_COMPACT_PANEL_WIDTH	160

/* Button types, bits stored in 1 value... and a short even!
- bits 0-4:  bitnr (0-31)
- bits 5-7:  pointer type
- bit  8:    for 'bit'
- bit  9-15: button type (now 6 bits, 64 types)
*/

#define CHA	32
#define SHO	64
#define INT	96
#define FLO	128
#define FUN	192
#define BIT	256

#define BUTPOIN	(128+64+32)

#define BUT	(1<<9)
#define ROW	(2<<9)
#define TOG	(3<<9)
#define SLI	(4<<9)
#define	NUM	(5<<9)
#define TEX	(6<<9)
#define TOG3	(7<<9)
#define TOGR	(8<<9)
#define TOGN	(9<<9)
#define LABEL	(10<<9)
#define MENU	(11<<9)
#define ICONROW	(12<<9)
#define ICONTOG	(13<<9)
#define NUMSLI	(14<<9)
#define COL		(15<<9)
#define IDPOIN	(16<<9)
#define HSVSLI 	(17<<9)
#define SCROLL	(18<<9)
#define BLOCK	(19<<9)
#define BUTM	(20<<9)
#define SEPR	(21<<9)
#define LINK	(22<<9)
#define INLINK	(23<<9)
#define KEYEVT	(24<<9)
#define ICONTEXTROW (25<<9)
#define HSVCUBE		(26<<9)
#define PULLDOWN	(27<<9)
#define ROUNDBOX	(28<<9)
#define CHARTAB		(29<<9)
#define BUT_COLORBAND (30<<9)
#define BUT_NORMAL	(31<<9)
#define BUT_CURVE	(32<<9)
#define BUT_TOGDUAL (33<<9)
#define ICONTOGN	(34<<9)
#define FTPREVIEW	(35<<9)
#define NUMABS		(36<<9)
#define TOGBUT		(37<<9)
#define OPTION		(38<<9)
#define OPTIONN		(39<<9)
#define SEARCH_MENU	(40<<9)
#define BUT_EXTRA	(41<<9)
#define HSVCIRCLE	(42<<9)
#define LISTBOX		(43<<9)
#define LISTROW		(44<<9)
#define HOTKEYEVT	(45<<9)
#define BUT_IMAGE	(46<<9)
#define HISTOGRAM	(47<<9)

#define BUTTYPE		(63<<9)

/* gradient types, for color picker HSVCUBE etc */
#define UI_GRAD_SV		0
#define UI_GRAD_HV		1
#define UI_GRAD_HS		2
#define UI_GRAD_H		3
#define UI_GRAD_S		4
#define UI_GRAD_V		5

#define UI_GRAD_V_ALT	9

/* Drawing
 *
 * Functions to draw various shapes, taking theme settings into account.
 * Used for code that draws its own UI style elements. */

void uiEmboss(float x1, float y1, float x2, float y2, int sel);
void uiRoundBox(float minx, float miny, float maxx, float maxy, float rad);
void uiSetRoundBox(int type);
int uiGetRoundBox(void);
void uiRoundRect(float minx, float miny, float maxx, float maxy, float rad);
void uiDrawMenuBox(float minx, float miny, float maxx, float maxy, short flag, short direction);
void uiDrawBoxShadow(unsigned char alpha, float minx, float miny, float maxx, float maxy);

/* state for scrolldrawing */
#define UI_SCROLL_PRESSED	1
#define UI_SCROLL_ARROWS	2
void uiWidgetScrollDraw(struct uiWidgetColors *wcol, struct rcti *rect, struct rcti *slider, int state);

/* Menu Callbacks */

typedef void (*uiMenuCreateFunc)(struct bContext *C, struct uiLayout *layout, void *arg1);
typedef void (*uiMenuHandleFunc)(struct bContext *C, void *arg, int event);

/* Popup Menus
 *
 * Functions used to create popup menus. For more extended menus the
 * uiPupMenuBegin/End functions can be used to define own items with
 * the uiItem functions inbetween. If it is a simple confirmation menu
 * or similar, popups can be created with a single function call. */

typedef struct uiPopupMenu uiPopupMenu;

uiPopupMenu *uiPupMenuBegin(struct bContext *C, const char *title, int icon);
void uiPupMenuEnd(struct bContext *C, struct uiPopupMenu *head);
struct uiLayout *uiPupMenuLayout(uiPopupMenu *head);

void uiPupMenuOkee(struct bContext *C, char *opname, char *str, ...);
void uiPupMenuSaveOver(struct bContext *C, struct wmOperator *op, char *filename);
void uiPupMenuNotice(struct bContext *C, char *str, ...);
void uiPupMenuError(struct bContext *C, char *str, ...);
void uiPupMenuReports(struct bContext *C, struct ReportList *reports);
void uiPupMenuInvoke(struct bContext *C, const char *idname); /* popup registered menu */

/* Popup Blocks
 *
 * Functions used to create popup blocks. These are like popup menus
 * but allow using all button types and creating an own layout. */

typedef uiBlock* (*uiBlockCreateFunc)(struct bContext *C, struct ARegion *ar, void *arg1);

void uiPupBlock(struct bContext *C, uiBlockCreateFunc func, void *arg);
void uiPupBlockO(struct bContext *C, uiBlockCreateFunc func, void *arg, char *opname, int opcontext);
void uiPupBlockOperator(struct bContext *C, uiBlockCreateFunc func, struct wmOperator *op, int opcontext);

void uiPupBlockClose(struct bContext *C, uiBlock *block);

/* Blocks
 *
 * Functions for creating, drawing and freeing blocks. A Block is a
 * container of buttons and used for various purposes.
 * 
 * Begin/Define Buttons/End/Draw is the typical order in which these
 * function should be called, though for popup blocks Draw is left out.
 * Freeing blocks is done by the screen/ module automatically.
 *
 * */

uiBlock *uiBeginBlock(const struct bContext *C, struct ARegion *region, const char *name, short dt);
void uiEndBlock(const struct bContext *C, uiBlock *block);
void uiDrawBlock(const struct bContext *C, struct uiBlock *block);

uiBlock *uiGetBlock(char *name, struct ARegion *ar);

void uiBlockSetEmboss(uiBlock *block, short dt);

void uiFreeBlock(const struct bContext *C, uiBlock *block);
void uiFreeBlocks(const struct bContext *C, struct ListBase *lb);
void uiFreeInactiveBlocks(const struct bContext *C, struct ListBase *lb);

void uiBlockSetRegion(uiBlock *block, struct ARegion *region);

void uiBlockSetButLock(uiBlock *block, int val, char *lockstr);
void uiBlockClearButLock(uiBlock *block);

/* automatic aligning, horiz or verical */
void uiBlockBeginAlign(uiBlock *block);
void uiBlockEndAlign(uiBlock *block);

/* block bounds/position calculation */
enum {
	UI_BLOCK_BOUNDS=1,
	UI_BLOCK_BOUNDS_TEXT,
	UI_BLOCK_BOUNDS_POPUP_MOUSE,
	UI_BLOCK_BOUNDS_POPUP_MENU,
	UI_BLOCK_BOUNDS_POPUP_CENTER,
} eBlockBoundsCalc;

void uiBoundsBlock(struct uiBlock *block, int addval);
void uiTextBoundsBlock(uiBlock *block, int addval);
void uiPopupBoundsBlock(uiBlock *block, int addval, int mx, int my);
void uiMenuPopupBoundsBlock(uiBlock *block, int addvall, int mx, int my);
void uiCenteredBoundsBlock(uiBlock *block, int addval);

int		uiBlocksGetYMin		(struct ListBase *lb);

void	uiBlockSetDirection	(uiBlock *block, int direction);
void 	uiBlockFlipOrder	(uiBlock *block);
void	uiBlockSetFlag		(uiBlock *block, int flag);
void	uiBlockClearFlag	(uiBlock *block, int flag);
void	uiBlockSetXOfs		(uiBlock *block, int xofs);

int		uiButGetRetVal		(uiBut *but);

void	uiButSetDragID(uiBut *but, struct ID *id);
void	uiButSetDragRNA(uiBut *but, struct PointerRNA *ptr);
void	uiButSetDragPath(uiBut *but, const char *path);
void	uiButSetDragName(uiBut *but, const char *name);
void	uiButSetDragValue(uiBut *but);
void	uiButSetDragImage(uiBut *but, const char *path, int icon, struct ImBuf *ima, float scale);

int		UI_but_active_drop_name(struct bContext *C);

void	uiButSetFlag		(uiBut *but, int flag);
void	uiButClearFlag		(uiBut *but, int flag);

/* special button case, only draw it when used actively, for outliner etc */
int		uiButActiveOnly		(const struct bContext *C, uiBlock *block, uiBut *but);


/* Buttons
 *
 * Functions to define various types of buttons in a block. Postfixes:
 * - F: float
 * - I: int
 * - S: short
 * - C: char
 * - R: RNA
 * - O: operator */

uiBut *uiDefBut(uiBlock *block, 
					   int type, int retval, char *str, 
					   short x1, short y1, 
					   short x2, short y2, 
					   void *poin, 
					   float min, float max, 
					   float a1, float a2,  char *tip);
uiBut *uiDefButF(uiBlock *block, int type, int retval, char *str, short x1, short y1, short x2, short y2, float *poin, float min, float max, float a1, float a2,  char *tip);
uiBut *uiDefButBitF(uiBlock *block, int type, int bit, int retval, char *str, short x1, short y1, short x2, short y2, float *poin, float min, float max, float a1, float a2,  char *tip);
uiBut *uiDefButI(uiBlock *block, int type, int retval, char *str, short x1, short y1, short x2, short y2, int *poin, float min, float max, float a1, float a2,  char *tip);
uiBut *uiDefButBitI(uiBlock *block, int type, int bit, int retval, char *str, short x1, short y1, short x2, short y2, int *poin, float min, float max, float a1, float a2,  char *tip);
uiBut *uiDefButS(uiBlock *block, int type, int retval, char *str, short x1, short y1, short x2, short y2, short *poin, float min, float max, float a1, float a2,  char *tip);
uiBut *uiDefButBitS(uiBlock *block, int type, int bit, int retval, char *str, short x1, short y1, short x2, short y2, short *poin, float min, float max, float a1, float a2,  char *tip);
uiBut *uiDefButC(uiBlock *block, int type, int retval, char *str, short x1, short y1, short x2, short y2, char *poin, float min, float max, float a1, float a2,  char *tip);
uiBut *uiDefButBitC(uiBlock *block, int type, int bit, int retval, char *str, short x1, short y1, short x2, short y2, char *poin, float min, float max, float a1, float a2,  char *tip);
uiBut *uiDefButR(uiBlock *block, int type, int retval, char *str, short x1, short y1, short x2, short y2, struct PointerRNA *ptr, const char *propname, int index, float min, float max, float a1, float a2,  char *tip);
uiBut *uiDefButO(uiBlock *block, int type, char *opname, int opcontext, char *str, short x1, short y1, short x2, short y2, char *tip);

uiBut *uiDefIconBut(uiBlock *block, 
					   int type, int retval, int icon, 
					   short x1, short y1, 
					   short x2, short y2, 
					   void *poin, 
					   float min, float max, 
					   float a1, float a2,  char *tip);
uiBut *uiDefIconButF(uiBlock *block, int type, int retval, int icon, short x1, short y1, short x2, short y2, float *poin, float min, float max, float a1, float a2,  char *tip);
uiBut *uiDefIconButBitF(uiBlock *block, int type, int bit, int retval, int icon, short x1, short y1, short x2, short y2, float *poin, float min, float max, float a1, float a2,  char *tip);
uiBut *uiDefIconButI(uiBlock *block, int type, int retval, int icon, short x1, short y1, short x2, short y2, int *poin, float min, float max, float a1, float a2,  char *tip);
uiBut *uiDefIconButBitI(uiBlock *block, int type, int bit, int retval, int icon, short x1, short y1, short x2, short y2, int *poin, float min, float max, float a1, float a2,  char *tip);
uiBut *uiDefIconButS(uiBlock *block, int type, int retval, int icon, short x1, short y1, short x2, short y2, short *poin, float min, float max, float a1, float a2,  char *tip);
uiBut *uiDefIconButBitS(uiBlock *block, int type, int bit, int retval, int icon, short x1, short y1, short x2, short y2, short *poin, float min, float max, float a1, float a2,  char *tip);
uiBut *uiDefIconButC(uiBlock *block, int type, int retval, int icon, short x1, short y1, short x2, short y2, char *poin, float min, float max, float a1, float a2,  char *tip);
uiBut *uiDefIconButBitC(uiBlock *block, int type, int bit, int retval, int icon, short x1, short y1, short x2, short y2, char *poin, float min, float max, float a1, float a2,  char *tip);
uiBut *uiDefIconButR(uiBlock *block, int type, int retval, int icon, short x1, short y1, short x2, short y2, struct PointerRNA *ptr, const char *propname, int index, float min, float max, float a1, float a2,  char *tip);
uiBut *uiDefIconButO(uiBlock *block, int type, char *opname, int opcontext, int icon, short x1, short y1, short x2, short y2, char *tip);

uiBut *uiDefIconTextBut(uiBlock *block,
						int type, int retval, int icon, char *str, 
						short x1, short y1,
						short x2, short y2,
						void *poin,
						float min, float max,
						float a1, float a2,  char *tip);
uiBut *uiDefIconTextButF(uiBlock *block, int type, int retval, int icon, char *str, short x1, short y1, short x2, short y2, float *poin, float min, float max, float a1, float a2,  char *tip);
uiBut *uiDefIconTextButBitF(uiBlock *block, int type, int bit, int retval, int icon, char *str, short x1, short y1, short x2, short y2, float *poin, float min, float max, float a1, float a2,  char *tip);
uiBut *uiDefIconTextButI(uiBlock *block, int type, int retval, int icon, char *str, short x1, short y1, short x2, short y2, int *poin, float min, float max, float a1, float a2,  char *tip);
uiBut *uiDefIconTextButBitI(uiBlock *block, int type, int bit, int retval, int icon, char *str, short x1, short y1, short x2, short y2, int *poin, float min, float max, float a1, float a2,  char *tip);
uiBut *uiDefIconTextButS(uiBlock *block, int type, int retval, int icon, char *str, short x1, short y1, short x2, short y2, short *poin, float min, float max, float a1, float a2,  char *tip);
uiBut *uiDefIconTextButBitS(uiBlock *block, int type, int bit, int retval, int icon, char *str, short x1, short y1, short x2, short y2, short *poin, float min, float max, float a1, float a2,  char *tip);
uiBut *uiDefIconTextButC(uiBlock *block, int type, int retval, int icon, char *str, short x1, short y1, short x2, short y2, char *poin, float min, float max, float a1, float a2,  char *tip);
uiBut *uiDefIconTextButBitC(uiBlock *block, int type, int bit, int retval, int icon, char *str, short x1, short y1, short x2, short y2, char *poin, float min, float max, float a1, float a2,  char *tip);
uiBut *uiDefIconTextButR(uiBlock *block, int type, int retval, int icon, char *str, short x1, short y1, short x2, short y2, struct PointerRNA *ptr, const char *propname, int index, float min, float max, float a1, float a2,  char *tip);
uiBut *uiDefIconTextButO(uiBlock *block, int type, char *opname, int opcontext, int icon, char *str, short x1, short y1, short x2, short y2, char *tip);

/* for passing inputs to ButO buttons */
struct PointerRNA *uiButGetOperatorPtrRNA(uiBut *but);

/* Special Buttons
 *
 * Butons with a more specific purpose:
 * - IDPoinBut: for creating buttons that work on a pointer to an ID block.
 * - MenuBut: buttons that popup a menu (in headers usually).
 * - PulldownBut: like MenuBut, but creating a uiBlock (for compatibility).
 * - BlockBut: buttons that popup a block with more buttons.
 * - KeyevtBut: buttons that can be used to turn key events into values.
 * - PickerButtons: buttons like the color picker (for code sharing).
 * - AutoButR: RNA property button with type automatically defined. */

#define UI_ID_RENAME		1
#define UI_ID_BROWSE		2
#define UI_ID_ADD_NEW		4
#define UI_ID_OPEN			8
#define UI_ID_ALONE			16
#define UI_ID_DELETE		32
#define UI_ID_LOCAL			64
#define UI_ID_AUTO_NAME		128
#define UI_ID_FAKE_USER		256
#define UI_ID_PIN			512
#define UI_ID_BROWSE_RENDER	1024
#define UI_ID_PREVIEWS		2048
#define UI_ID_FULL			(UI_ID_RENAME|UI_ID_BROWSE|UI_ID_ADD_NEW|UI_ID_OPEN|UI_ID_ALONE|UI_ID_DELETE|UI_ID_LOCAL)

typedef void (*uiIDPoinFuncFP)(struct bContext *C, char *str, struct ID **idpp);
typedef void (*uiIDPoinFunc)(struct bContext *C, struct ID *id, int event);

uiBut *uiDefIDPoinBut(uiBlock *block, uiIDPoinFuncFP func, short blocktype, int retval, char *str,
						short x1, short y1, short x2, short y2, void *idpp, char *tip);

int uiIconFromID(struct ID *id);

uiBut *uiDefPulldownBut(uiBlock *block, uiBlockCreateFunc func, void *arg, char *str, short x1, short y1, short x2, short y2, char *tip);
uiBut *uiDefMenuBut(uiBlock *block, uiMenuCreateFunc func, void *arg, char *str, short x1, short y1, short x2, short y2, char *tip);
uiBut *uiDefIconTextMenuBut(uiBlock *block, uiMenuCreateFunc func, void *arg, int icon, char *str, short x1, short y1, short x2, short y2, char *tip);
uiBut *uiDefIconMenuBut(uiBlock *block, uiMenuCreateFunc func, void *arg, int icon, short x1, short y1, short x2, short y2, char *tip);

uiBut *uiDefBlockBut(uiBlock *block, uiBlockCreateFunc func, void *func_arg1, char *str, short x1, short y1, short x2, short y2, char *tip);
uiBut *uiDefBlockButN(uiBlock *block, uiBlockCreateFunc func, void *argN, char *str, short x1, short y1, short x2, short y2, char *tip);

uiBut *uiDefIconBlockBut(uiBlock *block, uiBlockCreateFunc func, void *arg, int retval, int icon, short x1, short y1, short x2, short y2, char *tip);
uiBut *uiDefIconTextBlockBut(uiBlock *block, uiBlockCreateFunc func, void *arg, int icon, char *str, short x1, short y1, short x2, short y2, char *tip);

uiBut *uiDefKeyevtButS(uiBlock *block, int retval, char *str, short x1, short y1, short x2, short y2, short *spoin, char *tip);
uiBut *uiDefHotKeyevtButS(uiBlock *block, int retval, char *str, short x1, short y1, short x2, short y2, short *keypoin, short *modkeypoin, char *tip);

uiBut *uiDefSearchBut(uiBlock *block, void *arg, int retval, int icon, int maxlen, short x1, short y1, short x2, short y2, float a1, float a2, char *tip);

void uiBlockPickerButtons(struct uiBlock *block, float *col, float *hsv, float *old, char *hexcol, char mode, short retval);

uiBut *uiDefAutoButR(uiBlock *block, struct PointerRNA *ptr, struct PropertyRNA *prop, int index, char *name, int icon, int x1, int y1, int x2, int y2);
void uiDefAutoButsRNA(const struct bContext *C, uiLayout *layout, struct PointerRNA *ptr, int columns);

/* Links
 *
 * Game engine logic brick links. Non-functional currently in 2.5,
 * code to handle and draw these is disabled internally. */

void uiSetButLink(struct uiBut *but,  void **poin,  void ***ppoin,  short *tot,  int from, int to);

void uiComposeLinks(uiBlock *block);
uiBut *uiFindInlink(uiBlock *block, void *poin);

/* Callbacks
 *
 * uiBlockSetHandleFunc/ButmFunc are for handling events through a callback.
 * HandleFunc gets the retval passed on, and ButmFunc gets a2. The latter is
 * mostly for compatibility with older code.
 *
 * uiButSetCompleteFunc is for tab completion.
 *
 * uiButSearchFunc is for name buttons, showing a popup with matches
 *
 * uiBlockSetFunc and uiButSetFunc are callbacks run when a button is used,
 * in case events, operators or RNA are not sufficient to handle the button.
 *
 * uiButSetNFunc will free the argument with MEM_freeN. */

typedef struct uiSearchItems uiSearchItems;

typedef void (*uiButHandleFunc)(struct bContext *C, void *arg1, void *arg2);
typedef void (*uiButHandleRenameFunc)(struct bContext *C, void *arg, char *origstr);
typedef void (*uiButHandleNFunc)(struct bContext *C, void *argN, void *arg2);
typedef void (*uiButCompleteFunc)(struct bContext *C, char *str, void *arg);
typedef void (*uiButSearchFunc)(const struct bContext *C, void *arg, char *str, uiSearchItems *items);
typedef void (*uiBlockHandleFunc)(struct bContext *C, void *arg, int event);
		
		/* use inside searchfunc to add items */
int		uiSearchItemAdd(uiSearchItems *items, const char *name, void *poin, int iconid);
		/* bfunc gets search item *poin as arg2, or if NULL the old string */
void	uiButSetSearchFunc	(uiBut *but,		uiButSearchFunc sfunc, void *arg1, uiButHandleFunc bfunc, void *active);
		/* height in pixels, it's using hardcoded values still */
int		uiSearchBoxhHeight(void);

void	uiBlockSetHandleFunc(uiBlock *block,	uiBlockHandleFunc func, void *arg);
void	uiBlockSetButmFunc	(uiBlock *block,	uiMenuHandleFunc func, void *arg);
void	uiBlockSetFunc		(uiBlock *block,	uiButHandleFunc func, void *arg1, void *arg2);
void	uiBlockSetNFunc		(uiBlock *block,	uiButHandleFunc func, void *argN, void *arg2);

void	uiButSetRenameFunc	(uiBut *but,		uiButHandleRenameFunc func, void *arg1);
void	uiButSetFunc		(uiBut *but,		uiButHandleFunc func, void *arg1, void *arg2);
void	uiButSetNFunc		(uiBut *but,		uiButHandleNFunc func, void *argN, void *arg2);

void	uiButSetCompleteFunc(uiBut *but,		uiButCompleteFunc func, void *arg);

void 	uiBlockSetDrawExtraFunc(uiBlock *block, void (*func)(const struct bContext *C, void *, void *, void *, struct rcti *rect), void *arg1, void *arg2);

/* Autocomplete
 *
 * Tab complete helper functions, for use in uiButCompleteFunc callbacks.
 * Call begin once, then multiple times do_name with all possibilities,
 * and finally end to finish and get the completed name. */

typedef struct AutoComplete AutoComplete;

AutoComplete *autocomplete_begin(char *startname, int maxlen);
void autocomplete_do_name(AutoComplete *autocpl, const char *name);
void autocomplete_end(AutoComplete *autocpl, char *autoname);

/* Panels
 *
 * Functions for creating, freeing and drawing panels. The API here
 * could use a good cleanup, though how they will function in 2.5 is
 * not clear yet so we postpone that. */

void uiBeginPanels(const struct bContext *C, struct ARegion *ar);
void uiEndPanels(const struct bContext *C, struct ARegion *ar);

struct Panel *uiBeginPanel(struct ScrArea *sa, struct ARegion *ar, uiBlock *block, struct PanelType *pt, int *open);
void uiEndPanel(uiBlock *block, int width, int height);

/* Handlers
 *
 * Handlers that can be registered in regions, areas and windows for
 * handling WM events. Mostly this is done automatic by modules such
 * as screen/ if ED_KEYMAP_UI is set, or internally in popup functions. */

void UI_add_region_handlers(struct ListBase *handlers);
void UI_add_area_handlers(struct ListBase *handlers);
void UI_add_popup_handlers(struct bContext *C, struct ListBase *handlers, uiPopupBlockHandle *popup);
void UI_remove_popup_handlers(struct ListBase *handlers, uiPopupBlockHandle *popup);

/* Module
 *
 * init and exit should be called before using this module. init_userdef must
 * be used to reinitialize some internal state if user preferences change. */

void UI_init(void);
void UI_init_userdef(void);
void UI_exit(void);

/* Layout
 *
 * More automated layout of buttons. Has three levels:
 * - Layout: contains a number templates, within a bounded width or height.
 * - Template: predefined layouts for buttons with a number of slots, each
 *   slot can contain multiple items.
 * - Item: item to put in a template slot, being either an RNA property,
 *   operator, label or menu. Also regular buttons can be used when setting
 *   uiBlockCurLayout. */

/* layout */
#define UI_LAYOUT_HORIZONTAL	0
#define UI_LAYOUT_VERTICAL		1

#define UI_LAYOUT_PANEL			0
#define UI_LAYOUT_HEADER		1
#define UI_LAYOUT_MENU			2
#define UI_LAYOUT_TOOLBAR		3
 
#define UI_UNIT_X				20
#define UI_UNIT_Y				20

#define UI_LAYOUT_ALIGN_EXPAND	0
#define UI_LAYOUT_ALIGN_LEFT	1
#define UI_LAYOUT_ALIGN_CENTER	2
#define UI_LAYOUT_ALIGN_RIGHT	3

#define UI_ITEM_O_RETURN_PROPS	1
#define UI_ITEM_R_EXPAND		2
#define UI_ITEM_R_SLIDER		4
#define UI_ITEM_R_TOGGLE		8
#define UI_ITEM_R_ICON_ONLY		16
#define UI_ITEM_R_EVENT			32
#define UI_ITEM_R_FULL_EVENT	64
#define UI_ITEM_R_NO_BG			128
#define UI_ITEM_R_IMMEDIATE		256

uiLayout *uiBlockLayout(uiBlock *block, int dir, int type, int x, int y, int size, int em, struct uiStyle *style);
void uiBlockSetCurLayout(uiBlock *block, uiLayout *layout);
void uiBlockLayoutResolve(uiBlock *block, int *x, int *y);

uiBlock *uiLayoutGetBlock(uiLayout *layout);

void uiLayoutSetFunc(uiLayout *layout, uiMenuHandleFunc handlefunc, void *argv);
void uiLayoutSetContextPointer(uiLayout *layout, char *name, struct PointerRNA *ptr);
char *uiLayoutIntrospect(uiLayout *layout); // XXX - testing

void uiLayoutSetOperatorContext(uiLayout *layout, int opcontext);
void uiLayoutSetActive(uiLayout *layout, int active);
void uiLayoutSetEnabled(uiLayout *layout, int enabled);
void uiLayoutSetRedAlert(uiLayout *layout, int redalert);
void uiLayoutSetAlignment(uiLayout *layout, int alignment);
void uiLayoutSetKeepAspect(uiLayout *layout, int keepaspect);
void uiLayoutSetScaleX(uiLayout *layout, float scale);
void uiLayoutSetScaleY(uiLayout *layout, float scale);

int uiLayoutGetOperatorContext(uiLayout *layout);
int uiLayoutGetActive(uiLayout *layout);
int uiLayoutGetEnabled(uiLayout *layout);
int uiLayoutGetRedAlert(uiLayout *layout);
int uiLayoutGetAlignment(uiLayout *layout);
int uiLayoutGetKeepAspect(uiLayout *layout);
int uiLayoutGetWidth(uiLayout *layout);
float uiLayoutGetScaleX(uiLayout *layout);
float uiLayoutGetScaleY(uiLayout *layout);

/* layout specifiers */
uiLayout *uiLayoutRow(uiLayout *layout, int align);
uiLayout *uiLayoutColumn(uiLayout *layout, int align);
uiLayout *uiLayoutColumnFlow(uiLayout *layout, int number, int align);
uiLayout *uiLayoutBox(uiLayout *layout);
uiLayout *uiLayoutListBox(uiLayout *layout, struct PointerRNA *ptr, struct PropertyRNA *prop,
	struct PointerRNA *actptr, struct PropertyRNA *actprop);
uiLayout *uiLayoutAbsolute(uiLayout *layout, int align);
uiLayout *uiLayoutSplit(uiLayout *layout, float percentage, int align);
uiLayout *uiLayoutOverlap(uiLayout *layout);

uiBlock *uiLayoutAbsoluteBlock(uiLayout *layout);

/* templates */
void uiTemplateHeader(uiLayout *layout, struct bContext *C, int menus);
void uiTemplateDopeSheetFilter(uiLayout *layout, struct bContext *C, struct PointerRNA *ptr);
void uiTemplateID(uiLayout *layout, struct bContext *C, struct PointerRNA *ptr, char *propname,
	char *newop, char *openop, char *unlinkop);
<<<<<<< HEAD
=======
void uiTemplateIDBrowse(uiLayout *layout, struct bContext *C, struct PointerRNA *ptr, char *propname,
				  char *newop, char *openop, char *unlinkop);
>>>>>>> 7a76bc9a
void uiTemplateIDPreview(uiLayout *layout, struct bContext *C, struct PointerRNA *ptr, char *propname,
	char *newop, char *openop, char *unlinkop, int rows, int cols);
void uiTemplateAnyID(uiLayout *layout, struct bContext *C, struct PointerRNA *ptr, char *propname, 
	char *proptypename, char *text);
void uiTemplatePathBuilder(uiLayout *layout, struct bContext *C, struct PointerRNA *ptr, char *propname, 
	struct PointerRNA *root_ptr, char *text);
uiLayout *uiTemplateModifier(uiLayout *layout, struct bContext *C, struct PointerRNA *ptr, int compact);
uiLayout *uiTemplateConstraint(uiLayout *layout, struct PointerRNA *ptr);
void uiTemplatePreview(uiLayout *layout, struct ID *id, struct ID *parent, struct MTex *slot);
void uiTemplateColorRamp(uiLayout *layout, struct PointerRNA *ptr, char *propname, int expand);
<<<<<<< HEAD
void uiTemplateCurveMapping(uiLayout *layout, struct PointerRNA *ptr, char *propname, int type, int levels, int brush);
=======
void uiTemplateHistogram(uiLayout *layout, struct PointerRNA *ptr, char *propname, int expand);
void uiTemplateCurveMapping(uiLayout *layout, struct PointerRNA *ptr, char *propname, int type, int levels, int brush);
void uiTemplateColorWheel(uiLayout *layout, struct PointerRNA *ptr, char *propname, int value_slider, int lock);
>>>>>>> 7a76bc9a
void uiTemplateTriColorSet(uiLayout *layout, struct PointerRNA *ptr, char *propname);
void uiTemplateLayers(uiLayout *layout, struct PointerRNA *ptr, char *propname,
		      PointerRNA *used_ptr, char *used_propname, int active_layer);
void uiTemplateImage(uiLayout *layout, struct bContext *C, struct PointerRNA *ptr, char *propname, struct PointerRNA *userptr, int compact);
void uiTemplateImageLayers(uiLayout *layout, struct bContext *C, struct Image *ima, struct ImageUser *iuser);
void uiTemplateRunningJobs(uiLayout *layout, struct bContext *C);
void uiTemplateOperatorSearch(uiLayout *layout);
void uiTemplateHeader3D(uiLayout *layout, struct bContext *C);
void uiTemplateTextureImage(uiLayout *layout, struct bContext *C, struct Tex *tex);

void uiTemplateList(uiLayout *layout, struct bContext *C, struct PointerRNA *ptr, char *propname, struct PointerRNA *activeptr, char *activeprop, int rows, int maxrows, int type);

/* items */
void uiItemO(uiLayout *layout, char *name, int icon, char *opname);
void uiItemEnumO(uiLayout *layout, char *name, int icon, char *opname, char *propname, int value);
void uiItemEnumO_string(uiLayout *layout, char *name, int icon, char *opname, char *propname, char *value);
void uiItemsEnumO(uiLayout *layout, char *opname, char *propname);
void uiItemBooleanO(uiLayout *layout, char *name, int icon, char *opname, char *propname, int value);
void uiItemIntO(uiLayout *layout, char *name, int icon, char *opname, char *propname, int value);
void uiItemFloatO(uiLayout *layout, char *name, int icon, char *opname, char *propname, float value);
void uiItemStringO(uiLayout *layout, char *name, int icon, char *opname, char *propname, char *value);
PointerRNA uiItemFullO(uiLayout *layout, char *name, int icon, char *idname, struct IDProperty *properties, int context, int flag);

void uiItemR(uiLayout *layout, char *name, int icon, struct PointerRNA *ptr, char *propname, int flag);
void uiItemFullR(uiLayout *layout, char *name, int icon, struct PointerRNA *ptr, struct PropertyRNA *prop, int index, int value, int flag);
void uiItemEnumR(uiLayout *layout, char *name, int icon, struct PointerRNA *ptr, char *propname, int value);
void uiItemEnumR_string(uiLayout *layout, char *name, int icon, struct PointerRNA *ptr, char *propname, char *value);
void uiItemsEnumR(uiLayout *layout, struct PointerRNA *ptr, char *propname);
void uiItemPointerR(uiLayout *layout, char *name, int icon, struct PointerRNA *ptr, char *propname, struct PointerRNA *searchptr, char *searchpropname);
void uiItemsFullEnumO(uiLayout *layout, char *opname, char *propname, struct IDProperty *properties, int context, int flag);

void uiItemL(uiLayout *layout, char *name, int icon); /* label */
void uiItemLDrag(uiLayout *layout, struct PointerRNA *ptr, char *name, int icon); /* label icon for dragging */
void uiItemM(uiLayout *layout, struct bContext *C, char *name, int icon, char *menuname); /* menu */
void uiItemV(uiLayout *layout, char *name, int icon, int argval); /* value */
void uiItemS(uiLayout *layout); /* separator */

void uiItemMenuF(uiLayout *layout, char *name, int icon, uiMenuCreateFunc func, void *arg);
void uiItemMenuEnumO(uiLayout *layout, char *name, int icon, char *opname, char *propname);
void uiItemMenuEnumR(uiLayout *layout, char *name, int icon, struct PointerRNA *ptr, char *propname);

/* UI Operators */
void UI_buttons_operatortypes(void);

/* Helpers for Operators */
void uiAnimContextProperty(const struct bContext *C, struct PointerRNA *ptr, struct PropertyRNA **prop, int *index);
void uiFileBrowseContextProperty(const struct bContext *C, struct PointerRNA *ptr, struct PropertyRNA **prop);
void uiIDContextProperty(struct bContext *C, struct PointerRNA *ptr, struct PropertyRNA **prop);

/* Styled text draw */
void uiStyleFontSet(struct uiFontStyle *fs);
void uiStyleFontDraw(struct uiFontStyle *fs, struct rcti *rect, char *str);
void uiStyleFontDrawRotated(struct uiFontStyle *fs, struct rcti *rect, char *str);

int UI_GetStringWidth(char *str); // XXX temp
void UI_DrawString(float x, float y, char *str); // XXX temp

#endif /*  UI_INTERFACE_H */
<|MERGE_RESOLUTION|>--- conflicted
+++ resolved
@@ -663,11 +663,8 @@
 void uiTemplateDopeSheetFilter(uiLayout *layout, struct bContext *C, struct PointerRNA *ptr);
 void uiTemplateID(uiLayout *layout, struct bContext *C, struct PointerRNA *ptr, char *propname,
 	char *newop, char *openop, char *unlinkop);
-<<<<<<< HEAD
-=======
 void uiTemplateIDBrowse(uiLayout *layout, struct bContext *C, struct PointerRNA *ptr, char *propname,
 				  char *newop, char *openop, char *unlinkop);
->>>>>>> 7a76bc9a
 void uiTemplateIDPreview(uiLayout *layout, struct bContext *C, struct PointerRNA *ptr, char *propname,
 	char *newop, char *openop, char *unlinkop, int rows, int cols);
 void uiTemplateAnyID(uiLayout *layout, struct bContext *C, struct PointerRNA *ptr, char *propname, 
@@ -678,13 +675,9 @@
 uiLayout *uiTemplateConstraint(uiLayout *layout, struct PointerRNA *ptr);
 void uiTemplatePreview(uiLayout *layout, struct ID *id, struct ID *parent, struct MTex *slot);
 void uiTemplateColorRamp(uiLayout *layout, struct PointerRNA *ptr, char *propname, int expand);
-<<<<<<< HEAD
-void uiTemplateCurveMapping(uiLayout *layout, struct PointerRNA *ptr, char *propname, int type, int levels, int brush);
-=======
 void uiTemplateHistogram(uiLayout *layout, struct PointerRNA *ptr, char *propname, int expand);
 void uiTemplateCurveMapping(uiLayout *layout, struct PointerRNA *ptr, char *propname, int type, int levels, int brush);
 void uiTemplateColorWheel(uiLayout *layout, struct PointerRNA *ptr, char *propname, int value_slider, int lock);
->>>>>>> 7a76bc9a
 void uiTemplateTriColorSet(uiLayout *layout, struct PointerRNA *ptr, char *propname);
 void uiTemplateLayers(uiLayout *layout, struct PointerRNA *ptr, char *propname,
 		      PointerRNA *used_ptr, char *used_propname, int active_layer);
