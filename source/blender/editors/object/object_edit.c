--- conflicted
+++ resolved
@@ -322,14 +322,7 @@
 		
 //		if(EM_texFaceCheck())
 		
-<<<<<<< HEAD
-//		if(retopo_mesh_paint_check())
-//			retopo_end_okee();
-		
 		if(me->edit_btmesh->bm->totvert>MESH_MAX_VERTS) {
-=======
-		if(me->edit_mesh->totvert>MESH_MAX_VERTS) {
->>>>>>> dbdd1c2e
 			error("Too many vertices");
 			return;
 		}
