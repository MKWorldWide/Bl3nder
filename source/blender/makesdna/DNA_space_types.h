--- conflicted
+++ resolved
@@ -1393,7 +1393,6 @@
 	SC_GPENCIL_SRC_TRACK = 1,
 } eSpaceClip_GPencil_Source;
 
-<<<<<<< HEAD
 
 /** \} */
 
@@ -1436,13 +1435,7 @@
 /** \} */
 
 /* -------------------------------------------------------------------- */
-/** \name Space Type Definitions
-=======
-/** \} */
-
-/* -------------------------------------------------------------------- */
 /** \name Space Defines (eSpace_Type)
->>>>>>> 38eb91c8
  * \{ */
 
 /* space types, moved from DNA_screen_types.h */
