/* SPDX-FileCopyrightText: 2023 Blender Authors
 *
 * SPDX-License-Identifier: GPL-2.0-or-later */

/** \file
 * \ingroup RNA
 */

#include <cstdlib>

#include "DNA_action_types.h"
#include "DNA_layer_types.h"
#include "DNA_lightprobe_types.h"
#include "DNA_meta_types.h"
#include "DNA_object_types.h"

#include "BLI_math_rotation.h"

#include "BLT_translation.hh"

#include "BKE_paint.hh"

#include "RNA_define.hh"
#include "RNA_enum_types.hh"

#include "rna_internal.hh"

#include "ED_object_vgroup.hh"

#include "WM_api.hh"
#include "WM_types.hh"

const EnumPropertyItem rna_enum_object_mode_items[] = {
    {OB_MODE_OBJECT, "OBJECT", ICON_OBJECT_DATAMODE, "Object Mode", ""},
    {OB_MODE_EDIT, "EDIT", ICON_EDITMODE_HLT, "Edit Mode", ""},
    {OB_MODE_POSE, "POSE", ICON_POSE_HLT, "Pose Mode", ""},
    {OB_MODE_SCULPT, "SCULPT", ICON_SCULPTMODE_HLT, "Sculpt Mode", ""},
    {OB_MODE_VERTEX_PAINT, "VERTEX_PAINT", ICON_VPAINT_HLT, "Vertex Paint", ""},
    {OB_MODE_WEIGHT_PAINT, "WEIGHT_PAINT", ICON_WPAINT_HLT, "Weight Paint", ""},
    {OB_MODE_TEXTURE_PAINT, "TEXTURE_PAINT", ICON_TPAINT_HLT, "Texture Paint", ""},
    {OB_MODE_PARTICLE_EDIT, "PARTICLE_EDIT", ICON_PARTICLEMODE, "Particle Edit", ""},
    {OB_MODE_EDIT_GPENCIL_LEGACY,
     "EDIT_GPENCIL",
     ICON_EDITMODE_HLT,
     "Edit Mode",
     "Edit Grease Pencil Strokes"},
    {OB_MODE_SCULPT_GREASE_PENCIL,
     "SCULPT_GREASE_PENCIL",
     ICON_SCULPTMODE_HLT,
     "Sculpt Mode",
     "Sculpt Grease Pencil Strokes"},
    {OB_MODE_PAINT_GREASE_PENCIL,
     "PAINT_GREASE_PENCIL",
     ICON_GREASEPENCIL,
     "Draw Mode",
     "Paint Grease Pencil Strokes"},
    {OB_MODE_WEIGHT_GREASE_PENCIL,
     "WEIGHT_GREASE_PENCIL",
     ICON_WPAINT_HLT,
     "Weight Paint",
     "Grease Pencil Weight Paint Strokes"},
    {OB_MODE_VERTEX_GREASE_PENCIL,
     "VERTEX_GREASE_PENCIL",
     ICON_VPAINT_HLT,
     "Vertex Paint",
     "Grease Pencil Vertex Paint Strokes"},
    {OB_MODE_SCULPT_CURVES, "SCULPT_CURVES", ICON_SCULPTMODE_HLT, "Sculpt Mode", ""},
    {0, nullptr, 0, nullptr, nullptr},
};

const EnumPropertyItem rna_enum_workspace_object_mode_items[] = {
    {OB_MODE_OBJECT, "OBJECT", ICON_OBJECT_DATAMODE, "Object Mode", ""},
    {OB_MODE_EDIT, "EDIT", ICON_EDITMODE_HLT, "Edit Mode", ""},
    {OB_MODE_POSE, "POSE", ICON_POSE_HLT, "Pose Mode", ""},
    {OB_MODE_SCULPT, "SCULPT", ICON_SCULPTMODE_HLT, "Sculpt Mode", ""},
    {OB_MODE_VERTEX_PAINT, "VERTEX_PAINT", ICON_VPAINT_HLT, "Vertex Paint", ""},
    {OB_MODE_WEIGHT_PAINT, "WEIGHT_PAINT", ICON_WPAINT_HLT, "Weight Paint", ""},
    {OB_MODE_TEXTURE_PAINT, "TEXTURE_PAINT", ICON_TPAINT_HLT, "Texture Paint", ""},
    {OB_MODE_PARTICLE_EDIT, "PARTICLE_EDIT", ICON_PARTICLEMODE, "Particle Edit", ""},
    {OB_MODE_EDIT_GPENCIL_LEGACY,
     "EDIT_GPENCIL",
     ICON_EDITMODE_HLT,
     "Grease Pencil Edit Mode",
     "Edit Grease Pencil Strokes"},
    {OB_MODE_SCULPT_GREASE_PENCIL,
     "SCULPT_GREASE_PENCIL",
     ICON_SCULPTMODE_HLT,
     "Grease Pencil Sculpt Mode",
     "Sculpt Grease Pencil Strokes"},
    {OB_MODE_PAINT_GREASE_PENCIL,
     "PAINT_GREASE_PENCIL",
     ICON_GREASEPENCIL,
     "Grease Pencil Draw",
     "Paint Grease Pencil Strokes"},
    {OB_MODE_VERTEX_GREASE_PENCIL,
     "VERTEX_GREASE_PENCIL",
     ICON_VPAINT_HLT,
     "Grease Pencil Vertex Paint",
     "Grease Pencil Vertex Paint Strokes"},
    {OB_MODE_WEIGHT_GREASE_PENCIL,
     "WEIGHT_GREASE_PENCIL",
     ICON_WPAINT_HLT,
     "Grease Pencil Weight Paint",
     "Grease Pencil Weight Paint Strokes"},
    {0, nullptr, 0, nullptr, nullptr},
};

const EnumPropertyItem rna_enum_object_empty_drawtype_items[] = {
    {OB_PLAINAXES, "PLAIN_AXES", ICON_EMPTY_AXIS, "Plain Axes", ""},
    {OB_ARROWS, "ARROWS", ICON_EMPTY_ARROWS, "Arrows", ""},
    {OB_SINGLE_ARROW, "SINGLE_ARROW", ICON_EMPTY_SINGLE_ARROW, "Single Arrow", ""},
    {OB_CIRCLE, "CIRCLE", ICON_MESH_CIRCLE, "Circle", ""},
    {OB_CUBE, "CUBE", ICON_CUBE, "Cube", ""},
    {OB_EMPTY_SPHERE, "SPHERE", ICON_SPHERE, "Sphere", ""},
    {OB_EMPTY_CONE, "CONE", ICON_CONE, "Cone", ""},
    {OB_EMPTY_IMAGE, "IMAGE", ICON_FILE_IMAGE, "Image", ""},
    {0, nullptr, 0, nullptr, nullptr},
};

static const EnumPropertyItem rna_enum_object_empty_image_depth_items[] = {
    {OB_EMPTY_IMAGE_DEPTH_DEFAULT, "DEFAULT", 0, "Default", ""},
    {OB_EMPTY_IMAGE_DEPTH_FRONT, "FRONT", 0, "Front", ""},
    {OB_EMPTY_IMAGE_DEPTH_BACK, "BACK", 0, "Back", ""},
    {0, nullptr, 0, nullptr, nullptr},
};

const EnumPropertyItem rna_enum_object_gpencil_type_items[] = {
    {GP_EMPTY, "EMPTY", ICON_EMPTY_AXIS, "Blank", "Create an empty Grease Pencil object"},
    {GP_STROKE, "STROKE", ICON_STROKE, "Stroke", "Create a simple stroke with basic colors"},
    {GP_MONKEY, "MONKEY", ICON_MONKEY, "Monkey", "Construct a Suzanne Grease Pencil object"},
    RNA_ENUM_ITEM_SEPR,
    {GREASE_PENCIL_LINEART_SCENE,
     "LINEART_SCENE",
     ICON_SCENE_DATA,
     "Scene Line Art",
     "Quickly set up Line Art for the entire scene"},
    {GREASE_PENCIL_LINEART_COLLECTION,
     "LINEART_COLLECTION",
     ICON_OUTLINER_COLLECTION,
     "Collection Line Art",
     "Quickly set up Line Art for the active collection"},
    {GREASE_PENCIL_LINEART_OBJECT,
     "LINEART_OBJECT",
     ICON_OBJECT_DATA,
     "Object Line Art",
     "Quickly set up Line Art for the active object"},
    {0, nullptr, 0, nullptr, nullptr}};

static const EnumPropertyItem parent_type_items[] = {
    {PAROBJECT, "OBJECT", 0, "Object", "The object is parented to an object"},
    {PARSKEL, "ARMATURE", 0, "Armature", ""},
    /* PARSKEL reuse will give issues. */
    {PARSKEL, "LATTICE", 0, "Lattice", "The object is parented to a lattice"},
    {PARVERT1, "VERTEX", 0, "Vertex", "The object is parented to a vertex"},
    {PARVERT3, "VERTEX_3", 0, "3 Vertices", ""},
    {PARBONE, "BONE", 0, "Bone", "The object is parented to a bone"},
    {0, nullptr, 0, nullptr, nullptr},
};

#define INSTANCE_ITEMS_SHARED \
  {0, "NONE", 0, "None", ""}, \
      {OB_DUPLIVERTS, "VERTS", 0, "Vertices", "Instantiate child objects on all vertices"}, \
  { \
    OB_DUPLIFACES, "FACES", 0, "Faces", "Instantiate child objects on all faces" \
  }

#define INSTANCE_ITEM_COLLECTION \
  { \
    OB_DUPLICOLLECTION, "COLLECTION", 0, "Collection", "Enable collection instancing" \
  }
static const EnumPropertyItem instance_items[] = {
    INSTANCE_ITEMS_SHARED,
    INSTANCE_ITEM_COLLECTION,
    {0, nullptr, 0, nullptr, nullptr},
};
#ifdef RNA_RUNTIME
static EnumPropertyItem instance_items_nogroup[] = {
    INSTANCE_ITEMS_SHARED,
    {0, nullptr, 0, nullptr, nullptr},
};

static EnumPropertyItem instance_items_empty[] = {
    {0, "NONE", 0, "None", ""},
    INSTANCE_ITEM_COLLECTION,
    {0, nullptr, 0, nullptr, nullptr},
};

static EnumPropertyItem instance_items_font[] = {
    {0, "NONE", 0, "None", ""},
    {OB_DUPLIVERTS, "VERTS", 0, "Vertices", "Use Object Font on characters"},
    {0, nullptr, 0, nullptr, nullptr},
};
#endif
#undef INSTANCE_ITEMS_SHARED
#undef INSTANCE_ITEM_COLLECTION

const EnumPropertyItem rna_enum_metaelem_type_items[] = {
    {MB_BALL, "BALL", ICON_META_BALL, "Ball", ""},
    {MB_TUBE, "CAPSULE", ICON_META_CAPSULE, "Capsule", ""},
    {MB_PLANE, "PLANE", ICON_META_PLANE, "Plane", ""},
    /* NOTE: typo at original definition! */
    {MB_ELIPSOID, "ELLIPSOID", ICON_META_ELLIPSOID, "Ellipsoid", ""},
    {MB_CUBE, "CUBE", ICON_META_CUBE, "Cube", ""},
    {0, nullptr, 0, nullptr, nullptr},
};

const EnumPropertyItem rna_enum_lightprobes_type_items[] = {
    {LIGHTPROBE_TYPE_SPHERE, "SPHERE", ICON_LIGHTPROBE_SPHERE, "Sphere", ""},
    {LIGHTPROBE_TYPE_PLANE, "PLANE", ICON_LIGHTPROBE_PLANE, "Plane", ""},
    {LIGHTPROBE_TYPE_VOLUME, "VOLUME", ICON_LIGHTPROBE_VOLUME, "Volume", ""},
    {0, nullptr, 0, nullptr, nullptr},
};

/* used for 2 enums */
#define OBTYPE_CU_CURVE \
  { \
    OB_CURVES_LEGACY, "CURVE", ICON_OUTLINER_OB_CURVE, "Curve", "" \
  }
#define OBTYPE_CU_SURF \
  { \
    OB_SURF, "SURFACE", ICON_OUTLINER_OB_SURFACE, "Surface", "" \
  }
#define OBTYPE_CU_FONT \
  { \
    OB_FONT, "FONT", ICON_OUTLINER_OB_FONT, "Text", "" \
  }

const EnumPropertyItem rna_enum_object_type_items[] = {
    {OB_MESH, "MESH", ICON_OUTLINER_OB_MESH, "Mesh", ""},
    OBTYPE_CU_CURVE,
    OBTYPE_CU_SURF,
    {OB_MBALL, "META", ICON_OUTLINER_OB_META, "Metaball", ""},
    OBTYPE_CU_FONT,
    {OB_CURVES, "CURVES", ICON_OUTLINER_OB_CURVES, "Hair Curves", ""},
    {OB_POINTCLOUD, "POINTCLOUD", ICON_OUTLINER_OB_POINTCLOUD, "Point Cloud", ""},
    {OB_VOLUME, "VOLUME", ICON_OUTLINER_OB_VOLUME, "Volume", ""},
    {OB_GREASE_PENCIL, "GREASEPENCIL", ICON_OUTLINER_OB_GREASEPENCIL, "Grease Pencil", ""},
    RNA_ENUM_ITEM_SEPR,
    {OB_ARMATURE, "ARMATURE", ICON_OUTLINER_OB_ARMATURE, "Armature", ""},
    {OB_LATTICE, "LATTICE", ICON_OUTLINER_OB_LATTICE, "Lattice", ""},
    RNA_ENUM_ITEM_SEPR,
    {OB_EMPTY, "EMPTY", ICON_OUTLINER_OB_EMPTY, "Empty", ""},
    RNA_ENUM_ITEM_SEPR,
    {OB_LAMP, "LIGHT", ICON_OUTLINER_OB_LIGHT, "Light", ""},
    {OB_LIGHTPROBE, "LIGHT_PROBE", ICON_OUTLINER_OB_LIGHTPROBE, "Light Probe", ""},
    RNA_ENUM_ITEM_SEPR,
    {OB_CAMERA, "CAMERA", ICON_OUTLINER_OB_CAMERA, "Camera", ""},
    RNA_ENUM_ITEM_SEPR,
    {OB_SPEAKER, "SPEAKER", ICON_OUTLINER_OB_SPEAKER, "Speaker", ""},
    {0, nullptr, 0, nullptr, nullptr},
};

const EnumPropertyItem rna_enum_object_type_curve_items[] = {
    OBTYPE_CU_CURVE,
    OBTYPE_CU_SURF,
    OBTYPE_CU_FONT,
    {0, nullptr, 0, nullptr, nullptr},
};

const EnumPropertyItem rna_enum_object_rotation_mode_items[] = {
    {ROT_MODE_QUAT, "QUATERNION", 0, "Quaternion (WXYZ)", "No Gimbal Lock"},
    {ROT_MODE_XYZ, "XYZ", 0, "XYZ Euler", "XYZ Rotation Order - prone to Gimbal Lock (default)"},
    {ROT_MODE_XZY, "XZY", 0, "XZY Euler", "XZY Rotation Order - prone to Gimbal Lock"},
    {ROT_MODE_YXZ, "YXZ", 0, "YXZ Euler", "YXZ Rotation Order - prone to Gimbal Lock"},
    {ROT_MODE_YZX, "YZX", 0, "YZX Euler", "YZX Rotation Order - prone to Gimbal Lock"},
    {ROT_MODE_ZXY, "ZXY", 0, "ZXY Euler", "ZXY Rotation Order - prone to Gimbal Lock"},
    {ROT_MODE_ZYX, "ZYX", 0, "ZYX Euler", "ZYX Rotation Order - prone to Gimbal Lock"},
    {ROT_MODE_AXISANGLE,
     "AXIS_ANGLE",
     0,
     "Axis Angle",
     "Axis Angle (W+XYZ), defines a rotation around some axis defined by 3D-Vector"},
    {0, nullptr, 0, nullptr, nullptr},
};

const EnumPropertyItem rna_enum_object_axis_items[] = {
    {OB_POSX, "POS_X", 0, "+X", ""},
    {OB_POSY, "POS_Y", 0, "+Y", ""},
    {OB_POSZ, "POS_Z", 0, "+Z", ""},
    {OB_NEGX, "NEG_X", 0, "-X", ""},
    {OB_NEGY, "NEG_Y", 0, "-Y", ""},
    {OB_NEGZ, "NEG_Z", 0, "-Z", ""},
    {0, nullptr, 0, nullptr, nullptr},
};

#ifdef RNA_RUNTIME

#  include <algorithm>

#  include <fmt/format.h>

#  include "DNA_ID.h"
#  include "DNA_constraint_types.h"
#  include "DNA_gpencil_legacy_types.h"
#  include "DNA_grease_pencil_types.h"
#  include "DNA_key_types.h"
#  include "DNA_lattice_types.h"
#  include "DNA_material_types.h"
#  include "DNA_node_types.h"

#  include "BLI_math_matrix.h"
#  include "BLI_math_vector.h"

#  include "BKE_armature.hh"
#  include "BKE_brush.hh"
#  include "BKE_camera.h"
#  include "BKE_collection.hh"
#  include "BKE_constraint.h"
#  include "BKE_context.hh"
#  include "BKE_curve.hh"
#  include "BKE_deform.hh"
#  include "BKE_editlattice.h"
#  include "BKE_editmesh.hh"
#  include "BKE_effect.h"
#  include "BKE_global.hh"
#  include "BKE_key.hh"
#  include "BKE_layer.hh"
#  include "BKE_library.hh"
#  include "BKE_light_linking.h"
#  include "BKE_material.hh"
#  include "BKE_mesh.hh"
#  include "BKE_mesh_wrapper.hh"
#  include "BKE_modifier.hh"
#  include "BKE_object.hh"
#  include "BKE_object_deform.h"
#  include "BKE_particle.h"
#  include "BKE_scene.hh"

#  include "DEG_depsgraph.hh"
#  include "DEG_depsgraph_build.hh"

#  include "ED_curve.hh"
#  include "ED_lattice.hh"
#  include "ED_mesh.hh"
#  include "ED_object.hh"
#  include "ED_particle.hh"

#  include "DEG_depsgraph_query.hh"

static void rna_Object_internal_update(Main * /*bmain*/, Scene * /*scene*/, PointerRNA *ptr)
{
  DEG_id_tag_update(ptr->owner_id, ID_RECALC_TRANSFORM);
}

static void rna_Object_internal_update_draw(Main * /*bmain*/, Scene * /*scene*/, PointerRNA *ptr)
{
  DEG_id_tag_update(ptr->owner_id, ID_RECALC_SHADING);
  WM_main_add_notifier(NC_OBJECT | ND_DRAW, ptr->owner_id);
}

static void rna_Object_matrix_world_update(Main *bmain, Scene *scene, PointerRNA *ptr)
{
  /* Don't use compatibility so we get predictable rotation. */
  Object *ob = reinterpret_cast<Object *>(ptr->owner_id);
  BKE_object_apply_mat4(ob, ob->object_to_world().ptr(), false, true);
  rna_Object_internal_update(bmain, scene, ptr);
}

static void rna_Object_hide_update(Main *bmain, Scene * /*scene*/, PointerRNA *ptr)
{
  Object *ob = reinterpret_cast<Object *>(ptr->owner_id);
  BKE_main_collection_sync_remap(bmain);
  DEG_id_tag_update(&ob->id, ID_RECALC_SYNC_TO_EVAL);
  DEG_relations_tag_update(bmain);
  WM_main_add_notifier(NC_OBJECT | ND_DRAW, &ob->id);
}

static void rna_Object_duplicator_visibility_flag_update(Main * /*bmain*/,
                                                         Scene * /*scene*/,
                                                         PointerRNA *ptr)
{
  Object *ob = reinterpret_cast<Object *>(ptr->owner_id);
  DEG_id_tag_update(&ob->id, ID_RECALC_GEOMETRY);
}

static void rna_grease_pencil_update(Main * /*bmain*/, Scene * /*scene*/, PointerRNA *ptr)
{
  Object *ob = reinterpret_cast<Object *>(ptr->owner_id);
  if (ob && ob->type == OB_GREASE_PENCIL) {
    GreasePencil *grease_pencil = static_cast<GreasePencil *>(ob->data);
    DEG_id_tag_update(&grease_pencil->id, ID_RECALC_GEOMETRY);
    WM_main_add_notifier(NC_GPENCIL | NA_EDITED, nullptr);
  }
}

static void rna_Object_matrix_world_get(PointerRNA *ptr, float *values)
{
  Object *ob = static_cast<Object *>(ptr->data);
  std::copy_n(ob->object_to_world().base_ptr(), 16, values);
}

static void rna_Object_matrix_world_set(PointerRNA *ptr, const float *values)
{
  Object *ob = static_cast<Object *>(ptr->data);
  ob->runtime->object_to_world = blender::float4x4(values);
}

static void rna_Object_matrix_local_get(PointerRNA *ptr, float values[16])
{
  Object *ob = reinterpret_cast<Object *>(ptr->owner_id);
  BKE_object_matrix_local_get(ob, (float(*)[4])values);
}

static void rna_Object_matrix_local_set(PointerRNA *ptr, const float values[16])
{
  Object *ob = reinterpret_cast<Object *>(ptr->owner_id);
  float local_mat[4][4];

  /* Local-space matrix is truly relative to the parent,
   * but parameters stored in object are relative to parentinv matrix.
   * Undo the parent inverse part before applying it as local matrix. */
  if (ob->parent) {
    float invmat[4][4];
    invert_m4_m4(invmat, ob->parentinv);
    mul_m4_m4m4(local_mat, invmat, (float(*)[4])values);
  }
  else {
    copy_m4_m4(local_mat, (float(*)[4])values);
  }

  /* Don't use compatible so we get predictable rotation, and do not use parenting either,
   * because it's a local matrix! */
  BKE_object_apply_mat4(ob, local_mat, false, false);
}

static void rna_Object_matrix_basis_get(PointerRNA *ptr, float values[16])
{
  Object *ob = reinterpret_cast<Object *>(ptr->owner_id);
  BKE_object_to_mat4(ob, (float(*)[4])values);
}

static void rna_Object_matrix_basis_set(PointerRNA *ptr, const float values[16])
{
  Object *ob = reinterpret_cast<Object *>(ptr->owner_id);
  BKE_object_apply_mat4(ob, (float(*)[4])values, false, false);
}

void rna_Object_internal_update_data_impl(PointerRNA *ptr)
{
  DEG_id_tag_update(ptr->owner_id, ID_RECALC_GEOMETRY);
  WM_main_add_notifier(NC_OBJECT | ND_DRAW, ptr->owner_id);
}

void rna_Object_internal_update_data(Main * /*bmain*/, Scene * /*scene*/, PointerRNA *ptr)
{
  rna_Object_internal_update_data_impl(ptr);
}

void rna_Object_internal_update_data_dependency(Main *bmain, Scene * /*scene*/, PointerRNA *ptr)
{
  DEG_relations_tag_update(bmain);
  rna_Object_internal_update_data_impl(ptr);
}

static void rna_Object_active_shape_update(Main *bmain, Scene * /*scene*/, PointerRNA *ptr)
{
  Object *ob = reinterpret_cast<Object *>(ptr->owner_id);

  if (BKE_object_is_in_editmode(ob)) {
    /* exit/enter editmode to get new shape */
    switch (ob->type) {
      case OB_MESH: {
        Mesh *mesh = static_cast<Mesh *>(ob->data);
        BMEditMesh *em = mesh->runtime->edit_mesh.get();
        int select_mode = em->selectmode;
        EDBM_mesh_load(bmain, ob);
        EDBM_mesh_make(ob, select_mode, true);
        em = mesh->runtime->edit_mesh.get();

        DEG_id_tag_update(&mesh->id, 0);

        BKE_editmesh_looptris_and_normals_calc(em);
        break;
      }
      case OB_CURVES_LEGACY:
      case OB_SURF:
        ED_curve_editnurb_load(bmain, ob);
        ED_curve_editnurb_make(ob);
        break;
      case OB_LATTICE:
        BKE_editlattice_load(ob);
        BKE_editlattice_make(ob);
        break;
    }
  }

  rna_Object_internal_update_data_impl(ptr);
}

static void rna_Object_dependency_update(Main *bmain, Scene * /*scene*/, PointerRNA *ptr)
{
  DEG_id_tag_update(ptr->owner_id, ID_RECALC_TRANSFORM);
  DEG_relations_tag_update(bmain);
  WM_main_add_notifier(NC_OBJECT | ND_PARENT, ptr->owner_id);
}

void rna_Object_data_update(Main *bmain, Scene *scene, PointerRNA *ptr)
{
  rna_Object_internal_update_data_dependency(bmain, scene, ptr);
}

static PointerRNA rna_Object_data_get(PointerRNA *ptr)
{
  Object *ob = static_cast<Object *>(ptr->data);
  if (ob->type == OB_MESH) {
    Mesh *mesh = static_cast<Mesh *>(ob->data);
    mesh = BKE_mesh_wrapper_ensure_subdivision(mesh);
    return RNA_id_pointer_create(reinterpret_cast<ID *>(mesh));
  }
  return RNA_id_pointer_create(reinterpret_cast<ID *>(ob->data));
}

static void rna_Object_data_set(PointerRNA *ptr, PointerRNA value, ReportList *reports)
{
  Object *ob = static_cast<Object *>(ptr->data);
  ID *id = static_cast<ID *>(value.data);

  if (ob->mode & OB_MODE_EDIT) {
    return;
  }

  /* assigning nullptr only for empties */
  if ((id == nullptr) && (ob->type != OB_EMPTY)) {
    return;
  }

  if (id && ((id->tag & ID_TAG_NO_MAIN) != (ob->id.tag & ID_TAG_NO_MAIN))) {
    BKE_report(reports,
               RPT_ERROR,
               "Can only assign evaluated data to evaluated object, or original data to "
               "original object");
    return;
  }

  if (ob->type == OB_EMPTY) {
    if (ob->data) {
      id_us_min(static_cast<ID *>(ob->data));
      ob->data = nullptr;
    }

    if (!id || GS(id->name) == ID_IM) {
      id_us_plus(id);
      ob->data = id;
    }
  }
  else if (ob->type == OB_MESH) {
    BKE_mesh_assign_object(G_MAIN, ob, reinterpret_cast<Mesh *>(id));
  }
  else {
    if (ob->data) {
      id_us_min(static_cast<ID *>(ob->data));
    }

    /* no need to type-check here ID. this is done in the _typef() function */
    BLI_assert(OB_DATA_SUPPORT_ID(GS(id->name)));
    id_us_plus(id);

    ob->data = id;
    BKE_object_materials_sync_length(G_MAIN, ob, id);

    if (GS(id->name) == ID_CU_LEGACY) {
      BKE_curve_type_test(ob);
    }
    else if (ob->type == OB_ARMATURE) {
      BKE_pose_rebuild(G_MAIN, ob, static_cast<bArmature *>(ob->data), true);
    }
  }
}

static StructRNA *rna_Object_data_typef(PointerRNA *ptr)
{
  Object *ob = static_cast<Object *>(ptr->data);

  /* keep in sync with OB_DATA_SUPPORT_ID() macro */
  switch (ob->type) {
    case OB_EMPTY:
      return &RNA_Image;
    case OB_MESH:
      return &RNA_Mesh;
    case OB_CURVES_LEGACY:
      return &RNA_Curve;
    case OB_SURF:
      return &RNA_Curve;
    case OB_FONT:
      return &RNA_Curve;
    case OB_MBALL:
      return &RNA_MetaBall;
    case OB_LAMP:
      return &RNA_Light;
    case OB_CAMERA:
      return &RNA_Camera;
    case OB_LATTICE:
      return &RNA_Lattice;
    case OB_ARMATURE:
      return &RNA_Armature;
    case OB_SPEAKER:
      return &RNA_Speaker;
    case OB_LIGHTPROBE:
      return &RNA_LightProbe;
    case OB_GPENCIL_LEGACY:
      return &RNA_GreasePencil;
    case OB_GREASE_PENCIL:
      return &RNA_GreasePencilv3;
    case OB_CURVES:
      return &RNA_Curves;
    case OB_POINTCLOUD:
      return &RNA_PointCloud;
    case OB_VOLUME:
      return &RNA_Volume;
    default:
      return &RNA_ID;
  }
}

static void rna_Object_parent_set(PointerRNA *ptr, PointerRNA value, ReportList * /*reports*/)
{
  Object *ob = static_cast<Object *>(ptr->data);
  Object *par = static_cast<Object *>(value.data);

  {
    blender::ed::object::parent_set(ob, par, ob->partype, ob->parsubstr);
  }
}

static bool rna_Object_parent_override_apply(Main *bmain,
                                             RNAPropertyOverrideApplyContext &rnaapply_ctx)
{
  PointerRNA *ptr_dst = &rnaapply_ctx.ptr_dst;
  PointerRNA *ptr_src = &rnaapply_ctx.ptr_src;
  PointerRNA *ptr_storage = &rnaapply_ctx.ptr_storage;
  PropertyRNA *prop_dst = rnaapply_ctx.prop_dst;
  PropertyRNA *prop_src = rnaapply_ctx.prop_src;
  const int len_dst = rnaapply_ctx.len_src;
  const int len_src = rnaapply_ctx.len_src;
  const int len_storage = rnaapply_ctx.len_storage;
  IDOverrideLibraryPropertyOperation *opop = rnaapply_ctx.liboverride_operation;

  BLI_assert(len_dst == len_src && (!ptr_storage || len_dst == len_storage) && len_dst == 0);
  BLI_assert(opop->operation == LIBOVERRIDE_OP_REPLACE &&
             "Unsupported RNA override operation on object parent pointer");
  UNUSED_VARS_NDEBUG(ptr_storage, len_dst, len_src, len_storage, opop);

  /* We need a special handling here because setting parent resets invert parent matrix,
   * which is evil in our case. */
  Object *ob = static_cast<Object *>(ptr_dst->data);
  Object *parent_dst = static_cast<Object *>(RNA_property_pointer_get(ptr_dst, prop_dst).data);
  Object *parent_src = static_cast<Object *>(RNA_property_pointer_get(ptr_src, prop_src).data);

  if (parent_src == parent_dst) {
    return false;
  }

  if (parent_src == nullptr) {
    /* The only case where we do want default behavior (with matrix reset). */
    blender::ed::object::parent_set(ob, parent_src, ob->partype, ob->parsubstr);
  }
  else {
    ob->parent = parent_src;
  }
  RNA_property_update_main(bmain, nullptr, ptr_dst, prop_dst);
  return true;
}

static void rna_Object_parent_type_set(PointerRNA *ptr, int value)
{
  Object *ob = static_cast<Object *>(ptr->data);

  /* Skip if type did not change (otherwise we loose parent inverse in
   * blender::ed::object::parent_set). */
  if (ob->partype == value) {
    return;
  }

  blender::ed::object::parent_set(ob, ob->parent, value, ob->parsubstr);
}

static bool rna_Object_parent_type_override_apply(Main *bmain,
                                                  RNAPropertyOverrideApplyContext &rnaapply_ctx)
{
  PointerRNA *ptr_dst = &rnaapply_ctx.ptr_dst;
  PointerRNA *ptr_src = &rnaapply_ctx.ptr_src;
  PointerRNA *ptr_storage = &rnaapply_ctx.ptr_storage;
  PropertyRNA *prop_dst = rnaapply_ctx.prop_dst;
  PropertyRNA *prop_src = rnaapply_ctx.prop_src;
  const int len_dst = rnaapply_ctx.len_src;
  const int len_src = rnaapply_ctx.len_src;
  const int len_storage = rnaapply_ctx.len_storage;
  IDOverrideLibraryPropertyOperation *opop = rnaapply_ctx.liboverride_operation;

  BLI_assert(len_dst == len_src && (!ptr_storage || len_dst == len_storage) && len_dst == 0);
  BLI_assert(opop->operation == LIBOVERRIDE_OP_REPLACE &&
             "Unsupported RNA override operation on object parent pointer");
  UNUSED_VARS_NDEBUG(ptr_storage, len_dst, len_src, len_storage, opop);

  /* We need a special handling here because setting parent resets invert parent matrix,
   * which is evil in our case. */
  Object *ob = (Object *)(ptr_dst->data);
  const int parent_type_dst = RNA_property_enum_get(ptr_dst, prop_dst);
  const int parent_type_src = RNA_property_enum_get(ptr_src, prop_src);

  if (parent_type_dst == parent_type_src) {
    return false;
  }

  ob->partype = parent_type_src;
  RNA_property_update_main(bmain, nullptr, ptr_dst, prop_dst);
  return true;
}

static const EnumPropertyItem *rna_Object_parent_type_itemf(bContext * /*C*/,
                                                            PointerRNA *ptr,
                                                            PropertyRNA * /*prop*/,
                                                            bool *r_free)
{
  Object *ob = static_cast<Object *>(ptr->data);
  EnumPropertyItem *item = nullptr;
  int totitem = 0;

  RNA_enum_items_add_value(&item, &totitem, parent_type_items, PAROBJECT);

  if (ob->parent) {
    Object *par = ob->parent;

    if (par->type == OB_LATTICE) {
      /* special hack: prevents this overriding others */
      RNA_enum_items_add_value(&item, &totitem, &parent_type_items[2], PARSKEL);
    }
    else if (par->type == OB_ARMATURE) {
      /* special hack: prevents this being overridden */
      RNA_enum_items_add_value(&item, &totitem, &parent_type_items[1], PARSKEL);
      RNA_enum_items_add_value(&item, &totitem, parent_type_items, PARBONE);
    }

    if (OB_TYPE_SUPPORT_PARVERT(par->type)) {
      RNA_enum_items_add_value(&item, &totitem, parent_type_items, PARVERT1);
      RNA_enum_items_add_value(&item, &totitem, parent_type_items, PARVERT3);
    }
  }

  RNA_enum_item_end(&item, &totitem);
  *r_free = true;

  return item;
}

static void rna_Object_empty_display_type_set(PointerRNA *ptr, int value)
{
  Object *ob = static_cast<Object *>(ptr->data);

  BKE_object_empty_draw_type_set(ob, value);
}

static void rna_Object_parent_bone_set(PointerRNA *ptr, const char *value)
{
  Object *ob = static_cast<Object *>(ptr->data);

  blender::ed::object::parent_set(ob, ob->parent, ob->partype, value);
}

static bool rna_Object_parent_bone_override_apply(Main *bmain,
                                                  RNAPropertyOverrideApplyContext &rnaapply_ctx)
{
  PointerRNA *ptr_dst = &rnaapply_ctx.ptr_dst;
  PointerRNA *ptr_src = &rnaapply_ctx.ptr_src;
  PointerRNA *ptr_storage = &rnaapply_ctx.ptr_storage;
  PropertyRNA *prop_dst = rnaapply_ctx.prop_dst;
  PropertyRNA *prop_src = rnaapply_ctx.prop_src;
  const int len_dst = rnaapply_ctx.len_src;
  const int len_src = rnaapply_ctx.len_src;
  const int len_storage = rnaapply_ctx.len_storage;
  IDOverrideLibraryPropertyOperation *opop = rnaapply_ctx.liboverride_operation;

  BLI_assert(len_dst == len_src && (!ptr_storage || len_dst == len_storage) && len_dst == 0);
  BLI_assert(opop->operation == LIBOVERRIDE_OP_REPLACE &&
             "Unsupported RNA override operation on object parent bone property");
  UNUSED_VARS_NDEBUG(ptr_storage, len_dst, len_src, len_storage, opop);

  /* We need a special handling here because setting parent resets invert parent matrix,
   * which is evil in our case. */
  Object *ob = (Object *)(ptr_dst->data);
  char parent_bone_dst[MAX_ID_NAME - 2];
  RNA_property_string_get(ptr_dst, prop_dst, parent_bone_dst);
  char parent_bone_src[MAX_ID_NAME - 2];
  RNA_property_string_get(ptr_src, prop_src, parent_bone_src);

  if (STREQ(parent_bone_src, parent_bone_dst)) {
    return false;
  }

  STRNCPY(ob->parsubstr, parent_bone_src);
  RNA_property_update_main(bmain, nullptr, ptr_dst, prop_dst);
  return true;
}

static const EnumPropertyItem *rna_Object_instance_type_itemf(bContext * /*C*/,
                                                              PointerRNA *ptr,
                                                              PropertyRNA * /*prop*/,
                                                              bool * /*r_free*/)
{
  Object *ob = static_cast<Object *>(ptr->data);
  const EnumPropertyItem *item;

  if (ob->type == OB_EMPTY) {
    item = instance_items_empty;
  }
  else if (ob->type == OB_FONT) {
    item = instance_items_font;
  }
  else {
    item = instance_items_nogroup;
  }

  return item;
}

static void rna_Object_dup_collection_set(PointerRNA *ptr,
                                          PointerRNA value,
                                          ReportList * /*reports*/)
{
  Object *ob = static_cast<Object *>(ptr->data);
  Collection *grp = static_cast<Collection *>(value.data);

  /* Must not let this be set if the object belongs in this group already,
   * thus causing a cycle/infinite-recursion leading to crashes on load #25298. */
  if (BKE_collection_has_object_recursive(grp, ob) == 0) {
    if (ob->type == OB_EMPTY) {
      id_us_min(&ob->instance_collection->id);
      ob->instance_collection = grp;
      id_us_plus(&ob->instance_collection->id);
    }
    else {
      BKE_report(nullptr, RPT_ERROR, "Only empty objects support collection instances");
    }
  }
  else {
    BKE_report(
        nullptr,
        RPT_ERROR,
        "Cannot set instance-collection as object belongs in collection being instanced, thus "
        "causing a cycle");
  }
}

static void rna_Object_vertex_groups_update(Main * /*bmain*/, Scene * /*scene*/, PointerRNA *ptr)
{
  Object *ob = reinterpret_cast<Object *>(ptr->owner_id);
  WM_main_add_notifier(NC_GEOM | ND_VERTEX_GROUP, ob->data);
  rna_Object_internal_update_data_impl(ptr);
}

static void rna_Object_vertex_groups_begin(CollectionPropertyIterator *iter, PointerRNA *ptr)
{
  Object *ob = static_cast<Object *>(ptr->data);
  if (!BKE_object_supports_vertex_groups(ob)) {
    iter->valid = 0;
    return;
  }

  ListBase *defbase = BKE_object_defgroup_list_mutable(ob);
  iter->valid = defbase != nullptr;

  rna_iterator_listbase_begin(iter, ptr, defbase, nullptr);
}

static void rna_VertexGroup_name_set(PointerRNA *ptr, const char *value)
{
  Object *ob = reinterpret_cast<Object *>(ptr->owner_id);
  if (!BKE_object_supports_vertex_groups(ob)) {
    return;
  }

  bDeformGroup *dg = static_cast<bDeformGroup *>(ptr->data);
  BKE_object_defgroup_set_name(dg, ob, value);
}

static int rna_VertexGroup_index_get(PointerRNA *ptr)
{
  Object *ob = reinterpret_cast<Object *>(ptr->owner_id);
  if (!BKE_object_supports_vertex_groups(ob)) {
    return -1;
  }

  const ListBase *defbase = BKE_object_defgroup_list(ob);
  return BLI_findindex(defbase, ptr->data);
}

static PointerRNA rna_Object_active_vertex_group_get(PointerRNA *ptr)
{
  Object *ob = reinterpret_cast<Object *>(ptr->owner_id);
  if (!BKE_object_supports_vertex_groups(ob)) {
    return PointerRNA_NULL;
  }

  const ListBase *defbase = BKE_object_defgroup_list(ob);

  return RNA_pointer_create_with_parent(
      *ptr, &RNA_VertexGroup, BLI_findlink(defbase, BKE_object_defgroup_active_index_get(ob) - 1));
}

static void rna_Object_active_vertex_group_set(PointerRNA *ptr,
                                               PointerRNA value,
                                               ReportList *reports)
{
  Object *ob = reinterpret_cast<Object *>(ptr->owner_id);
  if (!BKE_object_supports_vertex_groups(ob)) {
    return;
  }

  const ListBase *defbase = BKE_object_defgroup_list(ob);

  int index = BLI_findindex(defbase, value.data);
  if (index == -1) {
    BKE_reportf(reports,
                RPT_ERROR,
                "VertexGroup '%s' not found in object '%s'",
                (static_cast<bDeformGroup *>(value.data))->name,
                ob->id.name + 2);
    return;
  }

  BKE_object_defgroup_active_index_set(ob, index + 1);
}

static int rna_Object_active_vertex_group_index_get(PointerRNA *ptr)
{
  Object *ob = reinterpret_cast<Object *>(ptr->owner_id);
  if (!BKE_object_supports_vertex_groups(ob)) {
    return -1;
  }

  return BKE_object_defgroup_active_index_get(ob) - 1;
}

static void rna_Object_active_vertex_group_index_set(PointerRNA *ptr, int value)
{
  Object *ob = reinterpret_cast<Object *>(ptr->owner_id);
  if (!BKE_object_supports_vertex_groups(ob)) {
    return;
  }

  BKE_object_defgroup_active_index_set(ob, value + 1);
}

static void rna_Object_active_vertex_group_index_range(
    PointerRNA *ptr, int *min, int *max, int * /*softmin*/, int * /*softmax*/)
{
  Object *ob = reinterpret_cast<Object *>(ptr->owner_id);

  *min = 0;
  if (!BKE_object_supports_vertex_groups(ob)) {
    *max = 0;
    return;
  }
  const ListBase *defbase = BKE_object_defgroup_list(ob);
  *max = max_ii(0, BLI_listbase_count(defbase) - 1);
}

void rna_object_vgroup_name_index_get(PointerRNA *ptr, char *value, int index)
{
  Object *ob = reinterpret_cast<Object *>(ptr->owner_id);
  if (!BKE_object_supports_vertex_groups(ob)) {
    value[0] = '\0';
    return;
  }

  const ListBase *defbase = BKE_object_defgroup_list(ob);
  const bDeformGroup *dg = static_cast<bDeformGroup *>(BLI_findlink(defbase, index - 1));

  if (dg) {
    strcpy(value, dg->name);
  }
  else {
    value[0] = '\0';
  }
}

int rna_object_vgroup_name_index_length(PointerRNA *ptr, int index)
{
  Object *ob = reinterpret_cast<Object *>(ptr->owner_id);
  if (!BKE_object_supports_vertex_groups(ob)) {
    return 0;
  }

  const ListBase *defbase = BKE_object_defgroup_list(ob);
  bDeformGroup *dg = static_cast<bDeformGroup *>(BLI_findlink(defbase, index - 1));
  return (dg) ? strlen(dg->name) : 0;
}

void rna_object_vgroup_name_index_set(PointerRNA *ptr, const char *value, short *index)
{
  Object *ob = reinterpret_cast<Object *>(ptr->owner_id);
  if (!BKE_object_supports_vertex_groups(ob)) {
    *index = -1;
    return;
  }

  *index = BKE_object_defgroup_name_index(ob, value) + 1;
}

void rna_object_vgroup_name_set(PointerRNA *ptr,
                                const char *value,
                                char *result,
                                int result_maxncpy)
{
  Object *ob = reinterpret_cast<Object *>(ptr->owner_id);
  if (!BKE_object_supports_vertex_groups(ob)) {
    result[0] = '\0';
    return;
  }

  bDeformGroup *dg = BKE_object_defgroup_find_name(ob, value);
  if (dg) {
    /* No need for BLI_strncpy_utf8, since this matches an existing group. */
    BLI_strncpy(result, value, result_maxncpy);
    return;
  }

  result[0] = '\0';
}

void rna_object_uvlayer_name_set(PointerRNA *ptr,
                                 const char *value,
                                 char *result,
                                 int result_maxncpy)
{
  Object *ob = reinterpret_cast<Object *>(ptr->owner_id);
  Mesh *mesh;
  CustomDataLayer *layer;
  int a;

  if (ob->type == OB_MESH && ob->data) {
    mesh = static_cast<Mesh *>(ob->data);

    for (a = 0; a < mesh->corner_data.totlayer; a++) {
      layer = &mesh->corner_data.layers[a];

      if (layer->type == CD_PROP_FLOAT2 && STREQ(layer->name, value)) {
        BLI_strncpy(result, value, result_maxncpy);
        return;
      }
    }
  }

  result[0] = '\0';
}

void rna_object_vcollayer_name_set(PointerRNA *ptr,
                                   const char *value,
                                   char *result,
                                   int result_maxncpy)
{
  Object *ob = reinterpret_cast<Object *>(ptr->owner_id);
  Mesh *mesh;
  CustomDataLayer *layer;
  int a;

  if (ob->type == OB_MESH && ob->data) {
    mesh = static_cast<Mesh *>(ob->data);

    for (a = 0; a < mesh->fdata_legacy.totlayer; a++) {
      layer = &mesh->fdata_legacy.layers[a];

      if (layer->type == CD_MCOL && STREQ(layer->name, value)) {
        BLI_strncpy(result, value, result_maxncpy);
        return;
      }
    }
  }

  result[0] = '\0';
}

static int rna_Object_active_material_index_get(PointerRNA *ptr)
{
  Object *ob = reinterpret_cast<Object *>(ptr->owner_id);
  return std::max<int>(ob->actcol - 1, 0);
}

static void rna_Object_active_material_index_set(PointerRNA *ptr, int value)
{
  Object *ob = reinterpret_cast<Object *>(ptr->owner_id);

  value = std::max(std::min(value, ob->totcol - 1), 0);
  ob->actcol = value + 1;

  if (ob->type == OB_MESH) {
    Mesh *mesh = static_cast<Mesh *>(ob->data);

    if (mesh->runtime->edit_mesh) {
      mesh->runtime->edit_mesh->mat_nr = value;
    }
  }
}

static void rna_Object_active_material_index_range(
    PointerRNA *ptr, int *min, int *max, int * /*softmin*/, int * /*softmax*/)
{
  Object *ob = reinterpret_cast<Object *>(ptr->owner_id);
  *min = 0;
  *max = max_ii(ob->totcol - 1, 0);
}

/* returns active base material */
static PointerRNA rna_Object_active_material_get(PointerRNA *ptr)
{
  Object *ob = reinterpret_cast<Object *>(ptr->owner_id);
  Material *ma;

  ma = (ob->totcol) ? BKE_object_material_get(ob, ob->actcol) : nullptr;
  return RNA_id_pointer_create(reinterpret_cast<ID *>(ma));
}

static void rna_Object_active_material_set(PointerRNA *ptr,
                                           PointerRNA value,
                                           ReportList * /*reports*/)
{
  Object *ob = reinterpret_cast<Object *>(ptr->owner_id);

  DEG_id_tag_update(static_cast<ID *>(value.data), 0);
  BLI_assert(BKE_id_is_in_global_main(&ob->id));
  BLI_assert(BKE_id_is_in_global_main(static_cast<ID *>(value.data)));
  BKE_object_material_assign(
      G_MAIN, ob, static_cast<Material *>(value.data), ob->actcol, BKE_MAT_ASSIGN_EXISTING);
}

static int rna_Object_active_material_editable(const PointerRNA *ptr, const char ** /*r_info*/)
{
  Object *ob = reinterpret_cast<Object *>(ptr->owner_id);
  bool is_editable;

  if ((ob->matbits == nullptr) || (ob->actcol == 0) || ob->matbits[ob->actcol - 1]) {
    is_editable = ID_IS_EDITABLE(ob);
  }
  else {
    is_editable = ob->data ? ID_IS_EDITABLE(ob->data) : false;
  }

  return is_editable ? int(PROP_EDITABLE) : 0;
}

static void rna_Object_active_particle_system_index_range(
    PointerRNA *ptr, int *min, int *max, int * /*softmin*/, int * /*softmax*/)
{
  Object *ob = reinterpret_cast<Object *>(ptr->owner_id);
  *min = 0;
  *max = max_ii(0, BLI_listbase_count(&ob->particlesystem) - 1);
}

static int rna_Object_active_particle_system_index_get(PointerRNA *ptr)
{
  Object *ob = reinterpret_cast<Object *>(ptr->owner_id);
  return psys_get_current_num(ob);
}

static void rna_Object_active_particle_system_index_set(PointerRNA *ptr, int value)
{
  Object *ob = reinterpret_cast<Object *>(ptr->owner_id);
  psys_set_current_num(ob, value);
}

static void rna_Object_particle_update(Main * /*bmain*/, Scene *scene, PointerRNA *ptr)
{
  /* TODO: Disabled for now, because bContext is not available. */
#  if 0
  Object *ob = reinterpret_cast<Object *>(ptr->owner_id);
  PE_current_changed(nullptr, scene, ob);
#  else
  (void)scene;
  (void)ptr;
#  endif
}

/* rotation - axis-angle */
static void rna_Object_rotation_axis_angle_get(PointerRNA *ptr, float *value)
{
  Object *ob = static_cast<Object *>(ptr->data);

  /* for now, assume that rotation mode is axis-angle */
  value[0] = ob->rotAngle;
  copy_v3_v3(&value[1], ob->rotAxis);
}

/* rotation - axis-angle */
static void rna_Object_rotation_axis_angle_set(PointerRNA *ptr, const float *value)
{
  Object *ob = static_cast<Object *>(ptr->data);

  /* for now, assume that rotation mode is axis-angle */
  ob->rotAngle = value[0];
  copy_v3_v3(ob->rotAxis, &value[1]);

  /* TODO: validate axis? */
}

static void rna_Object_rotation_mode_set(PointerRNA *ptr, int value)
{
  Object *ob = static_cast<Object *>(ptr->data);

  /* use API Method for conversions... */
  BKE_rotMode_change_values(
      ob->quat, ob->rot, ob->rotAxis, &ob->rotAngle, ob->rotmode, short(value));

  /* finally, set the new rotation type */
  ob->rotmode = value;
}

static void rna_Object_dimensions_get(PointerRNA *ptr, float *value)
{
  Object *ob = static_cast<Object *>(ptr->data);
  BKE_object_dimensions_eval_cached_get(ob, value);
}

static void rna_Object_dimensions_set(PointerRNA *ptr, const float *value)
{
  Object *ob = static_cast<Object *>(ptr->data);
  BKE_object_dimensions_set(ob, value, 0);
}

static int rna_Object_location_editable(const PointerRNA *ptr, int index)
{
  Object *ob = static_cast<Object *>(ptr->data);

  /* only if the axis in question is locked, not editable... */
  if ((index == 0) && (ob->protectflag & OB_LOCK_LOCX)) {
    return 0;
  }
  else if ((index == 1) && (ob->protectflag & OB_LOCK_LOCY)) {
    return 0;
  }
  else if ((index == 2) && (ob->protectflag & OB_LOCK_LOCZ)) {
    return 0;
  }
  else {
    return PROP_EDITABLE;
  }
}

static int rna_Object_scale_editable(const PointerRNA *ptr, int index)
{
  Object *ob = static_cast<Object *>(ptr->data);

  /* only if the axis in question is locked, not editable... */
  if ((index == 0) && (ob->protectflag & OB_LOCK_SCALEX)) {
    return 0;
  }
  else if ((index == 1) && (ob->protectflag & OB_LOCK_SCALEY)) {
    return 0;
  }
  else if ((index == 2) && (ob->protectflag & OB_LOCK_SCALEZ)) {
    return 0;
  }
  else {
    return PROP_EDITABLE;
  }
}

static int rna_Object_rotation_euler_editable(const PointerRNA *ptr, int index)
{
  Object *ob = static_cast<Object *>(ptr->data);

  /* only if the axis in question is locked, not editable... */
  if ((index == 0) && (ob->protectflag & OB_LOCK_ROTX)) {
    return 0;
  }
  else if ((index == 1) && (ob->protectflag & OB_LOCK_ROTY)) {
    return 0;
  }
  else if ((index == 2) && (ob->protectflag & OB_LOCK_ROTZ)) {
    return 0;
  }
  else {
    return PROP_EDITABLE;
  }
}

static int rna_Object_rotation_4d_editable(const PointerRNA *ptr, int index)
{
  Object *ob = static_cast<Object *>(ptr->data);

  /* only consider locks if locking components individually... */
  if (ob->protectflag & OB_LOCK_ROT4D) {
    /* only if the axis in question is locked, not editable... */
    if ((index == 0) && (ob->protectflag & OB_LOCK_ROTW)) {
      return 0;
    }
    else if ((index == 1) && (ob->protectflag & OB_LOCK_ROTX)) {
      return 0;
    }
    else if ((index == 2) && (ob->protectflag & OB_LOCK_ROTY)) {
      return 0;
    }
    else if ((index == 3) && (ob->protectflag & OB_LOCK_ROTZ)) {
      return 0;
    }
  }

  return PROP_EDITABLE;
}

static int rna_MaterialSlot_index(const PointerRNA *ptr)
{
  /* There is an offset, so that `ptr->data` is not null and unique across IDs. */
  return uintptr_t(ptr->data) - uintptr_t(ptr->owner_id);
}

static int rna_MaterialSlot_index_get(PointerRNA *ptr)
{
  return rna_MaterialSlot_index(ptr);
}

static int rna_MaterialSlot_material_editable(const PointerRNA *ptr, const char ** /*r_info*/)
{
  Object *ob = reinterpret_cast<Object *>(ptr->owner_id);
  const int index = rna_MaterialSlot_index(ptr);
  bool is_editable;

  if ((ob->matbits == nullptr) || ob->matbits[index]) {
    is_editable = ID_IS_EDITABLE(ob);
  }
  else {
    is_editable = ob->data ? ID_IS_EDITABLE(ob->data) : false;
  }

  return is_editable ? int(PROP_EDITABLE) : 0;
}

static PointerRNA rna_MaterialSlot_material_get(PointerRNA *ptr)
{
  Object *ob = reinterpret_cast<Object *>(ptr->owner_id);
  Material *ma;
  const int index = rna_MaterialSlot_index(ptr);

  if (DEG_is_evaluated_object(ob)) {
    ma = BKE_object_material_get_eval(ob, index + 1);
  }
  else {
    ma = BKE_object_material_get(ob, index + 1);
  }
  return RNA_id_pointer_create(reinterpret_cast<ID *>(ma));
}

static void rna_MaterialSlot_material_set(PointerRNA *ptr,
                                          PointerRNA value,
                                          ReportList * /*reports*/)
{
  Object *ob = reinterpret_cast<Object *>(ptr->owner_id);
  int index = rna_MaterialSlot_index(ptr);

  BLI_assert(BKE_id_is_in_global_main(&ob->id));
  BLI_assert(BKE_id_is_in_global_main(static_cast<ID *>(value.data)));
  BKE_object_material_assign(
      G_MAIN, ob, static_cast<Material *>(value.data), index + 1, BKE_MAT_ASSIGN_EXISTING);
}

static bool rna_MaterialSlot_material_poll(PointerRNA *ptr, PointerRNA value)
{
  Object *ob = reinterpret_cast<Object *>(ptr->owner_id);
  Material *ma = static_cast<Material *>(value.data);

  if (ELEM(ob->type, OB_GREASE_PENCIL)) {
    /* GP Materials only */
    return (ma->gp_style != nullptr);
  }
  else {
    /* Everything except GP materials */
    return (ma->gp_style == nullptr);
  }
}

static int rna_MaterialSlot_link_get(PointerRNA *ptr)
{
  Object *ob = reinterpret_cast<Object *>(ptr->owner_id);
  int index = rna_MaterialSlot_index(ptr);
  if (index < ob->totcol) {
    return ob->matbits[index] != 0;
  }
  return false;
}

static void rna_MaterialSlot_link_set(PointerRNA *ptr, int value)
{
  Object *ob = reinterpret_cast<Object *>(ptr->owner_id);
  int index = rna_MaterialSlot_index(ptr);

  if (value) {
    ob->matbits[index] = 1;
    /* DEPRECATED */
    // ob->colbits |= (1 << index);
  }
  else {
    ob->matbits[index] = 0;
    /* DEPRECATED */
    // ob->colbits &= ~(1 << index);
  }
}

static int rna_MaterialSlot_name_length(PointerRNA *ptr)
{
  Object *ob = reinterpret_cast<Object *>(ptr->owner_id);
  Material *ma;
  int index = rna_MaterialSlot_index(ptr);

  ma = BKE_object_material_get(ob, index + 1);

  if (ma) {
    return strlen(ma->id.name + 2);
  }

  return 0;
}

static void rna_MaterialSlot_name_get(PointerRNA *ptr, char *value)
{
  Object *ob = reinterpret_cast<Object *>(ptr->owner_id);
  Material *ma;
  int index = rna_MaterialSlot_index(ptr);

  ma = BKE_object_material_get(ob, index + 1);

  if (ma) {
    strcpy(value, ma->id.name + 2);
  }
  else {
    value[0] = '\0';
  }
}

static void rna_MaterialSlot_update(Main *bmain, Scene *scene, PointerRNA *ptr)
{
  rna_Object_internal_update(bmain, scene, ptr);

  WM_main_add_notifier(NC_OBJECT | ND_OB_SHADING, ptr->owner_id);
  WM_main_add_notifier(NC_MATERIAL | ND_SHADING_LINKS, nullptr);
  DEG_relations_tag_update(bmain);
}

static std::optional<std::string> rna_MaterialSlot_path(const PointerRNA *ptr)
{
  int index = rna_MaterialSlot_index(ptr);
  return fmt::format("material_slots[{}]", index);
}

static int rna_Object_material_slots_length(PointerRNA *ptr)
{
  Object *ob = reinterpret_cast<Object *>(ptr->owner_id);
  if (DEG_is_evaluated_object(ob)) {
    return BKE_object_material_count_eval(ob);
  }
  else {
    return ob->totcol;
  }
}

static void rna_Object_material_slots_begin(CollectionPropertyIterator *iter, PointerRNA *ptr)
{
  const int length = rna_Object_material_slots_length(ptr);
  iter->parent = *ptr;
  iter->internal.count.item = 0;
  iter->internal.count.ptr = ptr->owner_id;
  iter->valid = length > 0;
}

static void rna_Object_material_slots_next(CollectionPropertyIterator *iter)
{
  const int length = rna_Object_material_slots_length(&iter->ptr);
  iter->internal.count.item++;
  iter->valid = iter->internal.count.item < length;
}

static PointerRNA rna_Object_material_slots_get(CollectionPropertyIterator *iter)
{
  ID *id = static_cast<ID *>(iter->internal.count.ptr);
  PointerRNA ptr = RNA_pointer_create_with_parent(
      iter->parent,
      &RNA_MaterialSlot,
      /* Add offset, so that `ptr->data` is not null and unique across IDs. */
      (void *)(iter->internal.count.item + uintptr_t(id)));
  return ptr;
}

static void rna_Object_material_slots_end(CollectionPropertyIterator * /*iter*/) {}

static PointerRNA rna_Object_display_get(PointerRNA *ptr)
{
  return RNA_pointer_create_with_parent(*ptr, &RNA_ObjectDisplay, ptr->data);
}

static std::optional<std::string> rna_ObjectDisplay_path(const PointerRNA * /*ptr*/)
{
  return "display";
}

static PointerRNA rna_Object_active_particle_system_get(PointerRNA *ptr)
{
  Object *ob = reinterpret_cast<Object *>(ptr->owner_id);
  ParticleSystem *psys = psys_get_current(ob);
  return RNA_pointer_create_with_parent(*ptr, &RNA_ParticleSystem, psys);
}

static void rna_Object_active_shape_key_index_range(
    PointerRNA *ptr, int *min, int *max, int * /*softmin*/, int * /*softmax*/)
{
  Object *ob = reinterpret_cast<Object *>(ptr->owner_id);
  Key *key = BKE_key_from_object(ob);

  *min = 0;
  if (key) {
    *max = BLI_listbase_count(&key->block) - 1;
    if (*max < 0) {
      *max = 0;
    }
  }
  else {
    *max = 0;
  }
}

static int rna_Object_active_shape_key_index_get(PointerRNA *ptr)
{
  Object *ob = reinterpret_cast<Object *>(ptr->owner_id);

  return std::max<int>(ob->shapenr - 1, 0);
}

static void rna_Object_active_shape_key_index_set(PointerRNA *ptr, int value)
{
  Object *ob = reinterpret_cast<Object *>(ptr->owner_id);

  ob->shapenr = value + 1;
}

static PointerRNA rna_Object_active_shape_key_get(PointerRNA *ptr)
{
  Object *ob = reinterpret_cast<Object *>(ptr->owner_id);
  Key *key = BKE_key_from_object(ob);
  KeyBlock *kb;

  if (key == nullptr) {
    return PointerRNA_NULL;
  }

  kb = static_cast<KeyBlock *>(BLI_findlink(&key->block, ob->shapenr - 1));
  PointerRNA keyptr = RNA_pointer_create_discrete(reinterpret_cast<ID *>(key), &RNA_ShapeKey, kb);
  return keyptr;
}

static PointerRNA rna_Object_field_get(PointerRNA *ptr)
{
  Object *ob = reinterpret_cast<Object *>(ptr->owner_id);

  return RNA_pointer_create_with_parent(*ptr, &RNA_FieldSettings, ob->pd);
}

static PointerRNA rna_Object_collision_get(PointerRNA *ptr)
{
  Object *ob = reinterpret_cast<Object *>(ptr->owner_id);

  if (ob->type != OB_MESH) {
    return PointerRNA_NULL;
  }

  return RNA_pointer_create_with_parent(*ptr, &RNA_CollisionSettings, ob->pd);
}

static PointerRNA rna_Object_active_constraint_get(PointerRNA *ptr)
{
  Object *ob = reinterpret_cast<Object *>(ptr->owner_id);
  bConstraint *con = BKE_constraints_active_get(&ob->constraints);
  return RNA_pointer_create_with_parent(*ptr, &RNA_Constraint, con);
}

static void rna_Object_active_constraint_set(PointerRNA *ptr,
                                             PointerRNA value,
                                             ReportList * /*reports*/)
{
  Object *ob = reinterpret_cast<Object *>(ptr->owner_id);
  BKE_constraints_active_set(&ob->constraints, static_cast<bConstraint *>(value.data));
}

static bConstraint *rna_Object_constraints_new(Object *object, Main *bmain, int type)
{
  bConstraint *new_con = BKE_constraint_add_for_object(object, nullptr, type);

  blender::ed::object::constraint_tag_update(bmain, object, new_con);
  WM_main_add_notifier(NC_OBJECT | ND_CONSTRAINT | NA_ADDED, object);

  /* The Depsgraph needs to be updated to reflect the new relationship that was added. */
  DEG_relations_tag_update(bmain);

  return new_con;
}

static void rna_Object_constraints_remove(Object *object,
                                          Main *bmain,
                                          ReportList *reports,
                                          PointerRNA *con_ptr)
{
  bConstraint *con = static_cast<bConstraint *>(con_ptr->data);
  if (BLI_findindex(&object->constraints, con) == -1) {
    BKE_reportf(reports,
                RPT_ERROR,
                "Constraint '%s' not found in object '%s'",
                con->name,
                object->id.name + 2);
    return;
  }

<<<<<<< HEAD
  BKE_constraint_remove(&object->constraints, con);
  con_ptr->invalidate();
=======
  BKE_constraint_remove_ex(&object->constraints, object, con);
  RNA_POINTER_INVALIDATE(con_ptr);
>>>>>>> 5100a80f

  blender::ed::object::constraint_update(bmain, object);
  blender::ed::object::constraint_active_set(object, nullptr);
  WM_main_add_notifier(NC_OBJECT | ND_CONSTRAINT | NA_REMOVED, object);
}

static void rna_Object_constraints_clear(Object *object, Main *bmain)
{
  BKE_constraints_free(&object->constraints);

  blender::ed::object::constraint_update(bmain, object);
  blender::ed::object::constraint_active_set(object, nullptr);

  WM_main_add_notifier(NC_OBJECT | ND_CONSTRAINT | NA_REMOVED, object);
}

static void rna_Object_constraints_move(
    Object *object, Main *bmain, ReportList *reports, int from, int to)
{
  if (from == to) {
    return;
  }

  if (!BLI_listbase_move_index(&object->constraints, from, to)) {
    BKE_reportf(reports, RPT_ERROR, "Could not move constraint from index '%d' to '%d'", from, to);
    return;
  }

  blender::ed::object::constraint_tag_update(bmain, object, nullptr);
  WM_main_add_notifier(NC_OBJECT | ND_CONSTRAINT, object);
}

static bConstraint *rna_Object_constraints_copy(Object *object, Main *bmain, PointerRNA *con_ptr)
{
  bConstraint *con = static_cast<bConstraint *>(con_ptr->data);
  bConstraint *new_con = BKE_constraint_copy_for_object(object, con);
  new_con->flag |= CONSTRAINT_OVERRIDE_LIBRARY_LOCAL;

  blender::ed::object::constraint_tag_update(bmain, object, new_con);
  WM_main_add_notifier(NC_OBJECT | ND_CONSTRAINT | NA_ADDED, object);

  return new_con;
}

bool rna_Object_constraints_override_apply(Main *bmain,
                                           RNAPropertyOverrideApplyContext &rnaapply_ctx)
{
  PointerRNA *ptr_dst = &rnaapply_ctx.ptr_dst;
  PointerRNA *ptr_src = &rnaapply_ctx.ptr_src;
  PropertyRNA *prop_dst = rnaapply_ctx.prop_dst;
  IDOverrideLibraryPropertyOperation *opop = rnaapply_ctx.liboverride_operation;

  BLI_assert(opop->operation == LIBOVERRIDE_OP_INSERT_AFTER &&
             "Unsupported RNA override operation on constraints collection");

  Object *ob_dst = reinterpret_cast<Object *>(ptr_dst->owner_id);
  Object *ob_src = reinterpret_cast<Object *>(ptr_src->owner_id);

  /* Remember that insertion operations are defined and stored in correct order, which means that
   * even if we insert several items in a row, we always insert first one, then second one, etc.
   * So we should always find 'anchor' constraint in both _src *and* _dst. */
  const size_t name_offset = offsetof(bConstraint, name);
  bConstraint *con_anchor = static_cast<bConstraint *>(
      BLI_listbase_string_or_index_find(&ob_dst->constraints,
                                        opop->subitem_reference_name,
                                        name_offset,
                                        opop->subitem_reference_index));
  /* If `con_anchor` is nullptr, `con_src` will be inserted in first position. */

  bConstraint *con_src = static_cast<bConstraint *>(BLI_listbase_string_or_index_find(
      &ob_src->constraints, opop->subitem_local_name, name_offset, opop->subitem_local_index));

  if (con_src == nullptr) {
    BLI_assert(con_src != nullptr);
    return false;
  }

  bConstraint *con_dst = BKE_constraint_duplicate_ex(con_src, 0, true);

  /* This handles nullptr anchor as expected by adding at head of list. */
  BLI_insertlinkafter(&ob_dst->constraints, con_anchor, con_dst);

  /* This should actually *not* be needed in typical cases.
   * However, if overridden source was edited, we *may* have some new conflicting names. */
  BKE_constraint_unique_name(con_dst, &ob_dst->constraints);

  //  printf("%s: We inserted a constraint...\n", __func__);
  RNA_property_update_main(bmain, nullptr, ptr_dst, prop_dst);
  return true;
}

static ModifierData *rna_Object_modifier_new(
    Object *object, bContext *C, ReportList *reports, const char *name, int type)
{
  ModifierData *md = blender::ed::object::modifier_add(
      reports, CTX_data_main(C), CTX_data_scene(C), object, name, type);

  WM_main_add_notifier(NC_OBJECT | ND_MODIFIER | NA_ADDED, object);

  return md;
}

static void rna_Object_modifier_remove(Object *object,
                                       bContext *C,
                                       ReportList *reports,
                                       PointerRNA *md_ptr)
{
  ModifierData *md = static_cast<ModifierData *>(md_ptr->data);
  if (blender::ed::object::modifier_remove(
          reports, CTX_data_main(C), CTX_data_scene(C), object, md) == false)
  {
    /* error is already set */
    return;
  }

  md_ptr->invalidate();

  WM_main_add_notifier(NC_OBJECT | ND_MODIFIER | NA_REMOVED, object);
}

static void rna_Object_modifier_clear(Object *object, bContext *C)
{
  blender::ed::object::modifiers_clear(CTX_data_main(C), CTX_data_scene(C), object);

  WM_main_add_notifier(NC_OBJECT | ND_MODIFIER | NA_REMOVED, object);
}

static void rna_Object_modifier_move(Object *object, ReportList *reports, int from, int to)
{
  ModifierData *md = static_cast<ModifierData *>(BLI_findlink(&object->modifiers, from));

  if (!md) {
    BKE_reportf(reports, RPT_ERROR, "Invalid original modifier index '%d'", from);
    return;
  }

  blender::ed::object::modifier_move_to_index(reports, RPT_ERROR, object, md, to, false);
}

static PointerRNA rna_Object_active_modifier_get(PointerRNA *ptr)
{
  Object *ob = reinterpret_cast<Object *>(ptr->owner_id);
  ModifierData *md = BKE_object_active_modifier(ob);
  return RNA_pointer_create_with_parent(*ptr, &RNA_Modifier, md);
}

static void rna_Object_active_modifier_set(PointerRNA *ptr, PointerRNA value, ReportList *reports)
{
  Object *ob = reinterpret_cast<Object *>(ptr->owner_id);
  ModifierData *md = static_cast<ModifierData *>(value.data);

  WM_main_add_notifier(NC_OBJECT | ND_MODIFIER, ob);

  if (RNA_pointer_is_null(&value)) {
    BKE_object_modifier_set_active(ob, nullptr);
    return;
  }

  if (BLI_findindex(&ob->modifiers, md) == -1) {
    BKE_reportf(
        reports, RPT_ERROR, "Modifier \"%s\" is not in the object's modifier list", md->name);
    return;
  }

  BKE_object_modifier_set_active(ob, md);
}

bool rna_Object_modifiers_override_apply(Main *bmain,
                                         RNAPropertyOverrideApplyContext &rnaapply_ctx)
{
  PointerRNA *ptr_dst = &rnaapply_ctx.ptr_dst;
  PointerRNA *ptr_src = &rnaapply_ctx.ptr_src;
  PropertyRNA *prop_dst = rnaapply_ctx.prop_dst;
  IDOverrideLibraryPropertyOperation *opop = rnaapply_ctx.liboverride_operation;

  BLI_assert(opop->operation == LIBOVERRIDE_OP_INSERT_AFTER &&
             "Unsupported RNA override operation on modifiers collection");

  Object *ob_dst = reinterpret_cast<Object *>(ptr_dst->owner_id);
  Object *ob_src = reinterpret_cast<Object *>(ptr_src->owner_id);

  /* Remember that insertion operations are defined and stored in correct order, which means that
   * even if we insert several items in a row, we always insert first one, then second one, etc.
   * So we should always find 'anchor' modifier in both _src *and* _dst. */
  const size_t name_offset = offsetof(ModifierData, name);
  ModifierData *mod_anchor = static_cast<ModifierData *>(
      BLI_listbase_string_or_index_find(&ob_dst->modifiers,
                                        opop->subitem_reference_name,
                                        name_offset,
                                        opop->subitem_reference_index));
  /* If `mod_anchor` is nullptr, `mod_src` will be inserted in first position. */

  ModifierData *mod_src = static_cast<ModifierData *>(BLI_listbase_string_or_index_find(
      &ob_src->modifiers, opop->subitem_local_name, name_offset, opop->subitem_local_index));

  if (mod_src == nullptr) {
    BLI_assert(mod_src != nullptr);
    return false;
  }

  /* While it would be nicer to use lower-level BKE_modifier_new() here, this one is lacking
   * special-cases handling (particles and other physics modifiers mostly), so using the ED version
   * instead, to avoid duplicating code. */
  ModifierData *mod_dst = blender::ed::object::modifier_add(
      nullptr, bmain, nullptr, ob_dst, mod_src->name, mod_src->type);

  if (mod_dst == nullptr) {
    /* This can happen e.g. when a modifier type is tagged as `eModifierTypeFlag_Single`, and that
     * modifier has somehow been added already by another code path (e.g.
     * `rna_CollisionSettings_dependency_update` does add the `eModifierType_Collision` singleton
     * modifier).
     *
     * Try to handle this by finding already existing one here. */
    const ModifierTypeInfo *mti = BKE_modifier_get_info((ModifierType)mod_src->type);
    if (mti->flags & eModifierTypeFlag_Single) {
      mod_dst = BKE_modifiers_findby_type(ob_dst, (ModifierType)mod_src->type);
    }

    if (mod_dst == nullptr) {
      BLI_assert(mod_src != nullptr);
      return false;
    }
  }

  /* XXX Current handling of 'copy' from particle-system modifier is *very* bad (it keeps same psys
   * pointer as source, then calling code copies psys of object separately and do some magic
   * remapping of pointers...), unfortunately several pieces of code in Object editing area rely on
   * this behavior. So for now, hacking around it to get it doing what we want it to do, as getting
   * a proper behavior would be everything but trivial, and this whole particle thingy is
   * end-of-life. */
  ParticleSystem *psys_dst = (mod_dst->type == eModifierType_ParticleSystem) ?
                                 (reinterpret_cast<ParticleSystemModifierData *>(mod_dst))->psys :
                                 nullptr;
  const int persistent_uid = mod_dst->persistent_uid;
  BKE_modifier_copydata(mod_src, mod_dst);
  mod_dst->persistent_uid = persistent_uid;
  if (mod_dst->type == eModifierType_ParticleSystem) {
    psys_dst->flag &= ~PSYS_DELETE;
    (reinterpret_cast<ParticleSystemModifierData *>(mod_dst))->psys = psys_dst;
  }

  BLI_remlink(&ob_dst->modifiers, mod_dst);
  /* This handles nullptr anchor as expected by adding at head of list. */
  BLI_insertlinkafter(&ob_dst->modifiers, mod_anchor, mod_dst);

  //  printf("%s: We inserted a modifier '%s'...\n", __func__, mod_dst->name);
  RNA_property_update_main(bmain, nullptr, ptr_dst, prop_dst);
  return true;
}

/* shader fx */
static ShaderFxData *rna_Object_shaderfx_new(
    Object *object, bContext *C, ReportList *reports, const char *name, int type)
{
  return blender::ed::object::shaderfx_add(
      reports, CTX_data_main(C), CTX_data_scene(C), object, name, type);
}

static void rna_Object_shaderfx_remove(Object *object,
                                       bContext *C,
                                       ReportList *reports,
                                       PointerRNA *gmd_ptr)
{
  ShaderFxData *gmd = static_cast<ShaderFxData *>(gmd_ptr->data);
  if (blender::ed::object::shaderfx_remove(reports, CTX_data_main(C), object, gmd) == false) {
    /* error is already set */
    return;
  }

  gmd_ptr->invalidate();

  WM_main_add_notifier(NC_OBJECT | ND_MODIFIER | NA_REMOVED, object);
}

static void rna_Object_shaderfx_clear(Object *object, bContext *C)
{
  blender::ed::object::shaderfx_clear(CTX_data_main(C), object);
  WM_main_add_notifier(NC_OBJECT | ND_MODIFIER | NA_REMOVED, object);
}

static void rna_Object_boundbox_get(PointerRNA *ptr, float *values)
{
  using namespace blender;
  Object *ob = reinterpret_cast<Object *>(ptr->owner_id);
  if (const std::optional<Bounds<float3>> bounds = BKE_object_boundbox_eval_cached_get(ob)) {
    BoundBox bb;
    BKE_boundbox_init_from_minmax(&bb, bounds->min, bounds->max);
    memcpy(values, bb.vec, sizeof(bb.vec));
  }
  else {
    copy_vn_fl(values, 8 * 3, 0.0f);
  }
}

static bool check_object_vgroup_support_and_warn(const Object *ob,
                                                 const char *op_name,
                                                 ReportList *reports)
{
  if (!BKE_object_supports_vertex_groups(ob)) {
    const char *ob_type_name = "Unknown";
    RNA_enum_name_from_value(rna_enum_object_type_items, ob->type, &ob_type_name);
    BKE_reportf(reports, RPT_ERROR, "%s is not supported for '%s' objects", op_name, ob_type_name);
    return false;
  }
  return true;
}

static bDeformGroup *rna_Object_vgroup_new(Object *ob,
                                           Main *bmain,
                                           ReportList *reports,
                                           const char *name)
{
  if (!check_object_vgroup_support_and_warn(ob, "VertexGroups.new()", reports)) {
    return nullptr;
  }

  bDeformGroup *defgroup = BKE_object_defgroup_add_name(ob, name);

  DEG_relations_tag_update(bmain);
  WM_main_add_notifier(NC_OBJECT | ND_DRAW, ob);

  return defgroup;
}

static void rna_Object_vgroup_remove(Object *ob,
                                     Main *bmain,
                                     ReportList *reports,
                                     PointerRNA *defgroup_ptr)
{
  if (!check_object_vgroup_support_and_warn(ob, "VertexGroups.remove()", reports)) {
    return;
  }

  bDeformGroup *defgroup = static_cast<bDeformGroup *>(defgroup_ptr->data);
  ListBase *defbase = BKE_object_defgroup_list_mutable(ob);

  if (BLI_findindex(defbase, defgroup) == -1) {
    BKE_reportf(reports,
                RPT_ERROR,
                "DeformGroup '%s' not in object '%s'",
                defgroup->name,
                ob->id.name + 2);
    return;
  }

  BKE_object_defgroup_remove(ob, defgroup);
  defgroup_ptr->invalidate();

  DEG_relations_tag_update(bmain);
  WM_main_add_notifier(NC_OBJECT | ND_DRAW, ob);
}

static void rna_Object_vgroup_clear(Object *ob, Main *bmain, ReportList *reports)
{
  if (!check_object_vgroup_support_and_warn(ob, "VertexGroups.clear()", reports)) {
    return;
  }

  BKE_object_defgroup_remove_all(ob);

  DEG_relations_tag_update(bmain);
  WM_main_add_notifier(NC_OBJECT | ND_DRAW, ob);
}

static void rna_VertexGroup_vertex_add(ID *id,
                                       bDeformGroup *def,
                                       ReportList *reports,
                                       const int *index,
                                       int index_num,
                                       float weight,
                                       int assignmode)
{
  Object *ob = reinterpret_cast<Object *>(id);

  if (BKE_object_is_in_editmode_vgroup(ob)) {
    BKE_report(
        reports, RPT_ERROR, "VertexGroup.add(): cannot be called while object is in edit mode");
    return;
  }

  while (index_num--) {
    /* XXX: not efficient calling within loop. */
    blender::ed::object::vgroup_vert_add(ob, def, *index++, weight, assignmode);
  }

  DEG_id_tag_update(&ob->id, ID_RECALC_GEOMETRY);
  WM_main_add_notifier(NC_GEOM | ND_DATA, static_cast<ID *>(ob->data));
}

static void rna_VertexGroup_vertex_remove(
    ID *id, bDeformGroup *dg, ReportList *reports, const int *index, int index_num)
{
  Object *ob = reinterpret_cast<Object *>(id);

  if (BKE_object_is_in_editmode_vgroup(ob)) {
    BKE_report(
        reports, RPT_ERROR, "VertexGroup.remove(): cannot be called while object is in edit mode");
    return;
  }

  while (index_num--) {
    blender::ed::object::vgroup_vert_remove(ob, dg, *index++);
  }

  DEG_id_tag_update(&ob->id, ID_RECALC_GEOMETRY);
  WM_main_add_notifier(NC_GEOM | ND_DATA, static_cast<ID *>(ob->data));
}

static float rna_VertexGroup_weight(ID *id, bDeformGroup *dg, ReportList *reports, int index)
{
  float weight = blender::ed::object::vgroup_vert_weight(
      reinterpret_cast<Object *>(id), dg, index);

  if (weight < 0) {
    BKE_report(reports, RPT_ERROR, "Vertex not in group");
  }
  return weight;
}

/* generic poll functions */
bool rna_Lattice_object_poll(PointerRNA * /*ptr*/, PointerRNA value)
{
  return (reinterpret_cast<Object *>(value.owner_id))->type == OB_LATTICE;
}

bool rna_Curve_object_poll(PointerRNA * /*ptr*/, PointerRNA value)
{
  return (reinterpret_cast<Object *>(value.owner_id))->type == OB_CURVES_LEGACY;
}

bool rna_Armature_object_poll(PointerRNA * /*ptr*/, PointerRNA value)
{
  return (reinterpret_cast<Object *>(value.owner_id))->type == OB_ARMATURE;
}

bool rna_Mesh_object_poll(PointerRNA * /*ptr*/, PointerRNA value)
{
  return (reinterpret_cast<Object *>(value.owner_id))->type == OB_MESH;
}

bool rna_Camera_object_poll(PointerRNA * /*ptr*/, PointerRNA value)
{
  return (reinterpret_cast<Object *>(value.owner_id))->type == OB_CAMERA;
}

bool rna_Light_object_poll(PointerRNA * /*ptr*/, PointerRNA value)
{
  return (reinterpret_cast<Object *>(value.owner_id))->type == OB_LAMP;
}

bool rna_Object_use_dynamic_topology_sculpting_get(PointerRNA *ptr)
{
  return BKE_object_sculpt_use_dyntopo(reinterpret_cast<Object *>(ptr->owner_id));
}

static void rna_object_lineart_update(Main * /*bmain*/, Scene * /*scene*/, PointerRNA *ptr)
{
  DEG_id_tag_update(ptr->owner_id, ID_RECALC_GEOMETRY);
  WM_main_add_notifier(NC_OBJECT | ND_MODIFIER, ptr->owner_id);
}

static std::optional<std::string> rna_ObjectLineArt_path(const PointerRNA * /*ptr*/)
{
  return "lineart";
}

static bool mesh_symmetry_get_common(PointerRNA *ptr, const eMeshSymmetryType sym)
{
  const Object *ob = reinterpret_cast<Object *>(ptr->owner_id);
  if (ob->type != OB_MESH) {
    return false;
  }

  const Mesh *mesh = static_cast<Mesh *>(ob->data);
  return mesh->symmetry & sym;
}

static bool rna_Object_mesh_symmetry_x_get(PointerRNA *ptr)
{
  return mesh_symmetry_get_common(ptr, ME_SYMMETRY_X);
}

static bool rna_Object_mesh_symmetry_y_get(PointerRNA *ptr)
{
  return mesh_symmetry_get_common(ptr, ME_SYMMETRY_Y);
}

static bool rna_Object_mesh_symmetry_z_get(PointerRNA *ptr)
{
  return mesh_symmetry_get_common(ptr, ME_SYMMETRY_Z);
}

static void mesh_symmetry_set_common(PointerRNA *ptr,
                                     const bool value,
                                     const eMeshSymmetryType sym)
{
  Object *ob = reinterpret_cast<Object *>(ptr->owner_id);
  if (ob->type != OB_MESH) {
    return;
  }

  Mesh *mesh = static_cast<Mesh *>(ob->data);
  if (value) {
    mesh->symmetry |= sym;
  }
  else {
    mesh->symmetry &= ~sym;
  }
}

static void rna_Object_mesh_symmetry_x_set(PointerRNA *ptr, bool value)
{
  mesh_symmetry_set_common(ptr, value, ME_SYMMETRY_X);
}

static void rna_Object_mesh_symmetry_y_set(PointerRNA *ptr, bool value)
{
  mesh_symmetry_set_common(ptr, value, ME_SYMMETRY_Y);
}

static void rna_Object_mesh_symmetry_z_set(PointerRNA *ptr, bool value)
{
  mesh_symmetry_set_common(ptr, value, ME_SYMMETRY_Z);
}

static int rna_Object_mesh_symmetry_yz_editable(const PointerRNA *ptr, const char ** /*r_info*/)
{
  const Object *ob = reinterpret_cast<Object *>(ptr->owner_id);
  if (ob->type != OB_MESH) {
    return 0;
  }

  const Mesh *mesh = static_cast<Mesh *>(ob->data);
  if (ob->mode == OB_MODE_WEIGHT_PAINT && mesh->editflag & ME_EDIT_MIRROR_VERTEX_GROUPS) {
    /* Only X symmetry is available in weight-paint mode. */
    return 0;
  }

  return PROP_EDITABLE;
}

void rna_Object_lightgroup_get(PointerRNA *ptr, char *value)
{
  const LightgroupMembership *lgm = (reinterpret_cast<Object *>(ptr->owner_id))->lightgroup;
  char value_buf[sizeof(lgm->name)];
  int len = BKE_lightgroup_membership_get(lgm, value_buf);
  memcpy(value, value_buf, len + 1);
}

int rna_Object_lightgroup_length(PointerRNA *ptr)
{
  const LightgroupMembership *lgm = (reinterpret_cast<Object *>(ptr->owner_id))->lightgroup;
  return BKE_lightgroup_membership_length(lgm);
}

void rna_Object_lightgroup_set(PointerRNA *ptr, const char *value)
{
  BKE_lightgroup_membership_set(&(reinterpret_cast<Object *>(ptr->owner_id))->lightgroup, value);
}

static PointerRNA rna_Object_light_linking_get(PointerRNA *ptr)
{
  return RNA_pointer_create_with_parent(*ptr, &RNA_ObjectLightLinking, ptr->data);
}

static std::optional<std::string> rna_ObjectLightLinking_path(const PointerRNA * /*ptr*/)
{
  return "light_linking";
}

static PointerRNA rna_LightLinking_receiver_collection_get(PointerRNA *ptr)
{
  Object *object = reinterpret_cast<Object *>(ptr->owner_id);
  PointerRNA collection_ptr = RNA_id_pointer_create(
      reinterpret_cast<ID *>(BKE_light_linking_collection_get(object, LIGHT_LINKING_RECEIVER)));
  return collection_ptr;
}

static void rna_LightLinking_receiver_collection_set(PointerRNA *ptr,
                                                     PointerRNA value,
                                                     ReportList * /*reports*/)
{
  Object *object = reinterpret_cast<Object *>(ptr->owner_id);
  Collection *new_collection = static_cast<Collection *>(value.data);

  BKE_light_linking_collection_assign_only(object, new_collection, LIGHT_LINKING_RECEIVER);
}

static PointerRNA rna_LightLinking_blocker_collection_get(PointerRNA *ptr)
{
  Object *object = reinterpret_cast<Object *>(ptr->owner_id);
  PointerRNA collection_ptr = RNA_id_pointer_create(
      reinterpret_cast<ID *>(BKE_light_linking_collection_get(object, LIGHT_LINKING_BLOCKER)));
  return collection_ptr;
}

static void rna_LightLinking_blocker_collection_set(PointerRNA *ptr,
                                                    PointerRNA value,
                                                    ReportList * /*reports*/)
{
  Object *object = reinterpret_cast<Object *>(ptr->owner_id);
  Collection *new_collection = static_cast<Collection *>(value.data);

  BKE_light_linking_collection_assign_only(object, new_collection, LIGHT_LINKING_BLOCKER);
}

static void rna_LightLinking_collection_update(Main *bmain, Scene * /*scene*/, PointerRNA *ptr)
{
  DEG_id_tag_update(ptr->owner_id, ID_RECALC_SHADING);

  DEG_relations_tag_update(bmain);
  WM_main_add_notifier(NC_OBJECT | ND_DRAW, ptr->owner_id);
}

#else

static void rna_def_vertex_group(BlenderRNA *brna)
{
  StructRNA *srna;
  PropertyRNA *prop;
  FunctionRNA *func;
  PropertyRNA *parm;

  static const EnumPropertyItem assign_mode_items[] = {
      {WEIGHT_REPLACE, "REPLACE", 0, "Replace", "Replace"},
      {WEIGHT_ADD, "ADD", 0, "Add", "Add"},
      {WEIGHT_SUBTRACT, "SUBTRACT", 0, "Subtract", "Subtract"},
      {0, nullptr, 0, nullptr, nullptr},
  };

  srna = RNA_def_struct(brna, "VertexGroup", nullptr);
  RNA_def_struct_sdna(srna, "bDeformGroup");
  RNA_def_struct_ui_text(
      srna, "Vertex Group", "Group of vertices, used for armature deform and other purposes");
  RNA_def_struct_ui_icon(srna, ICON_GROUP_VERTEX);

  prop = RNA_def_property(srna, "name", PROP_STRING, PROP_NONE);
  RNA_def_property_ui_text(prop, "Name", "Vertex group name");
  RNA_def_struct_name_property(srna, prop);
  RNA_def_property_string_funcs(prop, nullptr, nullptr, "rna_VertexGroup_name_set");
  /* update data because modifiers may use #24761. */
  RNA_def_property_update(
      prop, NC_GEOM | ND_DATA | NA_RENAME, "rna_Object_internal_update_data_dependency");

  prop = RNA_def_property(srna, "lock_weight", PROP_BOOLEAN, PROP_NONE);
  RNA_def_property_ui_text(prop, "", "Maintain the relative weights for the group");
  RNA_def_property_boolean_sdna(prop, nullptr, "flag", 0);
  /* update data because modifiers may use #24761. */
  RNA_def_property_update(prop, NC_GEOM | ND_DATA | NA_RENAME, "rna_Object_internal_update_data");

  prop = RNA_def_property(srna, "index", PROP_INT, PROP_UNSIGNED);
  RNA_def_property_clear_flag(prop, PROP_EDITABLE);
  RNA_def_property_int_funcs(prop, "rna_VertexGroup_index_get", nullptr, nullptr);
  RNA_def_property_ui_text(prop, "Index", "Index number of the vertex group");

  func = RNA_def_function(srna, "add", "rna_VertexGroup_vertex_add");
  RNA_def_function_ui_description(func, "Add vertices to the group");
  RNA_def_function_flag(func, FUNC_USE_REPORTS | FUNC_USE_SELF_ID);
  /* TODO: see how array size of 0 works, this shouldn't be used. */
  parm = RNA_def_int_array(func, "index", 1, nullptr, 0, 0, "", "List of indices", 0, 0);
  RNA_def_parameter_flags(parm, PROP_DYNAMIC, PARM_REQUIRED);
  parm = RNA_def_float(func, "weight", 0, 0.0f, 1.0f, "", "Vertex weight", 0.0f, 1.0f);
  RNA_def_parameter_flags(parm, PropertyFlag(0), PARM_REQUIRED);
  parm = RNA_def_enum(func, "type", assign_mode_items, 0, "", "Vertex assign mode");
  RNA_def_parameter_flags(parm, PropertyFlag(0), PARM_REQUIRED);

  func = RNA_def_function(srna, "remove", "rna_VertexGroup_vertex_remove");
  RNA_def_function_ui_description(func, "Remove vertices from the group");
  RNA_def_function_flag(func, FUNC_USE_REPORTS | FUNC_USE_SELF_ID);
  /* TODO: see how array size of 0 works, this shouldn't be used. */
  parm = RNA_def_int_array(func, "index", 1, nullptr, 0, 0, "", "List of indices", 0, 0);
  RNA_def_parameter_flags(parm, PROP_DYNAMIC, PARM_REQUIRED);

  func = RNA_def_function(srna, "weight", "rna_VertexGroup_weight");
  RNA_def_function_ui_description(func, "Get a vertex weight from the group");
  RNA_def_function_flag(func, FUNC_USE_REPORTS | FUNC_USE_SELF_ID);
  parm = RNA_def_int(func, "index", 0, 0, INT_MAX, "Index", "The index of the vertex", 0, INT_MAX);
  RNA_def_parameter_flags(parm, PropertyFlag(0), PARM_REQUIRED);
  parm = RNA_def_float(func, "weight", 0, 0.0f, 1.0f, "", "Vertex weight", 0.0f, 1.0f);
  RNA_def_function_return(func, parm);
}

static void rna_def_material_slot(BlenderRNA *brna)
{
  StructRNA *srna;
  PropertyRNA *prop;

  static const EnumPropertyItem link_items[] = {
      {1, "OBJECT", ICON_OBJECT_DATAMODE, "Object", ""},
      {0, "DATA", ICON_MESH_DATA, "Data", ""},
      {0, nullptr, 0, nullptr, nullptr},
  };

  /* NOTE: there is no MaterialSlot equivalent in DNA, so the internal
   * pointer data points to ob->mat + index, and we manually implement
   * get/set for the properties. */

  srna = RNA_def_struct(brna, "MaterialSlot", nullptr);
  RNA_def_struct_ui_text(srna, "Material Slot", "Material slot in an object");
  RNA_def_struct_ui_icon(srna, ICON_MATERIAL_DATA);

  RNA_define_lib_overridable(true);

  /* WARNING! Order is crucial for override to work properly here... :/
   * 'link' must come before material pointer,
   * since it defines where (in object or obdata) that one is set! */
  prop = RNA_def_property(srna, "link", PROP_ENUM, PROP_NONE);
  RNA_def_property_enum_items(prop, link_items);
  RNA_def_property_enum_funcs(
      prop, "rna_MaterialSlot_link_get", "rna_MaterialSlot_link_set", nullptr);
  RNA_def_property_ui_text(prop, "Link", "Link material to object or the object's data");
  RNA_def_property_update(prop, NC_OBJECT | ND_DRAW, "rna_MaterialSlot_update");

  prop = RNA_def_property(srna, "material", PROP_POINTER, PROP_NONE);
  RNA_def_property_struct_type(prop, "Material");
  RNA_def_property_flag(prop, PROP_EDITABLE);
  RNA_def_property_editable_func(prop, "rna_MaterialSlot_material_editable");
  RNA_def_property_pointer_funcs(prop,
                                 "rna_MaterialSlot_material_get",
                                 "rna_MaterialSlot_material_set",
                                 nullptr,
                                 "rna_MaterialSlot_material_poll");
  RNA_def_property_ui_text(prop, "Material", "Material data-block used by this material slot");
  RNA_def_property_update(prop, NC_OBJECT | ND_DRAW, "rna_MaterialSlot_update");

  prop = RNA_def_property(srna, "slot_index", PROP_INT, PROP_NONE);
  RNA_def_property_clear_flag(prop, PROP_EDITABLE);
  RNA_def_property_int_funcs(prop, "rna_MaterialSlot_index_get", nullptr, nullptr);

  prop = RNA_def_property(srna, "name", PROP_STRING, PROP_NONE);
  RNA_def_property_string_funcs(
      prop, "rna_MaterialSlot_name_get", "rna_MaterialSlot_name_length", nullptr);
  RNA_def_property_ui_text(prop, "Name", "Material slot name");
  RNA_def_property_clear_flag(prop, PROP_EDITABLE);
  RNA_def_property_override_flag(prop, PROPOVERRIDE_IGNORE);
  RNA_def_property_override_clear_flag(prop, PROPOVERRIDE_OVERRIDABLE_LIBRARY);
  RNA_def_struct_name_property(srna, prop);

  RNA_define_lib_overridable(false);

  RNA_def_struct_path_func(srna, "rna_MaterialSlot_path");
}

static void rna_def_object_constraints(BlenderRNA *brna, PropertyRNA *cprop)
{
  StructRNA *srna;
  PropertyRNA *prop;

  FunctionRNA *func;
  PropertyRNA *parm;

  RNA_def_property_srna(cprop, "ObjectConstraints");
  srna = RNA_def_struct(brna, "ObjectConstraints", nullptr);
  RNA_def_struct_sdna(srna, "Object");
  RNA_def_struct_ui_text(srna, "Object Constraints", "Collection of object constraints");

  /* Collection active property */
  prop = RNA_def_property(srna, "active", PROP_POINTER, PROP_NONE);
  RNA_def_property_struct_type(prop, "Constraint");
  RNA_def_property_pointer_funcs(prop,
                                 "rna_Object_active_constraint_get",
                                 "rna_Object_active_constraint_set",
                                 nullptr,
                                 nullptr);
  RNA_def_property_flag(prop, PROP_EDITABLE);
  RNA_def_property_ui_text(prop, "Active Constraint", "Active Object constraint");

  /* Constraint collection */
  func = RNA_def_function(srna, "new", "rna_Object_constraints_new");
  RNA_def_function_ui_description(func, "Add a new constraint to this object");
  RNA_def_function_flag(func, FUNC_USE_MAIN);
  /* object to add */
  parm = RNA_def_enum(
      func, "type", rna_enum_constraint_type_items, 1, "", "Constraint type to add");
  RNA_def_parameter_flags(parm, PropertyFlag(0), PARM_REQUIRED);
  /* return type */
  parm = RNA_def_pointer(func, "constraint", "Constraint", "", "New constraint");
  RNA_def_function_return(func, parm);

  func = RNA_def_function(srna, "remove", "rna_Object_constraints_remove");
  RNA_def_function_ui_description(func, "Remove a constraint from this object");
  RNA_def_function_flag(func, FUNC_USE_MAIN | FUNC_USE_REPORTS);
  /* constraint to remove */
  parm = RNA_def_pointer(func, "constraint", "Constraint", "", "Removed constraint");
  RNA_def_parameter_flags(parm, PROP_NEVER_NULL, PARM_REQUIRED | PARM_RNAPTR);
  RNA_def_parameter_clear_flags(parm, PROP_THICK_WRAP, ParameterFlag(0));

  func = RNA_def_function(srna, "clear", "rna_Object_constraints_clear");
  RNA_def_function_flag(func, FUNC_USE_MAIN);
  RNA_def_function_ui_description(func, "Remove all constraint from this object");

  func = RNA_def_function(srna, "move", "rna_Object_constraints_move");
  RNA_def_function_ui_description(func, "Move a constraint to a different position");
  RNA_def_function_flag(func, FUNC_USE_MAIN | FUNC_USE_REPORTS);
  parm = RNA_def_int(
      func, "from_index", -1, INT_MIN, INT_MAX, "From Index", "Index to move", 0, 10000);
  RNA_def_parameter_flags(parm, PropertyFlag(0), PARM_REQUIRED);
  parm = RNA_def_int(func, "to_index", -1, INT_MIN, INT_MAX, "To Index", "Target index", 0, 10000);
  RNA_def_parameter_flags(parm, PropertyFlag(0), PARM_REQUIRED);

  func = RNA_def_function(srna, "copy", "rna_Object_constraints_copy");
  RNA_def_function_ui_description(func, "Add a new constraint that is a copy of the given one");
  RNA_def_function_flag(func, FUNC_USE_MAIN);
  /* constraint to copy */
  parm = RNA_def_pointer(func,
                         "constraint",
                         "Constraint",
                         "",
                         "Constraint to copy - may belong to a different object");
  RNA_def_parameter_flags(parm, PROP_NEVER_NULL, PARM_REQUIRED | PARM_RNAPTR);
  RNA_def_parameter_clear_flags(parm, PROP_THICK_WRAP, ParameterFlag(0));
  /* return type */
  parm = RNA_def_pointer(func, "new_constraint", "Constraint", "", "New constraint");
  RNA_def_function_return(func, parm);
}

/* object.modifiers */
static void rna_def_object_modifiers(BlenderRNA *brna, PropertyRNA *cprop)
{
  StructRNA *srna;

  FunctionRNA *func;
  PropertyRNA *parm;
  PropertyRNA *prop;

  RNA_def_property_srna(cprop, "ObjectModifiers");
  srna = RNA_def_struct(brna, "ObjectModifiers", nullptr);
  RNA_def_struct_sdna(srna, "Object");
  RNA_def_struct_ui_text(srna, "Object Modifiers", "Collection of object modifiers");

#  if 0
  prop = RNA_def_property(srna, "active", PROP_POINTER, PROP_NONE);
  RNA_def_property_struct_type(prop, "EditBone");
  RNA_def_property_pointer_sdna(prop, nullptr, "act_edbone");
  RNA_def_property_flag(prop, PROP_EDITABLE);
  RNA_def_property_ui_text(prop, "Active EditBone", "Armatures active edit bone");
  // RNA_def_property_update(prop, 0, "rna_Armature_act_editbone_update");
  RNA_def_property_pointer_funcs(
      prop, nullptr, "rna_Armature_act_edit_bone_set", nullptr, nullptr);

  /* TODO: redraw. */
  // RNA_def_property_collection_active(prop, prop_act);
#  endif

  /* add modifier */
  func = RNA_def_function(srna, "new", "rna_Object_modifier_new");
  RNA_def_function_flag(func, FUNC_USE_CONTEXT | FUNC_USE_REPORTS);
  RNA_def_function_ui_description(func, "Add a new modifier");
  parm = RNA_def_string(func, "name", "Name", 0, "", "New name for the modifier");
  RNA_def_parameter_flags(parm, PropertyFlag(0), PARM_REQUIRED);
  /* modifier to add */
  parm = RNA_def_enum(
      func, "type", rna_enum_object_modifier_type_items, 1, "", "Modifier type to add");
  RNA_def_parameter_flags(parm, PropertyFlag(0), PARM_REQUIRED);
  /* return type */
  parm = RNA_def_pointer(func, "modifier", "Modifier", "", "Newly created modifier");
  RNA_def_function_return(func, parm);

  /* remove modifier */
  func = RNA_def_function(srna, "remove", "rna_Object_modifier_remove");
  RNA_def_function_flag(func, FUNC_USE_CONTEXT | FUNC_USE_REPORTS);
  RNA_def_function_ui_description(func, "Remove an existing modifier from the object");
  /* modifier to remove */
  parm = RNA_def_pointer(func, "modifier", "Modifier", "", "Modifier to remove");
  RNA_def_parameter_flags(parm, PROP_NEVER_NULL, PARM_REQUIRED | PARM_RNAPTR);
  RNA_def_parameter_clear_flags(parm, PROP_THICK_WRAP, ParameterFlag(0));

  /* clear all modifiers */
  func = RNA_def_function(srna, "clear", "rna_Object_modifier_clear");
  RNA_def_function_flag(func, FUNC_USE_CONTEXT);
  RNA_def_function_ui_description(func, "Remove all modifiers from the object");

  /* move a modifier */
  func = RNA_def_function(srna, "move", "rna_Object_modifier_move");
  RNA_def_function_ui_description(func, "Move a modifier to a different position");
  RNA_def_function_flag(func, FUNC_USE_REPORTS);
  parm = RNA_def_int(
      func, "from_index", -1, INT_MIN, INT_MAX, "From Index", "Index to move", 0, 10000);
  RNA_def_parameter_flags(parm, PropertyFlag(0), PARM_REQUIRED);
  parm = RNA_def_int(func, "to_index", -1, INT_MIN, INT_MAX, "To Index", "Target index", 0, 10000);
  RNA_def_parameter_flags(parm, PropertyFlag(0), PARM_REQUIRED);

  /* Active modifier. */
  prop = RNA_def_property(srna, "active", PROP_POINTER, PROP_NONE);
  RNA_def_property_struct_type(prop, "Modifier");
  RNA_def_property_pointer_funcs(
      prop, "rna_Object_active_modifier_get", "rna_Object_active_modifier_set", nullptr, nullptr);
  RNA_def_property_flag(prop, PROP_EDITABLE);
  RNA_def_property_flag(prop, PROP_NO_DEG_UPDATE);
  RNA_def_property_override_flag(prop, PROPOVERRIDE_OVERRIDABLE_LIBRARY);
  RNA_def_property_ui_text(prop, "Active Modifier", "The active modifier in the list");
  RNA_def_property_update(prop, NC_OBJECT | ND_MODIFIER, nullptr);
}

/* object.shaderfxs */
static void rna_def_object_shaderfxs(BlenderRNA *brna, PropertyRNA *cprop)
{
  StructRNA *srna;

  FunctionRNA *func;
  PropertyRNA *parm;

  RNA_def_property_srna(cprop, "ObjectShaderFx");
  srna = RNA_def_struct(brna, "ObjectShaderFx", nullptr);
  RNA_def_struct_sdna(srna, "Object");
  RNA_def_struct_ui_text(srna, "Object Shader Effects", "Collection of object effects");

  /* add shader_fx */
  func = RNA_def_function(srna, "new", "rna_Object_shaderfx_new");
  RNA_def_function_flag(func, FUNC_USE_CONTEXT | FUNC_USE_REPORTS);
  RNA_def_function_ui_description(func, "Add a new shader fx");
  parm = RNA_def_string(func, "name", "Name", 0, "", "New name for the effect");
  RNA_def_parameter_flags(parm, PropertyFlag(0), PARM_REQUIRED);
  /* shader to add */
  parm = RNA_def_enum(
      func, "type", rna_enum_object_shaderfx_type_items, 1, "", "Effect type to add");
  RNA_def_parameter_flags(parm, PropertyFlag(0), PARM_REQUIRED);
  /* return type */
  parm = RNA_def_pointer(func, "shader_fx", "ShaderFx", "", "Newly created effect");
  RNA_def_function_return(func, parm);

  /* remove shader_fx */
  func = RNA_def_function(srna, "remove", "rna_Object_shaderfx_remove");
  RNA_def_function_flag(func, FUNC_USE_CONTEXT | FUNC_USE_REPORTS);
  RNA_def_function_ui_description(func, "Remove an existing effect from the object");
  /* shader to remove */
  parm = RNA_def_pointer(func, "shader_fx", "ShaderFx", "", "Effect to remove");
  RNA_def_parameter_flags(parm, PROP_NEVER_NULL, PARM_REQUIRED | PARM_RNAPTR);
  RNA_def_parameter_clear_flags(parm, PROP_THICK_WRAP, ParameterFlag(0));

  /* clear all shader fx */
  func = RNA_def_function(srna, "clear", "rna_Object_shaderfx_clear");
  RNA_def_function_flag(func, FUNC_USE_CONTEXT);
  RNA_def_function_ui_description(func, "Remove all effects from the object");
}

/* object.particle_systems */
static void rna_def_object_particle_systems(BlenderRNA *brna, PropertyRNA *cprop)
{
  StructRNA *srna;

  PropertyRNA *prop;

  // FunctionRNA *func;
  // PropertyRNA *parm;

  RNA_def_property_srna(cprop, "ParticleSystems");
  srna = RNA_def_struct(brna, "ParticleSystems", nullptr);
  RNA_def_struct_sdna(srna, "Object");
  RNA_def_struct_ui_text(srna, "Particle Systems", "Collection of particle systems");

  prop = RNA_def_property(srna, "active", PROP_POINTER, PROP_NONE);
  RNA_def_property_struct_type(prop, "ParticleSystem");
  RNA_def_property_pointer_funcs(
      prop, "rna_Object_active_particle_system_get", nullptr, nullptr, nullptr);
  RNA_def_property_ui_text(
      prop, "Active Particle System", "Active particle system being displayed");
  RNA_def_property_update(prop, NC_OBJECT | ND_DRAW, nullptr);

  prop = RNA_def_property(srna, "active_index", PROP_INT, PROP_UNSIGNED);
  RNA_def_property_clear_flag(prop, PROP_ANIMATABLE);
  RNA_def_property_int_funcs(prop,
                             "rna_Object_active_particle_system_index_get",
                             "rna_Object_active_particle_system_index_set",
                             "rna_Object_active_particle_system_index_range");
  RNA_def_property_ui_text(
      prop, "Active Particle System Index", "Index of active particle system slot");
  RNA_def_property_update(prop, NC_OBJECT | ND_DRAW, "rna_Object_particle_update");
}

/* object.vertex_groups */
static void rna_def_object_vertex_groups(BlenderRNA *brna, PropertyRNA *cprop)
{
  StructRNA *srna;

  PropertyRNA *prop;

  FunctionRNA *func;
  PropertyRNA *parm;

  RNA_def_property_srna(cprop, "VertexGroups");
  srna = RNA_def_struct(brna, "VertexGroups", nullptr);
  RNA_def_struct_sdna(srna, "Object");
  RNA_def_struct_ui_text(srna, "Vertex Groups", "Collection of vertex groups");

  prop = RNA_def_property(srna, "active", PROP_POINTER, PROP_NONE);
  RNA_def_property_struct_type(prop, "VertexGroup");
  RNA_def_property_pointer_funcs(prop,
                                 "rna_Object_active_vertex_group_get",
                                 "rna_Object_active_vertex_group_set",
                                 nullptr,
                                 nullptr);
  RNA_def_property_flag(prop, PROP_EDITABLE);
  RNA_def_property_ui_text(prop, "Active Vertex Group", "Vertex groups of the object");
  RNA_def_property_update(prop, NC_GEOM | ND_DATA, "rna_Object_vertex_groups_update");

  prop = RNA_def_property(srna, "active_index", PROP_INT, PROP_UNSIGNED);
  RNA_def_property_clear_flag(prop, PROP_ANIMATABLE);
  RNA_def_property_int_funcs(prop,
                             "rna_Object_active_vertex_group_index_get",
                             "rna_Object_active_vertex_group_index_set",
                             "rna_Object_active_vertex_group_index_range");
  RNA_def_property_ui_text(
      prop, "Active Vertex Group Index", "Active index in vertex group array");
  RNA_def_property_update(prop, NC_GEOM | ND_DATA, "rna_Object_vertex_groups_update");

  /* vertex groups */ /* add_vertex_group */
  func = RNA_def_function(srna, "new", "rna_Object_vgroup_new");
  RNA_def_function_flag(func, FUNC_USE_MAIN | FUNC_USE_REPORTS);
  RNA_def_function_ui_description(func, "Add vertex group to object");
  RNA_def_string(func, "name", "Group", 0, "", "Vertex group name"); /* optional */
  parm = RNA_def_pointer(func, "group", "VertexGroup", "", "New vertex group");
  RNA_def_function_return(func, parm);

  func = RNA_def_function(srna, "remove", "rna_Object_vgroup_remove");
  RNA_def_function_flag(func, FUNC_USE_MAIN | FUNC_USE_REPORTS);
  RNA_def_function_ui_description(func, "Delete vertex group from object");
  parm = RNA_def_pointer(func, "group", "VertexGroup", "", "Vertex group to remove");
  RNA_def_parameter_flags(parm, PROP_NEVER_NULL, PARM_REQUIRED | PARM_RNAPTR);
  RNA_def_parameter_clear_flags(parm, PROP_THICK_WRAP, ParameterFlag(0));

  func = RNA_def_function(srna, "clear", "rna_Object_vgroup_clear");
  RNA_def_function_flag(func, FUNC_USE_MAIN | FUNC_USE_REPORTS);
  RNA_def_function_ui_description(func, "Delete all vertex groups from object");
}

static void rna_def_object_display(BlenderRNA *brna)
{
  StructRNA *srna;
  PropertyRNA *prop;

  srna = RNA_def_struct(brna, "ObjectDisplay", nullptr);
  RNA_def_struct_ui_text(srna, "Object Display", "Object display settings for 3D viewport");
  RNA_def_struct_sdna(srna, "Object");
  RNA_def_struct_nested(brna, srna, "Object");
  RNA_def_struct_path_func(srna, "rna_ObjectDisplay_path");

  RNA_define_lib_overridable(true);

  prop = RNA_def_property(srna, "show_shadows", PROP_BOOLEAN, PROP_NONE);
  RNA_def_property_boolean_negative_sdna(prop, nullptr, "dtx", OB_DRAW_NO_SHADOW_CAST);
  RNA_def_property_ui_text(prop, "Shadow", "Object cast shadows in the 3D viewport");
  RNA_def_property_update(prop, NC_OBJECT | ND_DRAW, nullptr);

  RNA_define_lib_overridable(false);
}

static void rna_def_object_lineart(BlenderRNA *brna)
{
  StructRNA *srna;
  PropertyRNA *prop;

  static EnumPropertyItem prop_feature_line_usage_items[] = {
      {OBJECT_LRT_INHERIT, "INHERIT", 0, "Inherit", "Use settings from the parent collection"},
      {OBJECT_LRT_INCLUDE,
       "INCLUDE",
       0,
       "Include",
       "Generate feature lines for this object's data"},
      {OBJECT_LRT_OCCLUSION_ONLY,
       "OCCLUSION_ONLY",
       0,
       "Occlusion Only",
       "Only use the object data to produce occlusion"},
      {OBJECT_LRT_EXCLUDE,
       "EXCLUDE",
       0,
       "Exclude",
       "Don't use this object for Line Art rendering"},
      {OBJECT_LRT_INTERSECTION_ONLY,
       "INTERSECTION_ONLY",
       0,
       "Intersection Only",
       "Only generate intersection lines for this collection"},
      {OBJECT_LRT_NO_INTERSECTION,
       "NO_INTERSECTION",
       0,
       "No Intersection",
       "Include this object but do not generate intersection lines"},
      {OBJECT_LRT_FORCE_INTERSECTION,
       "FORCE_INTERSECTION",
       0,
       "Force Intersection",
       "Generate intersection lines even with objects that disabled intersection"},
      {0, nullptr, 0, nullptr, nullptr},
  };

  srna = RNA_def_struct(brna, "ObjectLineArt", nullptr);
  RNA_def_struct_ui_text(srna, "Object Line Art", "Object Line Art settings");
  RNA_def_struct_sdna(srna, "ObjectLineArt");
  RNA_def_struct_path_func(srna, "rna_ObjectLineArt_path");

  prop = RNA_def_property(srna, "usage", PROP_ENUM, PROP_NONE);
  RNA_def_property_enum_items(prop, prop_feature_line_usage_items);
  RNA_def_property_ui_text(prop, "Usage", "How to use this object in Line Art calculation");
  RNA_def_property_update(prop, 0, "rna_object_lineart_update");

  prop = RNA_def_property(srna, "use_crease_override", PROP_BOOLEAN, PROP_NONE);
  RNA_def_property_boolean_sdna(prop, nullptr, "flags", OBJECT_LRT_OWN_CREASE);
  RNA_def_property_ui_text(
      prop, "Use Crease", "Use this object's crease setting to overwrite scene global");
  RNA_def_property_update(prop, 0, "rna_object_lineart_update");

  prop = RNA_def_property(srna, "crease_threshold", PROP_FLOAT, PROP_ANGLE);
  RNA_def_property_range(prop, 0, DEG2RAD(180.0f));
  RNA_def_property_ui_range(prop, 0.0f, DEG2RAD(180.0f), 0.01f, 1);
  RNA_def_property_ui_text(prop, "Crease", "Angles smaller than this will be treated as creases");
  RNA_def_property_update(prop, 0, "rna_object_lineart_update");

  prop = RNA_def_property(srna, "use_intersection_priority_override", PROP_BOOLEAN, PROP_NONE);
  RNA_def_property_boolean_sdna(prop, nullptr, "flags", OBJECT_LRT_OWN_INTERSECTION_PRIORITY);
  RNA_def_property_ui_text(
      prop,
      "Use Intersection Priority",
      "Use this object's intersection priority to override collection setting");
  RNA_def_property_update(prop, 0, "rna_object_lineart_update");

  prop = RNA_def_property(srna, "intersection_priority", PROP_INT, PROP_NONE);
  RNA_def_property_range(prop, 0, 255);
  RNA_def_property_ui_text(prop,
                           "Intersection Priority",
                           "The intersection line will be included into the object with the "
                           "higher intersection priority value");
  RNA_def_property_update(prop, NC_GPENCIL | ND_SHADING, "rna_object_lineart_update");
}

static void rna_def_object_visibility(StructRNA *srna)
{
  PropertyRNA *prop;

  /* Hide options. */
  prop = RNA_def_property(srna, "hide_viewport", PROP_BOOLEAN, PROP_NONE);
  RNA_def_property_boolean_sdna(prop, nullptr, "visibility_flag", OB_HIDE_VIEWPORT);
  RNA_def_property_ui_text(prop, "Disable in Viewports", "Globally disable in viewports");
  RNA_def_property_ui_icon(prop, ICON_RESTRICT_VIEW_OFF, -1);
  RNA_def_property_update(prop, NC_OBJECT | ND_DRAW, "rna_Object_hide_update");

  prop = RNA_def_property(srna, "hide_select", PROP_BOOLEAN, PROP_NONE);
  RNA_def_property_boolean_sdna(prop, nullptr, "visibility_flag", OB_HIDE_SELECT);
  RNA_def_property_clear_flag(prop, PROP_ANIMATABLE);
  RNA_def_property_ui_text(prop, "Disable Selection", "Disable selection in viewport");
  RNA_def_property_ui_icon(prop, ICON_RESTRICT_SELECT_OFF, -1);
  RNA_def_property_update(prop, NC_OBJECT | ND_DRAW, "rna_Object_hide_update");

  prop = RNA_def_property(srna, "hide_render", PROP_BOOLEAN, PROP_NONE);
  RNA_def_property_boolean_sdna(prop, nullptr, "visibility_flag", OB_HIDE_RENDER);
  RNA_def_property_ui_text(prop, "Disable in Renders", "Globally disable in renders");
  RNA_def_property_ui_icon(prop, ICON_RESTRICT_RENDER_OFF, -1);
  RNA_def_property_update(prop, NC_OBJECT | ND_DRAW, "rna_Object_hide_update");

  prop = RNA_def_property(srna, "hide_probe_volume", PROP_BOOLEAN, PROP_NONE);
  RNA_def_property_boolean_sdna(prop, nullptr, "visibility_flag", OB_HIDE_PROBE_VOLUME);
  RNA_def_property_ui_text(prop, "Disable in Volume Probes", "Globally disable in volume probes");
  RNA_def_property_update(prop, NC_OBJECT | ND_DRAW, "rna_Object_internal_update_draw");

  prop = RNA_def_property(srna, "hide_probe_sphere", PROP_BOOLEAN, PROP_NONE);
  RNA_def_property_boolean_sdna(prop, nullptr, "visibility_flag", OB_HIDE_PROBE_CUBEMAP);
  RNA_def_property_ui_text(
      prop, "Disable in Spherical Light Probes", "Globally disable in spherical light probes");
  RNA_def_property_update(prop, NC_OBJECT | ND_DRAW, "rna_Object_internal_update_draw");

  prop = RNA_def_property(srna, "hide_probe_plane", PROP_BOOLEAN, PROP_NONE);
  RNA_def_property_boolean_sdna(prop, nullptr, "visibility_flag", OB_HIDE_PROBE_PLANAR);
  RNA_def_property_ui_text(
      prop, "Disable in Planar Light Probes", "Globally disable in planar light probes");
  RNA_def_property_update(prop, NC_OBJECT | ND_DRAW, "rna_Object_internal_update_draw");

  /* Instancer options. */
  prop = RNA_def_property(srna, "show_instancer_for_render", PROP_BOOLEAN, PROP_NONE);
  RNA_def_property_boolean_sdna(prop, nullptr, "duplicator_visibility_flag", OB_DUPLI_FLAG_RENDER);
  RNA_def_property_ui_text(prop, "Render Instancer", "Make instancer visible when rendering");
  RNA_def_property_update(
      prop, NC_OBJECT | ND_DRAW, "rna_Object_duplicator_visibility_flag_update");

  prop = RNA_def_property(srna, "show_instancer_for_viewport", PROP_BOOLEAN, PROP_NONE);
  RNA_def_property_boolean_sdna(
      prop, nullptr, "duplicator_visibility_flag", OB_DUPLI_FLAG_VIEWPORT);
  RNA_def_property_ui_text(prop, "Display Instancer", "Make instancer visible in the viewport");
  RNA_def_property_update(
      prop, NC_OBJECT | ND_DRAW, "rna_Object_duplicator_visibility_flag_update");

  /* Ray visibility. */
  prop = RNA_def_property(srna, "visible_camera", PROP_BOOLEAN, PROP_NONE);
  RNA_def_property_boolean_negative_sdna(prop, nullptr, "visibility_flag", OB_HIDE_CAMERA);
  RNA_def_property_ui_text(prop, "Camera Visibility", "Object visibility to camera rays");
  RNA_def_property_update(prop, NC_OBJECT | ND_DRAW, "rna_Object_internal_update_draw");

  prop = RNA_def_property(srna, "visible_diffuse", PROP_BOOLEAN, PROP_NONE);
  RNA_def_property_boolean_negative_sdna(prop, nullptr, "visibility_flag", OB_HIDE_DIFFUSE);
  RNA_def_property_ui_text(prop, "Diffuse Visibility", "Object visibility to diffuse rays");
  RNA_def_property_update(prop, NC_OBJECT | ND_DRAW, "rna_Object_internal_update_draw");

  prop = RNA_def_property(srna, "visible_glossy", PROP_BOOLEAN, PROP_NONE);
  RNA_def_property_boolean_negative_sdna(prop, nullptr, "visibility_flag", OB_HIDE_GLOSSY);
  RNA_def_property_ui_text(prop, "Glossy Visibility", "Object visibility to glossy rays");
  RNA_def_property_update(prop, NC_OBJECT | ND_DRAW, "rna_Object_internal_update_draw");

  prop = RNA_def_property(srna, "visible_transmission", PROP_BOOLEAN, PROP_NONE);
  RNA_def_property_boolean_negative_sdna(prop, nullptr, "visibility_flag", OB_HIDE_TRANSMISSION);
  RNA_def_property_ui_text(
      prop, "Transmission Visibility", "Object visibility to transmission rays");
  RNA_def_property_update(prop, NC_OBJECT | ND_DRAW, "rna_Object_internal_update_draw");

  prop = RNA_def_property(srna, "visible_volume_scatter", PROP_BOOLEAN, PROP_NONE);
  RNA_def_property_boolean_negative_sdna(prop, nullptr, "visibility_flag", OB_HIDE_VOLUME_SCATTER);
  RNA_def_property_ui_text(
      prop, "Volume Scatter Visibility", "Object visibility to volume scattering rays");
  RNA_def_property_update(prop, NC_OBJECT | ND_DRAW, "rna_Object_internal_update_draw");

  prop = RNA_def_property(srna, "visible_shadow", PROP_BOOLEAN, PROP_NONE);
  RNA_def_property_boolean_negative_sdna(prop, nullptr, "visibility_flag", OB_HIDE_SHADOW);
  RNA_def_property_ui_text(prop, "Shadow Visibility", "Object visibility to shadow rays");
  RNA_def_property_update(prop, NC_OBJECT | ND_DRAW, "rna_Object_internal_update_draw");

  /* Holdout and shadow catcher. */
  prop = RNA_def_property(srna, "is_holdout", PROP_BOOLEAN, PROP_NONE);
  RNA_def_property_boolean_sdna(prop, nullptr, "visibility_flag", OB_HOLDOUT);
  RNA_def_property_ui_text(
      prop,
      "Holdout",
      "Render objects as a holdout or matte, creating a hole in the image with zero alpha, to "
      "fill out in compositing with real footage or another render");
  RNA_def_property_update(prop, NC_OBJECT | ND_DRAW, "rna_Object_hide_update");

  prop = RNA_def_property(srna, "is_shadow_catcher", PROP_BOOLEAN, PROP_NONE);
  RNA_def_property_boolean_sdna(prop, nullptr, "visibility_flag", OB_SHADOW_CATCHER);
  RNA_def_property_ui_text(
      prop,
      "Shadow Catcher",
      "Only render shadows and reflections on this object, for compositing renders into real "
      "footage. Objects with this setting are considered to already exist in the footage, "
      "objects without it are synthetic objects being composited into it.");
  RNA_def_property_update(prop, NC_OBJECT | ND_DRAW, "rna_Object_internal_update_draw");
}

static void rna_def_object(BlenderRNA *brna)
{
  StructRNA *srna;
  PropertyRNA *prop;

  static const EnumPropertyItem up_items[] = {
      {OB_POSX, "X", 0, "X", ""},
      {OB_POSY, "Y", 0, "Y", ""},
      {OB_POSZ, "Z", 0, "Z", ""},
      {0, nullptr, 0, nullptr, nullptr},
  };

  static const EnumPropertyItem drawtype_items[] = {
      {OB_BOUNDBOX, "BOUNDS", 0, "Bounds", "Display the bounds of the object"},
      {OB_WIRE, "WIRE", 0, "Wire", "Display the object as a wireframe"},
      {OB_SOLID,
       "SOLID",
       0,
       "Solid",
       "Display the object as a solid (if solid drawing is enabled in the viewport)"},
      {OB_TEXTURE,
       "TEXTURED",
       0,
       "Textured",
       "Display the object with textures (if textures are enabled in the viewport)"},
      {0, nullptr, 0, nullptr, nullptr},
  };

  static const EnumPropertyItem boundtype_items[] = {
      {OB_BOUND_BOX, "BOX", 0, "Box", "Display bounds as box"},
      {OB_BOUND_SPHERE, "SPHERE", 0, "Sphere", "Display bounds as sphere"},
      {OB_BOUND_CYLINDER, "CYLINDER", 0, "Cylinder", "Display bounds as cylinder"},
      {OB_BOUND_CONE, "CONE", 0, "Cone", "Display bounds as cone"},
      {OB_BOUND_CAPSULE, "CAPSULE", 0, "Capsule", "Display bounds as capsule"},
      {0, nullptr, 0, nullptr, nullptr},
  };

  static int boundbox_dimsize[] = {8, 3};

  srna = RNA_def_struct(brna, "Object", "ID");
  RNA_def_struct_ui_text(srna, "Object", "Object data-block defining an object in a scene");
  RNA_def_struct_clear_flag(srna, STRUCT_ID_REFCOUNT);
  RNA_def_struct_ui_icon(srna, ICON_OBJECT_DATA);

  RNA_define_lib_overridable(true);

  prop = RNA_def_property(srna, "data", PROP_POINTER, PROP_NONE);
  RNA_def_property_struct_type(prop, "ID");
  RNA_def_property_pointer_funcs(
      prop, "rna_Object_data_get", "rna_Object_data_set", "rna_Object_data_typef", nullptr);
  RNA_def_property_flag(prop, PROP_EDITABLE | PROP_NEVER_UNLINK);
  RNA_def_property_ui_text(prop, "Data", "Object data");
  RNA_def_property_update(prop, 0, "rna_Object_data_update");

  prop = RNA_def_property(srna, "type", PROP_ENUM, PROP_NONE);
  RNA_def_property_enum_sdna(prop, nullptr, "type");
  RNA_def_property_enum_items(prop, rna_enum_object_type_items);
  RNA_def_property_clear_flag(prop, PROP_EDITABLE);
  RNA_def_property_override_clear_flag(prop, PROPOVERRIDE_OVERRIDABLE_LIBRARY);
  RNA_def_property_ui_text(prop, "Type", "Type of object");
  RNA_def_property_translation_context(prop, BLT_I18NCONTEXT_ID_ID);

  prop = RNA_def_property(srna, "mode", PROP_ENUM, PROP_NONE);
  RNA_def_property_enum_sdna(prop, nullptr, "mode");
  RNA_def_property_enum_items(prop, rna_enum_object_mode_items);
  RNA_def_property_clear_flag(prop, PROP_EDITABLE);
  RNA_def_property_ui_text(prop, "Mode", "Object interaction mode");

  /* for data access */
  prop = RNA_def_property(srna, "bound_box", PROP_FLOAT, PROP_NONE);
  RNA_def_property_multi_array(prop, 2, boundbox_dimsize);
  RNA_def_property_clear_flag(prop, PROP_EDITABLE);
  RNA_def_property_override_clear_flag(prop, PROPOVERRIDE_OVERRIDABLE_LIBRARY);
  RNA_def_property_override_flag(prop, PROPOVERRIDE_NO_COMPARISON);
  RNA_def_property_float_funcs(prop, "rna_Object_boundbox_get", nullptr, nullptr);
  RNA_def_property_ui_text(
      prop,
      "Bounding Box",
      "Object's bounding box in object-space coordinates, all values are -1.0 when "
      "not available");

  /* parent */
  prop = RNA_def_property(srna, "parent", PROP_POINTER, PROP_NONE);
  RNA_def_property_pointer_funcs(prop, nullptr, "rna_Object_parent_set", nullptr, nullptr);
  RNA_def_property_flag(prop, PROP_EDITABLE | PROP_ID_SELF_CHECK);
  RNA_def_property_override_funcs(prop, nullptr, nullptr, "rna_Object_parent_override_apply");
  RNA_def_property_ui_text(prop, "Parent", "Parent object");
  RNA_def_property_update(prop, NC_OBJECT | ND_DRAW, "rna_Object_dependency_update");

  prop = RNA_def_property(srna, "parent_type", PROP_ENUM, PROP_NONE);
  RNA_def_property_enum_bitflag_sdna(prop, nullptr, "partype");
  RNA_def_property_enum_items(prop, parent_type_items);
  RNA_def_property_enum_funcs(
      prop, nullptr, "rna_Object_parent_type_set", "rna_Object_parent_type_itemf");
  RNA_def_property_override_funcs(prop, nullptr, nullptr, "rna_Object_parent_type_override_apply");
  RNA_def_property_ui_text(prop, "Parent Type", "Type of parent relation");
  RNA_def_property_update(prop, NC_OBJECT | ND_DRAW, "rna_Object_dependency_update");

  prop = RNA_def_property(srna, "parent_vertices", PROP_INT, PROP_UNSIGNED);
  RNA_def_property_int_sdna(prop, nullptr, "par1");
  RNA_def_property_array(prop, 3);
  RNA_def_property_ui_text(
      prop, "Parent Vertices", "Indices of vertices in case of a vertex parenting relation");
  RNA_def_property_update(prop, NC_OBJECT | ND_DRAW, "rna_Object_internal_update");

  prop = RNA_def_property(srna, "parent_bone", PROP_STRING, PROP_NONE);
  RNA_def_property_string_sdna(prop, nullptr, "parsubstr");
  RNA_def_property_string_funcs(prop, nullptr, nullptr, "rna_Object_parent_bone_set");
  RNA_def_property_override_funcs(prop, nullptr, nullptr, "rna_Object_parent_bone_override_apply");
  RNA_def_property_ui_text(
      prop, "Parent Bone", "Name of parent bone in case of a bone parenting relation");
  RNA_def_property_update(prop, NC_OBJECT | ND_DRAW, "rna_Object_dependency_update");

  prop = RNA_def_property(srna, "use_camera_lock_parent", PROP_BOOLEAN, PROP_NONE);
  RNA_def_property_boolean_sdna(
      prop, nullptr, "transflag", OB_TRANSFORM_ADJUST_ROOT_PARENT_FOR_VIEW_LOCK);
  RNA_def_property_ui_text(prop,
                           "Camera Parent Lock",
                           "View Lock 3D viewport camera transformation affects the object's "
                           "parent instead");
  RNA_def_property_update(prop, NC_OBJECT | ND_DRAW, "rna_Object_internal_update");

  /* Track and Up flags */
  /* XXX: these have been saved here for a bit longer (after old track was removed),
   *      since some other tools still refer to this */
  prop = RNA_def_property(srna, "track_axis", PROP_ENUM, PROP_NONE);
  RNA_def_property_enum_sdna(prop, nullptr, "trackflag");
  RNA_def_property_enum_items(prop, rna_enum_object_axis_items);
  RNA_def_property_ui_text(
      prop,
      "Track Axis",
      "Axis that points in the 'forward' direction (applies to Instance Vertices when "
      "Align to Vertex Normal is enabled)");
  RNA_def_property_update(prop, NC_OBJECT | ND_DRAW, "rna_Object_internal_update");

  prop = RNA_def_property(srna, "up_axis", PROP_ENUM, PROP_NONE);
  RNA_def_property_enum_sdna(prop, nullptr, "upflag");
  RNA_def_property_enum_items(prop, up_items);
  RNA_def_property_ui_text(
      prop,
      "Up Axis",
      "Axis that points in the upward direction (applies to Instance Vertices when "
      "Align to Vertex Normal is enabled)");
  RNA_def_property_update(prop, NC_OBJECT | ND_DRAW, "rna_Object_internal_update");

  /* materials */
  prop = RNA_def_property(srna, "material_slots", PROP_COLLECTION, PROP_NONE);
  RNA_def_property_struct_type(prop, "MaterialSlot");
  RNA_def_property_override_flag(prop, PROPOVERRIDE_NO_PROP_NAME);
  /* Don't dereference the material slot pointer, it is the slot index encoded in a pointer. */
  RNA_def_property_collection_funcs(prop,
                                    "rna_Object_material_slots_begin",
                                    "rna_Object_material_slots_next",
                                    "rna_Object_material_slots_end",
                                    "rna_Object_material_slots_get",
                                    "rna_Object_material_slots_length",
                                    nullptr,
                                    nullptr,
                                    nullptr);
  RNA_def_property_ui_text(prop, "Material Slots", "Material slots in the object");

  prop = RNA_def_property(srna, "active_material", PROP_POINTER, PROP_NONE);
  RNA_def_property_struct_type(prop, "Material");
  RNA_def_property_pointer_funcs(prop,
                                 "rna_Object_active_material_get",
                                 "rna_Object_active_material_set",
                                 nullptr,
                                 "rna_MaterialSlot_material_poll");
  RNA_def_property_flag(prop, PROP_EDITABLE);
  RNA_def_property_editable_func(prop, "rna_Object_active_material_editable");
  RNA_def_property_ui_text(prop, "Active Material", "Active material being displayed");
  RNA_def_property_update(prop, NC_OBJECT | ND_DRAW, "rna_MaterialSlot_update");

  prop = RNA_def_property(srna, "active_material_index", PROP_INT, PROP_UNSIGNED);
  RNA_def_property_int_sdna(prop, nullptr, "actcol");
  RNA_def_property_flag(prop, PROP_NO_DEG_UPDATE);
  RNA_def_property_clear_flag(prop, PROP_ANIMATABLE);
  RNA_def_property_int_funcs(prop,
                             "rna_Object_active_material_index_get",
                             "rna_Object_active_material_index_set",
                             "rna_Object_active_material_index_range");
  RNA_def_property_ui_text(prop, "Active Material Index", "Index of active material slot");
  RNA_def_property_update(prop, NC_MATERIAL | ND_SHADING_LINKS, nullptr);

  /* transform */
  prop = RNA_def_property(srna, "location", PROP_FLOAT, PROP_TRANSLATION);
  RNA_def_property_float_sdna(prop, nullptr, "loc");
  RNA_def_property_editable_array_func(prop, "rna_Object_location_editable");
  RNA_def_property_ui_text(prop, "Location", "Location of the object");
  RNA_def_property_ui_range(prop, -FLT_MAX, FLT_MAX, 1, RNA_TRANSLATION_PREC_DEFAULT);
  RNA_def_property_update(prop, NC_OBJECT | ND_TRANSFORM, "rna_Object_internal_update");

  prop = RNA_def_property(srna, "rotation_quaternion", PROP_FLOAT, PROP_QUATERNION);
  RNA_def_property_float_sdna(prop, nullptr, "quat");
  RNA_def_property_editable_array_func(prop, "rna_Object_rotation_4d_editable");
  RNA_def_property_ui_text(prop, "Quaternion Rotation", "Rotation in Quaternions");
  RNA_def_property_update(prop, NC_OBJECT | ND_TRANSFORM, "rna_Object_internal_update");

  /* XXX: for axis-angle, it would have been nice to have 2 separate fields for UI purposes, but
   * having a single one is better for Keyframing and other property-management situations...
   */
  prop = RNA_def_property(srna, "rotation_axis_angle", PROP_FLOAT, PROP_AXISANGLE);
  RNA_def_property_array(prop, 4);
  RNA_def_property_float_funcs(
      prop, "rna_Object_rotation_axis_angle_get", "rna_Object_rotation_axis_angle_set", nullptr);
  RNA_def_property_editable_array_func(prop, "rna_Object_rotation_4d_editable");
  RNA_def_property_float_array_default(prop, rna_default_axis_angle);
  RNA_def_property_ui_text(
      prop, "Axis-Angle Rotation", "Angle of Rotation for Axis-Angle rotation representation");
  RNA_def_property_update(prop, NC_OBJECT | ND_TRANSFORM, "rna_Object_internal_update");

  prop = RNA_def_property(srna, "rotation_euler", PROP_FLOAT, PROP_EULER);
  RNA_def_property_float_sdna(prop, nullptr, "rot");
  RNA_def_property_editable_array_func(prop, "rna_Object_rotation_euler_editable");
  RNA_def_property_ui_range(prop, -FLT_MAX, FLT_MAX, 100, RNA_TRANSLATION_PREC_DEFAULT);
  RNA_def_property_ui_text(prop, "Euler Rotation", "Rotation in Eulers");
  RNA_def_property_update(prop, NC_OBJECT | ND_TRANSFORM, "rna_Object_internal_update");

  prop = RNA_def_property(srna, "rotation_mode", PROP_ENUM, PROP_NONE);
  RNA_def_property_enum_sdna(prop, nullptr, "rotmode");
  RNA_def_property_enum_items(prop, rna_enum_object_rotation_mode_items);
  RNA_def_property_enum_funcs(prop, nullptr, "rna_Object_rotation_mode_set", nullptr);
  RNA_def_property_ui_text(prop, "Rotation Mode", "");
  RNA_def_property_update(prop, NC_OBJECT | ND_TRANSFORM, "rna_Object_internal_update");

  prop = RNA_def_property(srna, "scale", PROP_FLOAT, PROP_XYZ);
  RNA_def_property_flag(prop, PROP_PROPORTIONAL);
  RNA_def_property_editable_array_func(prop, "rna_Object_scale_editable");
  RNA_def_property_ui_range(prop, -FLT_MAX, FLT_MAX, 1, 3);
  RNA_def_property_ui_text(prop, "Scale", "Scaling of the object");
  RNA_def_property_update(prop, NC_OBJECT | ND_TRANSFORM, "rna_Object_internal_update");

  prop = RNA_def_property(srna, "dimensions", PROP_FLOAT, PROP_XYZ_LENGTH);
  RNA_def_property_array(prop, 3);
  /* Only as convenient helper for py API, and conflicts with animating scale. */
  RNA_def_property_clear_flag(prop, PROP_ANIMATABLE);
  RNA_def_property_override_flag(prop, PROPOVERRIDE_NO_COMPARISON);
  RNA_def_property_override_clear_flag(prop, PROPOVERRIDE_OVERRIDABLE_LIBRARY);
  RNA_def_property_float_funcs(
      prop, "rna_Object_dimensions_get", "rna_Object_dimensions_set", nullptr);
  RNA_def_property_ui_range(prop, 0.0f, FLT_MAX, 1, RNA_TRANSLATION_PREC_DEFAULT);
  RNA_def_property_ui_text(prop,
                           "Dimensions",
                           "Absolute bounding box dimensions of the object.\n"
                           "Warning: Assigning to it or its members multiple consecutive times "
                           "will not work correctly, as this needs up-to-date evaluated data");
  RNA_def_property_update(prop, NC_OBJECT | ND_TRANSFORM, "rna_Object_internal_update");

  /* delta transforms */
  prop = RNA_def_property(srna, "delta_location", PROP_FLOAT, PROP_TRANSLATION);
  RNA_def_property_float_sdna(prop, nullptr, "dloc");
  RNA_def_property_ui_text(
      prop, "Delta Location", "Extra translation added to the location of the object");
  RNA_def_property_ui_range(prop, -FLT_MAX, FLT_MAX, 1, RNA_TRANSLATION_PREC_DEFAULT);
  RNA_def_property_update(prop, NC_OBJECT | ND_TRANSFORM, "rna_Object_internal_update");

  prop = RNA_def_property(srna, "delta_rotation_euler", PROP_FLOAT, PROP_EULER);
  RNA_def_property_float_sdna(prop, nullptr, "drot");
  RNA_def_property_ui_text(
      prop,
      "Delta Rotation (Euler)",
      "Extra rotation added to the rotation of the object (when using Euler rotations)");
  RNA_def_property_ui_range(prop, -FLT_MAX, FLT_MAX, 100, RNA_TRANSLATION_PREC_DEFAULT);
  RNA_def_property_update(prop, NC_OBJECT | ND_TRANSFORM, "rna_Object_internal_update");

  prop = RNA_def_property(srna, "delta_rotation_quaternion", PROP_FLOAT, PROP_QUATERNION);
  RNA_def_property_float_sdna(prop, nullptr, "dquat");
  RNA_def_property_ui_text(
      prop,
      "Delta Rotation (Quaternion)",
      "Extra rotation added to the rotation of the object (when using Quaternion rotations)");
  RNA_def_property_update(prop, NC_OBJECT | ND_TRANSFORM, "rna_Object_internal_update");

#  if 0 /* XXX not supported well yet... */
  prop = RNA_def_property(srna, "delta_rotation_axis_angle", PROP_FLOAT, PROP_AXISANGLE);
  /* FIXME: this is not a single field any more! (drotAxis and drotAngle) */
  RNA_def_property_float_sdna(prop, nullptr, "dquat");
  RNA_def_property_float_array_default(prop, rna_default_axis_angle);
  RNA_def_property_ui_text(
      prop,
      "Delta Rotation (Axis Angle)",
      "Extra rotation added to the rotation of the object (when using Axis-Angle rotations)");
  RNA_def_property_update(prop, NC_OBJECT | ND_TRANSFORM, "rna_Object_internal_update");
#  endif

  prop = RNA_def_property(srna, "delta_scale", PROP_FLOAT, PROP_XYZ);
  RNA_def_property_float_sdna(prop, nullptr, "dscale");
  RNA_def_property_flag(prop, PROP_PROPORTIONAL);
  RNA_def_property_ui_range(prop, -FLT_MAX, FLT_MAX, 1, 3);
  RNA_def_property_ui_text(prop, "Delta Scale", "Extra scaling added to the scale of the object");
  RNA_def_property_update(prop, NC_OBJECT | ND_TRANSFORM, "rna_Object_internal_update");

  /* transform locks */
  prop = RNA_def_property(srna, "lock_location", PROP_BOOLEAN, PROP_NONE);
  RNA_def_property_boolean_bitset_array_sdna(prop, nullptr, "protectflag", OB_LOCK_LOCX, 3);
  RNA_def_property_ui_text(prop, "Lock Location", "Lock editing of location when transforming");
  RNA_def_property_ui_icon(prop, ICON_UNLOCKED, 1);
  RNA_def_property_update(prop, NC_OBJECT | ND_TRANSFORM, "rna_Object_internal_update");

  prop = RNA_def_property(srna, "lock_rotation", PROP_BOOLEAN, PROP_NONE);
  RNA_def_property_boolean_bitset_array_sdna(prop, nullptr, "protectflag", OB_LOCK_ROTX, 3);
  RNA_def_property_ui_text(prop, "Lock Rotation", "Lock editing of rotation when transforming");
  RNA_def_property_ui_icon(prop, ICON_UNLOCKED, 1);
  RNA_def_property_update(prop, NC_OBJECT | ND_TRANSFORM, "rna_Object_internal_update");

  /* XXX this is sub-optimal - it really should be included above,
   *     but due to technical reasons we can't do this! */
  prop = RNA_def_property(srna, "lock_rotation_w", PROP_BOOLEAN, PROP_NONE);
  RNA_def_property_boolean_sdna(prop, nullptr, "protectflag", OB_LOCK_ROTW);
  RNA_def_property_ui_icon(prop, ICON_UNLOCKED, 1);
  RNA_def_property_ui_text(
      prop,
      "Lock Rotation (4D Angle)",
      "Lock editing of 'angle' component of four-component rotations when transforming");
  /* XXX this needs a better name */
  prop = RNA_def_property(srna, "lock_rotations_4d", PROP_BOOLEAN, PROP_NONE);
  RNA_def_property_boolean_sdna(prop, nullptr, "protectflag", OB_LOCK_ROT4D);
  RNA_def_property_ui_text(
      prop,
      "Lock Rotations (4D)",
      "Lock editing of four component rotations by components (instead of as Eulers)");

  prop = RNA_def_property(srna, "lock_scale", PROP_BOOLEAN, PROP_NONE);
  RNA_def_property_boolean_bitset_array_sdna(prop, nullptr, "protectflag", OB_LOCK_SCALEX, 3);
  RNA_def_property_ui_text(prop, "Lock Scale", "Lock editing of scale when transforming");
  RNA_def_property_ui_icon(prop, ICON_UNLOCKED, 1);
  RNA_def_property_update(prop, NC_OBJECT | ND_TRANSFORM, "rna_Object_internal_update");

  /* matrix */
  prop = RNA_def_property(srna, "matrix_world", PROP_FLOAT, PROP_MATRIX);
  RNA_def_property_multi_array(prop, 2, rna_matrix_dimsize_4x4);
  RNA_def_property_clear_flag(prop, PROP_ANIMATABLE);
  RNA_def_property_override_flag(prop, PROPOVERRIDE_NO_COMPARISON);
  RNA_def_property_override_clear_flag(prop, PROPOVERRIDE_OVERRIDABLE_LIBRARY);
  RNA_def_property_float_funcs(
      prop, "rna_Object_matrix_world_get", "rna_Object_matrix_world_set", nullptr);
  RNA_def_property_ui_text(prop, "Matrix World", "Worldspace transformation matrix");
  RNA_def_property_update(prop, NC_OBJECT | ND_TRANSFORM, "rna_Object_matrix_world_update");

  prop = RNA_def_property(srna, "matrix_local", PROP_FLOAT, PROP_MATRIX);
  RNA_def_property_multi_array(prop, 2, rna_matrix_dimsize_4x4);
  RNA_def_property_clear_flag(prop, PROP_ANIMATABLE);
  RNA_def_property_override_flag(prop, PROPOVERRIDE_NO_COMPARISON);
  RNA_def_property_override_clear_flag(prop, PROPOVERRIDE_OVERRIDABLE_LIBRARY);
  RNA_def_property_ui_text(
      prop,
      "Local Matrix",
      "Parent relative transformation matrix.\n"
      "Warning: Only takes into account object parenting, so e.g. in case of bone parenting "
      "you get a matrix relative to the Armature object, not to the actual parent bone");
  RNA_def_property_float_funcs(
      prop, "rna_Object_matrix_local_get", "rna_Object_matrix_local_set", nullptr);
  RNA_def_property_update(prop, NC_OBJECT | ND_TRANSFORM, "rna_Object_internal_update");

  prop = RNA_def_property(srna, "matrix_basis", PROP_FLOAT, PROP_MATRIX);
  RNA_def_property_multi_array(prop, 2, rna_matrix_dimsize_4x4);
  RNA_def_property_clear_flag(prop, PROP_ANIMATABLE);
  RNA_def_property_override_flag(prop, PROPOVERRIDE_NO_COMPARISON);
  RNA_def_property_override_clear_flag(prop, PROPOVERRIDE_OVERRIDABLE_LIBRARY);
  RNA_def_property_ui_text(prop,
                           "Input Matrix",
                           "Matrix access to location, rotation and scale (including deltas), "
                           "before constraints and parenting are applied");
  RNA_def_property_float_funcs(
      prop, "rna_Object_matrix_basis_get", "rna_Object_matrix_basis_set", nullptr);
  RNA_def_property_update(prop, NC_OBJECT | ND_TRANSFORM, "rna_Object_internal_update");

  /* Parent_inverse. */
  prop = RNA_def_property(srna, "matrix_parent_inverse", PROP_FLOAT, PROP_MATRIX);
  RNA_def_property_float_sdna(prop, nullptr, "parentinv");
  RNA_def_property_multi_array(prop, 2, rna_matrix_dimsize_4x4);
  RNA_def_property_ui_text(
      prop, "Parent Inverse Matrix", "Inverse of object's parent matrix at time of parenting");
  RNA_def_property_update(prop, NC_OBJECT | ND_TRANSFORM, "rna_Object_internal_update");

  /* modifiers */
  prop = RNA_def_property(srna, "modifiers", PROP_COLLECTION, PROP_NONE);
  RNA_def_property_struct_type(prop, "Modifier");
  RNA_def_property_ui_text(
      prop, "Modifiers", "Modifiers affecting the geometric data of the object");
  RNA_def_property_override_funcs(prop, nullptr, nullptr, "rna_Object_modifiers_override_apply");
  RNA_def_property_override_flag(prop, PROPOVERRIDE_LIBRARY_INSERTION);
  rna_def_object_modifiers(brna, prop);

  /* Shader FX. */
  prop = RNA_def_property(srna, "shader_effects", PROP_COLLECTION, PROP_NONE);
  RNA_def_property_collection_sdna(prop, nullptr, "shader_fx", nullptr);
  RNA_def_property_struct_type(prop, "ShaderFx");
  RNA_def_property_ui_text(prop, "Shader Effects", "Effects affecting display of object");
  RNA_define_lib_overridable(false);
  rna_def_object_shaderfxs(brna, prop);
  RNA_define_lib_overridable(true);

  /* constraints */
  prop = RNA_def_property(srna, "constraints", PROP_COLLECTION, PROP_NONE);
  RNA_def_property_struct_type(prop, "Constraint");
  RNA_def_property_override_flag(prop, PROPOVERRIDE_LIBRARY_INSERTION);
  RNA_def_property_ui_text(
      prop, "Constraints", "Constraints affecting the transformation of the object");
  RNA_def_property_override_funcs(prop, nullptr, nullptr, "rna_Object_constraints_override_apply");
#  if 0
  RNA_def_property_collection_funcs(prop,
                                    nullptr,
                                    nullptr,
                                    nullptr,
                                    nullptr,
                                    nullptr,
                                    nullptr,
                                    nullptr,
                                    "constraints__add",
                                    "constraints__remove");
#  endif
  rna_def_object_constraints(brna, prop);

  /* vertex groups */
  prop = RNA_def_property(srna, "vertex_groups", PROP_COLLECTION, PROP_NONE);
  RNA_def_property_collection_funcs(prop,
                                    "rna_Object_vertex_groups_begin",
                                    "rna_iterator_listbase_next",
                                    "rna_iterator_listbase_end",
                                    "rna_iterator_listbase_get",
                                    nullptr,
                                    nullptr,
                                    nullptr,
                                    nullptr);
  RNA_def_property_struct_type(prop, "VertexGroup");
  RNA_def_property_override_clear_flag(prop, PROPOVERRIDE_OVERRIDABLE_LIBRARY);
  RNA_def_property_ui_text(prop, "Vertex Groups", "Vertex groups of the object");
  rna_def_object_vertex_groups(brna, prop);

  /* empty */
  prop = RNA_def_property(srna, "empty_display_type", PROP_ENUM, PROP_NONE);
  RNA_def_property_enum_sdna(prop, nullptr, "empty_drawtype");
  RNA_def_property_enum_items(prop, rna_enum_object_empty_drawtype_items);
  RNA_def_property_enum_funcs(prop, nullptr, "rna_Object_empty_display_type_set", nullptr);
  RNA_def_property_ui_text(prop, "Empty Display Type", "Viewport display style for empties");
  RNA_def_property_update(prop, NC_OBJECT | ND_DRAW, nullptr);

  prop = RNA_def_property(srna, "empty_display_size", PROP_FLOAT, PROP_DISTANCE);
  RNA_def_property_float_sdna(prop, nullptr, "empty_drawsize");
  RNA_def_property_range(prop, 0.0001f, 1000.0f);
  RNA_def_property_ui_range(prop, 0.01, 100, 1, 2);
  RNA_def_property_ui_text(
      prop, "Empty Display Size", "Size of display for empties in the viewport");
  RNA_def_property_update(prop, NC_OBJECT | ND_DRAW, nullptr);

  prop = RNA_def_property(srna, "empty_image_offset", PROP_FLOAT, PROP_NONE);
  RNA_def_property_float_sdna(prop, nullptr, "ima_ofs");
  RNA_def_property_ui_text(prop, "Origin Offset", "Origin offset distance");
  RNA_def_property_ui_range(prop, -FLT_MAX, FLT_MAX, 0.1f, 2);
  RNA_def_property_update(prop, NC_OBJECT | ND_DRAW, nullptr);

  prop = RNA_def_property(srna, "image_user", PROP_POINTER, PROP_NONE);
  RNA_def_property_flag(prop, PROP_NEVER_NULL);
  RNA_def_property_pointer_sdna(prop, nullptr, "iuser");
  RNA_def_property_ui_text(
      prop,
      "Image User",
      "Parameters defining which layer, pass and frame of the image is displayed");
  RNA_def_property_update(prop, NC_OBJECT | ND_DRAW, nullptr);

  prop = RNA_def_property(srna, "empty_image_depth", PROP_ENUM, PROP_NONE);
  RNA_def_property_enum_items(prop, rna_enum_object_empty_image_depth_items);
  RNA_def_property_ui_text(
      prop, "Empty Image Depth", "Determine which other objects will occlude the image");
  RNA_def_property_update(prop, NC_OBJECT | ND_DRAW, nullptr);

  prop = RNA_def_property(srna, "show_empty_image_perspective", PROP_BOOLEAN, PROP_NONE);
  RNA_def_property_boolean_negative_sdna(
      prop, nullptr, "empty_image_visibility_flag", OB_EMPTY_IMAGE_HIDE_PERSPECTIVE);
  RNA_def_property_ui_text(
      prop, "Display in Perspective Mode", "Display image in perspective mode");
  RNA_def_property_update(prop, NC_OBJECT | ND_DRAW, nullptr);

  prop = RNA_def_property(srna, "show_empty_image_orthographic", PROP_BOOLEAN, PROP_NONE);
  RNA_def_property_boolean_negative_sdna(
      prop, nullptr, "empty_image_visibility_flag", OB_EMPTY_IMAGE_HIDE_ORTHOGRAPHIC);
  RNA_def_property_ui_text(
      prop, "Display in Orthographic Mode", "Display image in orthographic mode");
  RNA_def_property_update(prop, NC_OBJECT | ND_DRAW, nullptr);

  prop = RNA_def_property(srna, "show_empty_image_only_axis_aligned", PROP_BOOLEAN, PROP_NONE);
  RNA_def_property_boolean_sdna(
      prop, nullptr, "empty_image_visibility_flag", OB_EMPTY_IMAGE_HIDE_NON_AXIS_ALIGNED);
  RNA_def_property_ui_text(prop,
                           "Display Only Axis Aligned",
                           "Only display the image when it is aligned with the view axis");
  RNA_def_property_update(prop, NC_OBJECT | ND_DRAW, nullptr);

  prop = RNA_def_property(srna, "use_empty_image_alpha", PROP_BOOLEAN, PROP_NONE);
  RNA_def_property_boolean_sdna(prop, nullptr, "empty_image_flag", OB_EMPTY_IMAGE_USE_ALPHA_BLEND);
  RNA_def_property_ui_text(
      prop,
      "Use Alpha",
      "Use alpha blending instead of alpha test (can produce sorting artifacts)");
  RNA_def_property_update(prop, NC_OBJECT | ND_DRAW, nullptr);

  static EnumPropertyItem prop_empty_image_side_items[] = {
      {0, "DOUBLE_SIDED", 0, "Both", ""},
      {OB_EMPTY_IMAGE_HIDE_BACK, "FRONT", 0, "Front", ""},
      {OB_EMPTY_IMAGE_HIDE_FRONT, "BACK", 0, "Back", ""},
      {0, nullptr, 0, nullptr, nullptr},
  };
  prop = RNA_def_property(srna, "empty_image_side", PROP_ENUM, PROP_NONE);
  RNA_def_property_enum_bitflag_sdna(prop, nullptr, "empty_image_visibility_flag");
  RNA_def_property_enum_items(prop, prop_empty_image_side_items);
  RNA_def_property_ui_text(prop, "Empty Image Side", "Show front/back side");
  RNA_def_property_translation_context(prop, BLT_I18NCONTEXT_ID_IMAGE);
  RNA_def_property_update(prop, NC_OBJECT | ND_DRAW, nullptr);

  prop = RNA_def_property(srna, "add_rest_position_attribute", PROP_BOOLEAN, PROP_NONE);
  RNA_def_property_boolean_sdna(
      prop, nullptr, "modifier_flag", OB_MODIFIER_FLAG_ADD_REST_POSITION);
  RNA_def_property_ui_text(prop,
                           "Add Rest Position",
                           "Add a \"rest_position\" attribute that is a copy of the position "
                           "attribute before shape keys and modifiers are evaluated");
  RNA_def_property_update(prop, NC_OBJECT | ND_DRAW, "rna_Object_internal_update_data");

  /* render */
  prop = RNA_def_property(srna, "pass_index", PROP_INT, PROP_UNSIGNED);
  RNA_def_property_int_sdna(prop, nullptr, "index");
  RNA_def_property_ui_text(
      prop, "Pass Index", "Index number for the \"Object Index\" render pass");
  RNA_def_property_update(prop, NC_OBJECT, "rna_Object_internal_update_draw");

  prop = RNA_def_property(srna, "color", PROP_FLOAT, PROP_COLOR);
  RNA_def_property_ui_text(
      prop, "Color", "Object color and alpha, used when the Object Color mode is enabled");
  RNA_def_property_update(prop, NC_OBJECT | ND_DRAW, "rna_Object_internal_update_draw");

  /* physics */
  prop = RNA_def_property(srna, "field", PROP_POINTER, PROP_NONE);
  RNA_def_property_pointer_sdna(prop, nullptr, "pd");
  RNA_def_property_struct_type(prop, "FieldSettings");
  RNA_def_property_pointer_funcs(prop, "rna_Object_field_get", nullptr, nullptr, nullptr);
  RNA_def_property_ui_text(
      prop, "Field Settings", "Settings for using the object as a field in physics simulation");

  prop = RNA_def_property(srna, "collision", PROP_POINTER, PROP_NONE);
  RNA_def_property_pointer_sdna(prop, nullptr, "pd");
  RNA_def_property_struct_type(prop, "CollisionSettings");
  RNA_def_property_pointer_funcs(prop, "rna_Object_collision_get", nullptr, nullptr, nullptr);
  RNA_def_property_ui_text(prop,
                           "Collision Settings",
                           "Settings for using the object as a collider in physics simulation");

  prop = RNA_def_property(srna, "soft_body", PROP_POINTER, PROP_NONE);
  RNA_def_property_pointer_sdna(prop, nullptr, "soft");
  RNA_def_property_struct_type(prop, "SoftBodySettings");
  RNA_def_property_ui_text(prop, "Soft Body Settings", "Settings for soft body simulation");

  prop = RNA_def_property(srna, "particle_systems", PROP_COLLECTION, PROP_NONE);
  RNA_def_property_collection_sdna(prop, nullptr, "particlesystem", nullptr);
  RNA_def_property_struct_type(prop, "ParticleSystem");
  RNA_def_property_ui_text(prop, "Particle Systems", "Particle systems emitted from the object");
  rna_def_object_particle_systems(brna, prop);

  prop = RNA_def_property(srna, "rigid_body", PROP_POINTER, PROP_NONE);
  RNA_def_property_pointer_sdna(prop, nullptr, "rigidbody_object");
  RNA_def_property_struct_type(prop, "RigidBodyObject");
  RNA_def_property_ui_text(prop, "Rigid Body Settings", "Settings for rigid body simulation");

  prop = RNA_def_property(srna, "rigid_body_constraint", PROP_POINTER, PROP_NONE);
  RNA_def_property_pointer_sdna(prop, nullptr, "rigidbody_constraint");
  RNA_def_property_struct_type(prop, "RigidBodyConstraint");
  RNA_def_property_ui_text(prop, "Rigid Body Constraint", "Constraint constraining rigid bodies");

  prop = RNA_def_property(srna, "use_simulation_cache", PROP_BOOLEAN, PROP_NONE);
  RNA_def_property_boolean_sdna(prop, nullptr, "flag", OB_FLAG_USE_SIMULATION_CACHE);
  RNA_def_property_ui_text(
      prop, "Use Simulation Cache", "Cache frames during simulation nodes playback");
  RNA_def_property_clear_flag(prop, PROP_ANIMATABLE);
  RNA_def_property_update(prop, NC_OBJECT | ND_DRAW, nullptr);

  rna_def_object_visibility(srna);

  /* instancing */
  prop = RNA_def_property(srna, "instance_type", PROP_ENUM, PROP_NONE);
  RNA_def_property_enum_bitflag_sdna(prop, nullptr, "transflag");
  RNA_def_property_enum_items(prop, instance_items);
  RNA_def_property_enum_funcs(prop, nullptr, nullptr, "rna_Object_instance_type_itemf");
  RNA_def_property_ui_text(prop, "Instance Type", "If not None, object instancing method to use");
  RNA_def_property_update(prop, NC_OBJECT | ND_DRAW, "rna_Object_dependency_update");

  prop = RNA_def_property(srna, "use_instance_vertices_rotation", PROP_BOOLEAN, PROP_NONE);
  RNA_def_property_boolean_sdna(prop, nullptr, "transflag", OB_DUPLIROT);
  RNA_def_property_ui_text(
      prop, "Orient with Normals", "Rotate instance according to vertex normal");
  RNA_def_property_update(prop, NC_OBJECT | ND_DRAW, nullptr);

  prop = RNA_def_property(srna, "use_instance_faces_scale", PROP_BOOLEAN, PROP_NONE);
  RNA_def_property_boolean_sdna(prop, nullptr, "transflag", OB_DUPLIFACES_SCALE);
  RNA_def_property_ui_text(prop, "Scale to Face Sizes", "Scale instance based on face size");
  RNA_def_property_update(prop, NC_OBJECT | ND_DRAW, "rna_Object_internal_update");

  prop = RNA_def_property(srna, "instance_faces_scale", PROP_FLOAT, PROP_NONE);
  RNA_def_property_float_sdna(prop, nullptr, "instance_faces_scale");
  RNA_def_property_range(prop, 0.001f, 10000.0f);
  RNA_def_property_ui_text(prop, "Instance Faces Scale", "Scale the face instance objects");
  RNA_def_property_update(prop, NC_OBJECT | ND_DRAW, "rna_Object_internal_update");

  prop = RNA_def_property(srna, "instance_collection", PROP_POINTER, PROP_NONE);
  RNA_def_property_struct_type(prop, "Collection");
  RNA_def_property_pointer_sdna(prop, nullptr, "instance_collection");
  RNA_def_property_flag(prop, PROP_EDITABLE);
  RNA_def_property_pointer_funcs(prop, nullptr, "rna_Object_dup_collection_set", nullptr, nullptr);
  RNA_def_property_ui_text(prop, "Instance Collection", "Instance an existing collection");
  RNA_def_property_update(prop, NC_OBJECT | ND_DRAW, "rna_Object_dependency_update");

  prop = RNA_def_property(srna, "is_instancer", PROP_BOOLEAN, PROP_NONE);
  RNA_def_property_boolean_sdna(prop, nullptr, "transflag", OB_DUPLI);
  RNA_def_property_clear_flag(prop, PROP_EDITABLE);
  RNA_def_property_override_flag(prop, PROPOVERRIDE_NO_COMPARISON);
  RNA_def_property_override_clear_flag(prop, PROPOVERRIDE_OVERRIDABLE_LIBRARY);

  /* drawing */
  prop = RNA_def_property(srna, "display_type", PROP_ENUM, PROP_NONE);
  RNA_def_property_enum_sdna(prop, nullptr, "dt");
  RNA_def_property_enum_items(prop, drawtype_items);
  RNA_def_property_ui_text(prop, "Display As", "How to display object in viewport");
  RNA_def_property_update(prop, NC_OBJECT | ND_DRAW, "rna_Object_internal_update");

  prop = RNA_def_property(srna, "show_bounds", PROP_BOOLEAN, PROP_NONE);
  RNA_def_property_boolean_sdna(prop, nullptr, "dtx", OB_DRAWBOUNDOX);
  RNA_def_property_ui_text(prop, "Display Bounds", "Display the object's bounds");
  RNA_def_property_update(prop, NC_OBJECT | ND_DRAW, nullptr);

  prop = RNA_def_property(srna, "display_bounds_type", PROP_ENUM, PROP_NONE);
  RNA_def_property_enum_sdna(prop, nullptr, "boundtype");
  RNA_def_property_enum_items(prop, boundtype_items);
  RNA_def_property_ui_text(prop, "Display Bounds Type", "Object boundary display type");
  RNA_def_property_update(prop, NC_OBJECT | ND_DRAW, nullptr);

  prop = RNA_def_property(srna, "show_name", PROP_BOOLEAN, PROP_NONE);
  RNA_def_property_boolean_sdna(prop, nullptr, "dtx", OB_DRAWNAME);
  RNA_def_property_ui_text(prop, "Display Name", "Display the object's name");
  RNA_def_property_update(prop, NC_OBJECT | ND_DRAW, nullptr);

  prop = RNA_def_property(srna, "show_axis", PROP_BOOLEAN, PROP_NONE);
  RNA_def_property_boolean_sdna(prop, nullptr, "dtx", OB_AXIS);
  RNA_def_property_ui_text(prop, "Display Axes", "Display the object's origin and axes");
  RNA_def_property_update(prop, NC_OBJECT | ND_DRAW, nullptr);

  prop = RNA_def_property(srna, "show_texture_space", PROP_BOOLEAN, PROP_NONE);
  RNA_def_property_boolean_sdna(prop, nullptr, "dtx", OB_TEXSPACE);
  RNA_def_property_ui_text(prop, "Display Texture Space", "Display the object's texture space");
  RNA_def_property_update(prop, NC_OBJECT | ND_DRAW, nullptr);

  prop = RNA_def_property(srna, "show_wire", PROP_BOOLEAN, PROP_NONE);
  RNA_def_property_boolean_sdna(prop, nullptr, "dtx", OB_DRAWWIRE);
  RNA_def_property_ui_text(
      prop, "Display Wire", "Display the object's wireframe over solid shading");
  RNA_def_property_update(prop, NC_OBJECT | ND_DRAW, nullptr);

  prop = RNA_def_property(srna, "show_all_edges", PROP_BOOLEAN, PROP_NONE);
  RNA_def_property_boolean_sdna(prop, nullptr, "dtx", OB_DRAW_ALL_EDGES);
  RNA_def_property_ui_text(prop, "Display All Edges", "Display all edges for mesh objects");
  RNA_def_property_update(prop, NC_OBJECT | ND_DRAW, nullptr);

  prop = RNA_def_property(srna, "use_grease_pencil_lights", PROP_BOOLEAN, PROP_NONE);
  RNA_def_property_boolean_sdna(prop, nullptr, "dtx", OB_USE_GPENCIL_LIGHTS);
  RNA_def_property_boolean_default(prop, true);
  RNA_def_property_ui_text(prop, "Use Lights", "Lights affect Grease Pencil object");
  RNA_def_property_update(prop, NC_OBJECT | ND_DRAW, "rna_grease_pencil_update");

  prop = RNA_def_property(srna, "show_transparent", PROP_BOOLEAN, PROP_NONE);
  RNA_def_property_boolean_sdna(prop, nullptr, "dtx", OB_DRAWTRANSP);
  RNA_def_property_ui_text(
      prop, "Display Transparent", "Display material transparency in the object");
  RNA_def_property_update(prop, NC_OBJECT | ND_DRAW, nullptr);

  prop = RNA_def_property(srna, "show_in_front", PROP_BOOLEAN, PROP_NONE);
  RNA_def_property_boolean_sdna(prop, nullptr, "dtx", OB_DRAW_IN_FRONT);
  RNA_def_property_ui_text(prop, "In Front", "Make the object display in front of others");
  RNA_def_property_update(prop, NC_OBJECT | ND_DRAW, "rna_grease_pencil_update");

  /* pose */
  prop = RNA_def_property(srna, "pose", PROP_POINTER, PROP_NONE);
  RNA_def_property_pointer_sdna(prop, nullptr, "pose");
  RNA_def_property_struct_type(prop, "Pose");
  RNA_def_property_ui_text(prop, "Pose", "Current pose for armatures");

  /* shape keys */
  prop = RNA_def_property(srna, "show_only_shape_key", PROP_BOOLEAN, PROP_NONE);
  RNA_def_property_boolean_sdna(prop, nullptr, "shapeflag", OB_SHAPE_LOCK);
  RNA_def_property_ui_text(
      prop, "Solo Active Shape Key", "Only show the active shape key at full value");
  RNA_def_property_ui_icon(prop, ICON_SOLO_OFF, 1);
  RNA_def_property_update(prop, 0, "rna_Object_internal_update_data");

  prop = RNA_def_property(srna, "use_shape_key_edit_mode", PROP_BOOLEAN, PROP_NONE);
  RNA_def_property_boolean_sdna(prop, nullptr, "shapeflag", OB_SHAPE_EDIT_MODE);
  RNA_def_property_ui_text(
      prop, "Shape Key Edit Mode", "Display shape keys in edit mode (for meshes only)");
  RNA_def_property_ui_icon(prop, ICON_EDITMODE_HLT, 0);
  RNA_def_property_update(prop, 0, "rna_Object_internal_update_data");

  prop = RNA_def_property(srna, "active_shape_key", PROP_POINTER, PROP_NONE);
  RNA_def_property_struct_type(prop, "ShapeKey");
  RNA_def_property_override_flag(prop, PROPOVERRIDE_IGNORE | PROPOVERRIDE_NO_COMPARISON);
  RNA_def_property_override_clear_flag(prop, PROPOVERRIDE_OVERRIDABLE_LIBRARY);
  RNA_def_property_pointer_funcs(
      prop, "rna_Object_active_shape_key_get", nullptr, nullptr, nullptr);
  RNA_def_property_ui_text(prop, "Active Shape Key", "Current shape key");

  prop = RNA_def_property(srna, "active_shape_key_index", PROP_INT, PROP_NONE);
  RNA_def_property_int_sdna(prop, nullptr, "shapenr");
  RNA_def_property_clear_flag(prop, PROP_ANIMATABLE); /* XXX this is really unpredictable... */
  RNA_def_property_int_funcs(prop,
                             "rna_Object_active_shape_key_index_get",
                             "rna_Object_active_shape_key_index_set",
                             "rna_Object_active_shape_key_index_range");
  RNA_def_property_ui_text(prop, "Active Shape Key Index", "Current shape key index");
  RNA_def_property_update(prop, 0, "rna_Object_active_shape_update");

  /* sculpt */
  prop = RNA_def_property(srna, "use_dynamic_topology_sculpting", PROP_BOOLEAN, PROP_NONE);
  RNA_def_property_boolean_funcs(prop, "rna_Object_use_dynamic_topology_sculpting_get", nullptr);
  RNA_def_property_clear_flag(prop, PROP_EDITABLE);
  RNA_def_property_ui_text(prop, "Dynamic Topology Sculpting", nullptr);

  /* Base Settings */
  prop = RNA_def_property(srna, "is_from_instancer", PROP_BOOLEAN, PROP_NONE);
  RNA_def_property_boolean_sdna(prop, nullptr, "base_flag", BASE_FROM_DUPLI);
  RNA_def_property_ui_text(prop, "Base from Instancer", "Object comes from a instancer");
  RNA_def_property_clear_flag(prop, PROP_EDITABLE);
  RNA_def_property_override_flag(prop, PROPOVERRIDE_NO_COMPARISON);
  RNA_def_property_override_clear_flag(prop, PROPOVERRIDE_OVERRIDABLE_LIBRARY);

  prop = RNA_def_property(srna, "is_from_set", PROP_BOOLEAN, PROP_NONE);
  RNA_def_property_boolean_sdna(prop, nullptr, "base_flag", BASE_FROM_SET);
  RNA_def_property_ui_text(prop, "Base from Set", "Object comes from a background set");
  RNA_def_property_clear_flag(prop, PROP_EDITABLE);
  RNA_def_property_override_flag(prop, PROPOVERRIDE_NO_COMPARISON);
  RNA_def_property_override_clear_flag(prop, PROPOVERRIDE_OVERRIDABLE_LIBRARY);

  /* Object Display */
  prop = RNA_def_property(srna, "display", PROP_POINTER, PROP_NONE);
  RNA_def_property_flag(prop, PROP_NEVER_NULL);
  RNA_def_property_struct_type(prop, "ObjectDisplay");
  RNA_def_property_pointer_funcs(prop, "rna_Object_display_get", nullptr, nullptr, nullptr);
  RNA_def_property_ui_text(prop, "Object Display", "Object display settings for 3D viewport");

  /* Line Art */
  prop = RNA_def_property(srna, "lineart", PROP_POINTER, PROP_NONE);
  RNA_def_property_struct_type(prop, "ObjectLineArt");
  RNA_def_property_ui_text(prop, "Line Art", "Line Art settings for the object");

  /* Mesh Symmetry Settings */

  prop = RNA_def_property(srna, "use_mesh_mirror_x", PROP_BOOLEAN, PROP_NONE);
  RNA_def_property_boolean_funcs(
      prop, "rna_Object_mesh_symmetry_x_get", "rna_Object_mesh_symmetry_x_set");
  RNA_def_property_flag(prop, PROP_EDITABLE);
  RNA_def_property_ui_text(prop, "X", "Enable mesh symmetry in the X axis");
  RNA_def_property_update(prop, NC_OBJECT | ND_DRAW, nullptr);

  prop = RNA_def_property(srna, "use_mesh_mirror_y", PROP_BOOLEAN, PROP_NONE);
  RNA_def_property_boolean_funcs(
      prop, "rna_Object_mesh_symmetry_y_get", "rna_Object_mesh_symmetry_y_set");
  RNA_def_property_flag(prop, PROP_EDITABLE);
  RNA_def_property_editable_func(prop, "rna_Object_mesh_symmetry_yz_editable");
  RNA_def_property_ui_text(prop, "Y", "Enable mesh symmetry in the Y axis");
  RNA_def_property_update(prop, NC_OBJECT | ND_DRAW, nullptr);

  prop = RNA_def_property(srna, "use_mesh_mirror_z", PROP_BOOLEAN, PROP_NONE);
  RNA_def_property_boolean_funcs(
      prop, "rna_Object_mesh_symmetry_z_get", "rna_Object_mesh_symmetry_z_set");
  RNA_def_property_flag(prop, PROP_EDITABLE);
  RNA_def_property_editable_func(prop, "rna_Object_mesh_symmetry_yz_editable");
  RNA_def_property_ui_text(prop, "Z", "Enable mesh symmetry in the Z axis");
  RNA_def_property_update(prop, NC_OBJECT | ND_DRAW, nullptr);

  /* Lightgroup Membership */
  prop = RNA_def_property(srna, "lightgroup", PROP_STRING, PROP_NONE);
  RNA_def_property_string_funcs(prop,
                                "rna_Object_lightgroup_get",
                                "rna_Object_lightgroup_length",
                                "rna_Object_lightgroup_set");
  RNA_def_property_flag(prop, PROP_EDITABLE);
  RNA_def_property_ui_text(prop, "Lightgroup", "Lightgroup that the object belongs to");

  /* Light Linking. */
  prop = RNA_def_property(srna, "light_linking", PROP_POINTER, PROP_NONE);
  RNA_def_property_flag(prop, PROP_NEVER_NULL);
  RNA_def_property_struct_type(prop, "ObjectLightLinking");
  RNA_def_property_pointer_funcs(prop, "rna_Object_light_linking_get", nullptr, nullptr, nullptr);
  RNA_def_property_ui_text(prop, "Light Linking", "Light linking settings");

  RNA_define_lib_overridable(false);

  /* anim */
  rna_def_animdata_common(srna);

  rna_def_animviz_common(srna);
  rna_def_motionpath_common(srna);

  RNA_api_object(srna);
}

static void rna_def_object_light_linking(BlenderRNA *brna)
{
  StructRNA *srna;
  PropertyRNA *prop;

  srna = RNA_def_struct(brna, "ObjectLightLinking", nullptr);
  RNA_def_struct_ui_text(srna, "Object Light Linking", "");
  RNA_def_struct_sdna(srna, "Object");
  RNA_def_struct_nested(brna, srna, "Object");
  RNA_def_struct_path_func(srna, "rna_ObjectLightLinking_path");

  prop = RNA_def_property(srna, "receiver_collection", PROP_POINTER, PROP_NONE);
  RNA_def_property_struct_type(prop, "Collection");
  RNA_def_property_flag(prop, PROP_EDITABLE);
  RNA_def_property_pointer_funcs(prop,
                                 "rna_LightLinking_receiver_collection_get",
                                 "rna_LightLinking_receiver_collection_set",
                                 nullptr,
                                 nullptr);
  RNA_def_property_ui_text(prop,
                           "Receiver Collection",
                           "Collection which defines light linking relation of this emitter");
  RNA_def_property_update(prop, NC_OBJECT | ND_DRAW, "rna_LightLinking_collection_update");

  prop = RNA_def_property(srna, "blocker_collection", PROP_POINTER, PROP_NONE);
  RNA_def_property_struct_type(prop, "Collection");
  RNA_def_property_flag(prop, PROP_EDITABLE);
  RNA_def_property_pointer_funcs(prop,
                                 "rna_LightLinking_blocker_collection_get",
                                 "rna_LightLinking_blocker_collection_set",
                                 nullptr,
                                 nullptr);
  RNA_def_property_ui_text(prop,
                           "Blocker Collection",
                           "Collection which defines objects which block light from this emitter");
  RNA_def_property_update(prop, NC_OBJECT | ND_DRAW, "rna_LightLinking_collection_update");
}

void RNA_def_object(BlenderRNA *brna)
{
  rna_def_object(brna);

  RNA_define_animate_sdna(false);
  rna_def_vertex_group(brna);
  rna_def_material_slot(brna);
  rna_def_object_display(brna);
  rna_def_object_lineart(brna);
  rna_def_object_light_linking(brna);
  RNA_define_animate_sdna(true);
}

#endif<|MERGE_RESOLUTION|>--- conflicted
+++ resolved
@@ -1605,13 +1605,8 @@
     return;
   }
 
-<<<<<<< HEAD
-  BKE_constraint_remove(&object->constraints, con);
+  BKE_constraint_remove_ex(&object->constraints, object, con);
   con_ptr->invalidate();
-=======
-  BKE_constraint_remove_ex(&object->constraints, object, con);
-  RNA_POINTER_INVALIDATE(con_ptr);
->>>>>>> 5100a80f
 
   blender::ed::object::constraint_update(bmain, object);
   blender::ed::object::constraint_active_set(object, nullptr);
