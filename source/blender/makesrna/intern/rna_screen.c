--- conflicted
+++ resolved
@@ -121,19 +121,13 @@
 
 static void rna_Screen_layout_name_set(PointerRNA *ptr, const char *value)
 {
-<<<<<<< HEAD
 	bScreen *screen = ptr->data;
 	WorkSpace *workspace;
-	WorkSpaceLayout *layout = BKE_workspace_layout_find_global(G.main, screen, &workspace);
+	WorkSpaceLayout *layout = BKE_workspace_layout_find_global(G_MAIN, screen, &workspace);
 
 	if (layout) {
 		BKE_workspace_layout_name_set(workspace, layout, value);
 	}
-=======
-	/* can be NULL on file load, T42619 */
-	wmWindowManager *wm = G_MAIN->wm.first;
-	return wm ? (ED_screen_animation_playing(wm) != NULL) : 0;
->>>>>>> 2fe52842
 }
 
 static int rna_Screen_fullscreen_get(PointerRNA *ptr)
