/*
 * $Id$
 *
 * ***** BEGIN GPL LICENSE BLOCK *****
 *
 * This program is free software; you can redistribute it and/or
 * modify it under the terms of the GNU General Public License
 * as published by the Free Software Foundation; either version 2
 * of the License, or (at your option) any later version.
 *
 * This program is distributed in the hope that it will be useful,
 * but WITHOUT ANY WARRANTY; without even the implied warranty of
 * MERCHANTABILITY or FITNESS FOR A PARTICULAR PURPOSE.  See the
 * GNU General Public License for more details.
 *
 * You should have received a copy of the GNU General Public License
 * along with this program; if not, write to the Free Software Foundation,
 * Inc., 51 Franklin Street, Fifth Floor, Boston, MA 02110-1301, USA.
 *
 * Contributor(s): Blender Foundation (2008)
 *
 * ***** END GPL LICENSE BLOCK *****
 */

/** \file blender/makesrna/intern/rna_space.c
 *  \ingroup RNA
 */


#include <stdlib.h>

#include "MEM_guardedalloc.h"

#include "RNA_access.h"
#include "RNA_define.h"

#include "rna_internal.h"

#include "BKE_key.h"

#include "DNA_action_types.h"
#include "DNA_key_types.h"
#include "DNA_node_types.h"
#include "DNA_object_types.h"
#include "DNA_space_types.h"
#include "DNA_sequence_types.h"
#include "DNA_view3d_types.h"

#include "WM_api.h"
#include "WM_types.h"

<<<<<<< HEAD
#include "RE_engine.h"
#include "RE_pipeline.h"
=======
#include "RNA_enum_types.h"
>>>>>>> d87fcb07

EnumPropertyItem space_type_items[] = {
	{SPACE_EMPTY, "EMPTY", 0, "Empty", ""},
	{SPACE_VIEW3D, "VIEW_3D", 0, "3D View", ""},
	{SPACE_IPO, "GRAPH_EDITOR", 0, "Graph Editor", ""},
	{SPACE_OUTLINER, "OUTLINER", 0, "Outliner", ""},
	{SPACE_BUTS, "PROPERTIES", 0, "Properties", ""},
	{SPACE_FILE, "FILE_BROWSER", 0, "File Browser", ""},
	{SPACE_IMAGE, "IMAGE_EDITOR", 0, "Image Editor", ""},
	{SPACE_INFO, "INFO", 0, "Info", ""},
	{SPACE_SEQ, "SEQUENCE_EDITOR", 0, "Sequence Editor", ""},
	{SPACE_TEXT, "TEXT_EDITOR", 0, "Text Editor", ""},
	//{SPACE_IMASEL, "IMAGE_BROWSER", 0, "Image Browser", ""},
	{SPACE_SOUND, "AUDIO_WINDOW", 0, "Audio Window", ""},
	{SPACE_ACTION, "DOPESHEET_EDITOR", 0, "DopeSheet Editor", ""},
	{SPACE_NLA, "NLA_EDITOR", 0, "NLA Editor", ""},
	{SPACE_SCRIPT, "SCRIPTS_WINDOW", 0, "Scripts Window", ""},
	{SPACE_TIME, "TIMELINE", 0, "Timeline", ""},
	{SPACE_NODE, "NODE_EDITOR", 0, "Node Editor", ""},
	{SPACE_LOGIC, "LOGIC_EDITOR", 0, "Logic Editor", ""},
	{SPACE_CONSOLE, "CONSOLE", 0, "Python Console", ""},
	{SPACE_USERPREF, "USER_PREFERENCES", 0, "User Preferences", ""},
	{0, NULL, 0, NULL, NULL}};

static EnumPropertyItem draw_channels_items[] = {
	{0, "COLOR", ICON_IMAGE_RGB, "Color", "Draw image with RGB colors"},
	{SI_USE_ALPHA, "COLOR_ALPHA", ICON_IMAGE_RGB_ALPHA, "Color and Alpha", "Draw image with RGB colors and alpha transparency"},
	{SI_SHOW_ALPHA, "ALPHA", ICON_IMAGE_ALPHA, "Alpha", "Draw alpha transparency channel"},
	{SI_SHOW_ZBUF, "Z_BUFFER", ICON_IMAGE_ZDEPTH, "Z-Buffer", "Draw Z-buffer associated with image (mapped from camera clip start to end)"},
	{0, NULL, 0, NULL, NULL}};

static EnumPropertyItem transform_orientation_items[] = {
	{V3D_MANIP_GLOBAL, "GLOBAL", 0, "Global", "Align the transformation axes to world space"},
	{V3D_MANIP_LOCAL, "LOCAL", 0, "Local", "Align the transformation axes to the selected objects' local space"},
	{V3D_MANIP_GIMBAL, "GIMBAL", 0, "Gimbal", "Align each axis to the Euler rotation axis as used for input"},
	{V3D_MANIP_NORMAL, "NORMAL", 0, "Normal", "Align the transformation axes to average normal of selected elements (bone Y axis for pose mode)"},
	{V3D_MANIP_VIEW, "VIEW", 0, "View", "Align the transformation axes to the window"},
	{V3D_MANIP_CUSTOM, "CUSTOM", 0, "Custom", "Use a custom transform orientation"},
	{0, NULL, 0, NULL, NULL}};

EnumPropertyItem autosnap_items[] = {
	{SACTSNAP_OFF, "NONE", 0, "No Auto-Snap", ""},
	{SACTSNAP_STEP, "STEP", 0, "Time Step", "Snap to 1.0 frame/second intervals"},
	{SACTSNAP_FRAME, "FRAME", 0, "Nearest Frame", "Snap to actual frames/seconds (nla-action time)"},
	{SACTSNAP_MARKER, "MARKER", 0, "Nearest Marker", "Snap to nearest marker"},
	{0, NULL, 0, NULL, NULL}};

EnumPropertyItem viewport_shade_items[] = {
	{OB_BOUNDBOX, "BOUNDBOX", ICON_BBOX, "Bounding Box", "Display the object's local bounding boxes only"},
	{OB_WIRE, "WIREFRAME", ICON_WIRE, "Wireframe", "Display the object as wire edges"},
	{OB_SOLID, "SOLID", ICON_SOLID, "Solid", "Display the object solid, lit with default OpenGL lights"},
	{OB_TEXTURE, "TEXTURED", ICON_POTATO, "Texture", "Display the object solid, with a texture"},
	{OB_MATERIAL, "MATERIAL", ICON_MATERIAL_DATA, "Material", "Display objects solid, with GLSL material"},
	{OB_RENDER, "RENDERED", ICON_SMOOTH, "Rendered", "Display render preview"},
	{0, NULL, 0, NULL, NULL}};

#ifdef RNA_RUNTIME

#include "DNA_anim_types.h"
#include "DNA_scene_types.h"
#include "DNA_screen_types.h"

#include "BLI_math.h"

#include "BKE_screen.h"
#include "BKE_animsys.h"
#include "BKE_brush.h"
#include "BKE_colortools.h"
#include "BKE_context.h"
#include "BKE_depsgraph.h"
#include "BKE_paint.h"

#include "ED_image.h"
#include "ED_node.h"
#include "ED_screen.h"
#include "ED_view3d.h"
#include "ED_sequencer.h"

#include "IMB_imbuf_types.h"

static StructRNA* rna_Space_refine(struct PointerRNA *ptr)
{
	SpaceLink *space= (SpaceLink*)ptr->data;

	switch(space->spacetype) {
		case SPACE_VIEW3D:
			return &RNA_SpaceView3D;
		case SPACE_IPO:
			return &RNA_SpaceGraphEditor;
		case SPACE_OUTLINER:
			return &RNA_SpaceOutliner;
		case SPACE_BUTS:
			return &RNA_SpaceProperties;
		case SPACE_FILE:
			return &RNA_SpaceFileBrowser;
		case SPACE_IMAGE:
			return &RNA_SpaceImageEditor;
		case SPACE_INFO:
			return &RNA_SpaceInfo;
		case SPACE_SEQ:
			return &RNA_SpaceSequenceEditor;
		case SPACE_TEXT:
			return &RNA_SpaceTextEditor;
		//case SPACE_IMASEL:
		//	return &RNA_SpaceImageBrowser;
		/*case SPACE_SOUND:
			return &RNA_SpaceAudioWindow;*/
		case SPACE_ACTION:
			return &RNA_SpaceDopeSheetEditor;
		case SPACE_NLA:
			return &RNA_SpaceNLA;
		/*case SPACE_SCRIPT:
			return &RNA_SpaceScriptsWindow;*/
		case SPACE_TIME:
			return &RNA_SpaceTimeline;
		case SPACE_NODE:
			return &RNA_SpaceNodeEditor;
		case SPACE_LOGIC:
			return &RNA_SpaceLogicEditor;
		case SPACE_CONSOLE:
			return &RNA_SpaceConsole;
		case SPACE_USERPREF:
			return &RNA_SpaceUserPreferences;
		default:
			return &RNA_Space;
	}
}

static ScrArea *rna_area_from_space(PointerRNA *ptr)
{
	bScreen *sc = (bScreen*)ptr->id.data;
	SpaceLink *link= (SpaceLink*)ptr->data;
	ScrArea *sa;

	for(sa=sc->areabase.first; sa; sa=sa->next)
		if(BLI_findindex(&sa->spacedata, link) != -1)
			return sa;

	return NULL;
}

static void rna_area_region_from_regiondata(PointerRNA *ptr, ScrArea **sa_r, ARegion **ar_r)
{
	bScreen *sc = (bScreen*)ptr->id.data;
	ScrArea *sa;
	ARegion *ar;
	void *regiondata= ptr->data;

	*sa_r= NULL;
	*ar_r= NULL;

	for(sa=sc->areabase.first; sa; sa=sa->next) {
		for(ar=sa->regionbase.first; ar; ar=ar->next) {
			if(ar->regiondata == regiondata) {
				*sa_r= sa;
				*ar_r= ar;
				return;
			}
		}
	}
}

static PointerRNA rna_CurrentOrientation_get(PointerRNA *ptr)
{
	Scene *scene = ((bScreen*)ptr->id.data)->scene;
	View3D *v3d= (View3D*)ptr->data;
	
	if (v3d->twmode < V3D_MANIP_CUSTOM)
		return rna_pointer_inherit_refine(ptr, &RNA_TransformOrientation, NULL);
	else
		return rna_pointer_inherit_refine(ptr, &RNA_TransformOrientation, BLI_findlink(&scene->transform_spaces, v3d->twmode - V3D_MANIP_CUSTOM));
}

EnumPropertyItem *rna_TransformOrientation_itemf(bContext *C, PointerRNA *ptr, PropertyRNA *UNUSED(prop), int *free)
{
	Scene *scene = NULL;
	ListBase *transform_spaces;
	TransformOrientation *ts= NULL;
	EnumPropertyItem tmp = {0, "", 0, "", ""};
	EnumPropertyItem *item= NULL;
	int i = V3D_MANIP_CUSTOM, totitem= 0;

	RNA_enum_items_add_value(&item, &totitem, transform_orientation_items, V3D_MANIP_GLOBAL);
	RNA_enum_items_add_value(&item, &totitem, transform_orientation_items, V3D_MANIP_NORMAL);
	RNA_enum_items_add_value(&item, &totitem, transform_orientation_items, V3D_MANIP_GIMBAL);
	RNA_enum_items_add_value(&item, &totitem, transform_orientation_items, V3D_MANIP_LOCAL);
	RNA_enum_items_add_value(&item, &totitem, transform_orientation_items, V3D_MANIP_VIEW);

	if (ptr->type == &RNA_SpaceView3D)
		scene = ((bScreen*)ptr->id.data)->scene;
	else
		scene = CTX_data_scene(C); /* can't use scene from ptr->id.data because that enum is also used by operators */

	if(scene) {
		transform_spaces = &scene->transform_spaces;
		ts = transform_spaces->first;
	}

	if(ts)
	{
		RNA_enum_item_add_separator(&item, &totitem);

		for(; ts; ts = ts->next) {
			tmp.identifier = ts->name;
			tmp.name= ts->name;
			tmp.value = i++;
			RNA_enum_item_add(&item, &totitem, &tmp);
		}
	}

	RNA_enum_item_end(&item, &totitem);
	*free= 1;

	return item;
}

/* Space 3D View */
static void rna_SpaceView3D_lock_camera_and_layers_set(PointerRNA *ptr, int value)
{
	View3D *v3d= (View3D*)(ptr->data);
	bScreen *sc= (bScreen*)ptr->id.data;

	v3d->scenelock = value;

	if(value) {
		int bit;
		v3d->lay= sc->scene->lay;
		/* seek for layact */
		bit= 0;
		while(bit<32) {
			if(v3d->lay & (1<<bit)) {
				v3d->layact= 1<<bit;
				break;
			}
			bit++;
		}
		v3d->camera= sc->scene->camera;
	}
}

static void rna_View3D_CursorLocation_get(PointerRNA *ptr, float *values)
{
	View3D *v3d= (View3D*)(ptr->data);
	bScreen *sc= (bScreen*)ptr->id.data;
	Scene *scene= (Scene *)sc->scene;
	float *loc = give_cursor(scene, v3d);
	
	copy_v3_v3(values, loc);
}

static void rna_View3D_CursorLocation_set(PointerRNA *ptr, const float *values)
{
	View3D *v3d= (View3D*)(ptr->data);
	bScreen *sc= (bScreen*)ptr->id.data;
	Scene *scene= (Scene *)sc->scene;
	float *cursor = give_cursor(scene, v3d);
	
	copy_v3_v3(cursor, values);
}

static void rna_SpaceView3D_layer_set(PointerRNA *ptr, const int *values)
{
	View3D *v3d= (View3D*)(ptr->data);
	
	v3d->lay= ED_view3d_scene_layer_set(v3d->lay, values, &v3d->layact);
}

static void rna_SpaceView3D_layer_update(Main *bmain, Scene *UNUSED(scene), PointerRNA *UNUSED(ptr))
{
	DAG_on_visible_update(bmain, FALSE);
}

static void rna_SpaceView3D_viewport_shade_update(Main *bmain, Scene *scene, PointerRNA *ptr)
{
	View3D *v3d= (View3D*)(ptr->data);
	ScrArea *sa= rna_area_from_space(ptr);

	if(v3d->drawtype != OB_RENDER) {
		ARegion *ar;

		for(ar=sa->regionbase.first; ar; ar=ar->next) {
			RegionView3D *rv3d = ar->regiondata;

			if(rv3d && rv3d->render_engine) {
				RE_engine_free(rv3d->render_engine);
				rv3d->render_engine= NULL;
			}
		}
	}
}

static void rna_SpaceView3D_pivot_update(Main *bmain, Scene *UNUSED(scene), PointerRNA *ptr)
{
	if (U.uiflag & USER_LOCKAROUND) {
		View3D *v3d_act= (View3D*)(ptr->data);

		/* TODO, space looper */
		bScreen *screen;
		for(screen= bmain->screen.first; screen; screen= screen->id.next) {
			ScrArea *sa;
			for(sa= screen->areabase.first; sa; sa= sa->next) {
				SpaceLink *sl;
				for(sl= sa->spacedata.first; sl ;sl= sl->next) {
					if(sl->spacetype==SPACE_VIEW3D) {
						View3D *v3d= (View3D *)sl;
						if (v3d != v3d_act) {
							v3d->around= v3d_act->around;
							v3d->flag= (v3d->flag & ~V3D_ALIGN) | (v3d_act->flag & V3D_ALIGN);
							ED_area_tag_redraw_regiontype(sa, RGN_TYPE_HEADER);
						}
					}
				}
			}
		}
	}
}

static PointerRNA rna_SpaceView3D_region_3d_get(PointerRNA *ptr)
{
	View3D *v3d= (View3D*)(ptr->data);
	ScrArea *sa= rna_area_from_space(ptr);
	void *regiondata= NULL;
	if(sa) {
		ListBase *regionbase= (sa->spacedata.first == v3d)? &sa->regionbase: &v3d->regionbase;
		ARegion *ar= regionbase->last; /* always last in list, weak .. */
		regiondata= ar->regiondata;
	}

	return rna_pointer_inherit_refine(ptr, &RNA_RegionView3D, regiondata);
}

static PointerRNA rna_SpaceView3D_region_quadview_get(PointerRNA *ptr)
{
	View3D *v3d= (View3D*)(ptr->data);
	ScrArea *sa= rna_area_from_space(ptr);
	void *regiondata= NULL;
	if(sa) {
		ListBase *regionbase= (sa->spacedata.first == v3d)? &sa->regionbase: &v3d->regionbase;
		ARegion *ar= regionbase->last; /* always before last in list, weak .. */

		ar= (ar->alignment == RGN_ALIGN_QSPLIT)? ar->prev: NULL;
		if(ar) {
			regiondata= ar->regiondata;
		}
	}

	return rna_pointer_inherit_refine(ptr, &RNA_RegionView3D, regiondata);
}

static void rna_RegionView3D_quadview_update(Main *UNUSED(main), Scene *UNUSED(scene), PointerRNA *ptr)
{
	ScrArea *sa;
	ARegion *ar;

	rna_area_region_from_regiondata(ptr, &sa, &ar);
	if(sa && ar && ar->alignment==RGN_ALIGN_QSPLIT)
		ED_view3d_quadview_update(sa, ar, FALSE);
}

/* same as above but call clip==TRUE */
static void rna_RegionView3D_quadview_clip_update(Main *UNUSED(main), Scene *UNUSED(scene), PointerRNA *ptr)
{
	ScrArea *sa;
	ARegion *ar;

	rna_area_region_from_regiondata(ptr, &sa, &ar);
	if(sa && ar && ar->alignment==RGN_ALIGN_QSPLIT)
		ED_view3d_quadview_update(sa, ar, TRUE);
}

static void rna_RegionView3D_view_location_get(PointerRNA *ptr, float *values)
{
	RegionView3D *rv3d= (RegionView3D *)(ptr->data);
	negate_v3_v3(values, rv3d->ofs);
}

static void rna_RegionView3D_view_location_set(PointerRNA *ptr, const float *values)
{
	RegionView3D *rv3d= (RegionView3D *)(ptr->data);
	negate_v3_v3(rv3d->ofs, values);
}

static void rna_RegionView3D_view_rotation_get(PointerRNA *ptr, float *values)
{
	RegionView3D *rv3d= (RegionView3D *)(ptr->data);
	invert_qt_qt(values, rv3d->viewquat);
}

static void rna_RegionView3D_view_rotation_set(PointerRNA *ptr, const float *values)
{
	RegionView3D *rv3d= (RegionView3D *)(ptr->data);
	invert_qt_qt(rv3d->viewquat, values);
}

static void rna_RegionView3D_view_matrix_set(PointerRNA *ptr, const float *values)
{
	RegionView3D *rv3d= (RegionView3D *)(ptr->data);
	negate_v3_v3(rv3d->ofs, values);
	ED_view3d_from_m4((float (*)[4])values, rv3d->ofs, rv3d->viewquat, &rv3d->dist);
}

static EnumPropertyItem *rna_SpaceView3D_viewport_shade_itemf(bContext *UNUSED(C), PointerRNA *ptr, PropertyRNA *UNUSED(prop), int *free)
{
	Scene *scene = ((bScreen*)ptr->id.data)->scene;
	RenderEngineType *type = RE_engines_find(scene->r.engine);
	
	EnumPropertyItem *item= NULL;
	int totitem= 0;

	RNA_enum_items_add_value(&item, &totitem, viewport_shade_items, OB_BOUNDBOX);
	RNA_enum_items_add_value(&item, &totitem, viewport_shade_items, OB_WIRE);
	RNA_enum_items_add_value(&item, &totitem, viewport_shade_items, OB_SOLID);
	RNA_enum_items_add_value(&item, &totitem, viewport_shade_items, OB_TEXTURE);
	RNA_enum_items_add_value(&item, &totitem, viewport_shade_items, OB_MATERIAL);
	
	if(type->view_draw) {
		RNA_enum_items_add_value(&item, &totitem, viewport_shade_items, OB_RENDER);
	}

	RNA_enum_item_end(&item, &totitem);
	*free= 1;

	return item;
}

/* Space Image Editor */

static PointerRNA rna_SpaceImageEditor_uvedit_get(PointerRNA *ptr)
{
	return rna_pointer_inherit_refine(ptr, &RNA_SpaceUVEditor, ptr->data);
}

static void rna_SpaceImageEditor_paint_update(Main *bmain, Scene *scene, PointerRNA *UNUSED(ptr))
{
	paint_init(&scene->toolsettings->imapaint.paint, PAINT_CURSOR_TEXTURE_PAINT);

	ED_space_image_paint_update(bmain->wm.first, scene->toolsettings);
}

static int rna_SpaceImageEditor_show_render_get(PointerRNA *ptr)
{
	SpaceImage *sima= (SpaceImage*)(ptr->data);
	return ED_space_image_show_render(sima);
}

static int rna_SpaceImageEditor_show_paint_get(PointerRNA *ptr)
{
	SpaceImage *sima= (SpaceImage*)(ptr->data);
	return ED_space_image_show_paint(sima);
}

static int rna_SpaceImageEditor_show_uvedit_get(PointerRNA *ptr)
{
	SpaceImage *sima= (SpaceImage*)(ptr->data);
	bScreen *sc= (bScreen*)ptr->id.data;
	return ED_space_image_show_uvedit(sima, sc->scene->obedit);
}

static void rna_SpaceImageEditor_image_set(PointerRNA *ptr, PointerRNA value)
{
	SpaceImage *sima= (SpaceImage*)(ptr->data);
	bScreen *sc= (bScreen*)ptr->id.data;

	ED_space_image_set(NULL, sima, sc->scene, sc->scene->obedit, (Image*)value.data);
}

static EnumPropertyItem *rna_SpaceImageEditor_draw_channels_itemf(bContext *UNUSED(C), PointerRNA *ptr, PropertyRNA *UNUSED(prop), int *free)
{
	SpaceImage *sima= (SpaceImage*)ptr->data;
	EnumPropertyItem *item= NULL;
	ImBuf *ibuf;
	void *lock;
	int zbuf, alpha, totitem= 0;

	ibuf= ED_space_image_acquire_buffer(sima, &lock);
	
	alpha= ibuf && (ibuf->channels == 4);
	zbuf= ibuf && (ibuf->zbuf || ibuf->zbuf_float || (ibuf->channels==1));

	ED_space_image_release_buffer(sima, lock);

	if(alpha && zbuf)
		return draw_channels_items;

	RNA_enum_items_add_value(&item, &totitem, draw_channels_items, 0);

	if(alpha) {
		RNA_enum_items_add_value(&item, &totitem, draw_channels_items, SI_USE_ALPHA);
		RNA_enum_items_add_value(&item, &totitem, draw_channels_items, SI_SHOW_ALPHA);
	}
	else if(zbuf) {
		RNA_enum_items_add_value(&item, &totitem, draw_channels_items, SI_SHOW_ZBUF);
	}

	RNA_enum_item_end(&item, &totitem);
	*free= 1;

	return item;
}

static void rna_SpaceImageEditor_zoom_get(PointerRNA *ptr, float *values)
{
	SpaceImage *sima= (SpaceImage*)ptr->data;
	ScrArea *sa;
	ARegion *ar;

	values[0] = values[1] = 1;

	/* find aregion */
	sa= rna_area_from_space(ptr); /* can be NULL */
	ar= BKE_area_find_region_type(sa, RGN_TYPE_WINDOW);
	if(ar) {
		ED_space_image_zoom(sima, ar, &values[0], &values[1]);
	}
}

static void rna_SpaceImageEditor_cursor_location_get(PointerRNA *ptr, float *values)
{
	SpaceImage *sima= (SpaceImage*)ptr->data;
	
	if (sima->flag & SI_COORDFLOATS) {
		copy_v2_v2(values, sima->cursor);
	} else {
		int w, h;
		ED_space_image_size(sima, &w, &h);
		
		values[0] = sima->cursor[0] * w;
		values[1] = sima->cursor[1] * h;
	}
}

static void rna_SpaceImageEditor_cursor_location_set(PointerRNA *ptr, const float *values)
{
	SpaceImage *sima= (SpaceImage*)ptr->data;
	
	if (sima->flag & SI_COORDFLOATS) {
		copy_v2_v2(sima->cursor, values);
	} else {
		int w, h;
		ED_space_image_size(sima, &w, &h);
		
		sima->cursor[0] = values[0] / w;
		sima->cursor[1] = values[1] / h;
	}
}

static void rna_SpaceImageEditor_curves_update(Main *UNUSED(bmain), Scene *UNUSED(scene), PointerRNA *ptr)
{
	SpaceImage *sima= (SpaceImage*)ptr->data;
	ImBuf *ibuf;
	void *lock;

	ibuf= ED_space_image_acquire_buffer(sima, &lock);
	if(ibuf->rect_float)
		curvemapping_do_ibuf(sima->cumap, ibuf);
	ED_space_image_release_buffer(sima, lock);

	WM_main_add_notifier(NC_IMAGE, sima->image);
}

static void rna_SpaceImageEditor_scopes_update(Main *UNUSED(bmain), Scene *scene, PointerRNA *ptr)
{
	SpaceImage *sima= (SpaceImage*)ptr->data;
	ImBuf *ibuf;
	void *lock;
	
	ibuf= ED_space_image_acquire_buffer(sima, &lock);
	if(ibuf) {
		scopes_update(&sima->scopes, ibuf, scene->r.color_mgt_flag & R_COLOR_MANAGEMENT);
		WM_main_add_notifier(NC_IMAGE, sima->image);
	}
	ED_space_image_release_buffer(sima, lock);
}

/* Space Text Editor */

static void rna_SpaceTextEditor_word_wrap_set(PointerRNA *ptr, int value)
{
	SpaceText *st= (SpaceText*)(ptr->data);

	st->wordwrap= value;
	st->left= 0;
}

static void rna_SpaceTextEditor_text_set(PointerRNA *ptr, PointerRNA value)
{
	SpaceText *st= (SpaceText*)(ptr->data);

	st->text= value.data;

	WM_main_add_notifier(NC_TEXT|NA_SELECTED, st->text);
}

static void rna_SpaceTextEditor_updateEdited(Main *UNUSED(bmain), Scene *UNUSED(scene), PointerRNA *ptr)
{
	SpaceText *st= (SpaceText*)ptr->data;

	if(st->text)
		WM_main_add_notifier(NC_TEXT|NA_EDITED, st->text);
}


/* Space Properties */

/* note: this function exists only to avoid id refcounting */
static void rna_SpaceProperties_pin_id_set(PointerRNA *ptr, PointerRNA value)
{
	SpaceButs *sbuts= (SpaceButs*)(ptr->data);
	sbuts->pinid= value.data;
}

static StructRNA *rna_SpaceProperties_pin_id_typef(PointerRNA *ptr)
{
	SpaceButs *sbuts= (SpaceButs*)(ptr->data);

	if(sbuts->pinid)
		return ID_code_to_RNA_type(GS(sbuts->pinid->name));

	return &RNA_ID;
}

static void rna_SpaceProperties_pin_id_update(Main *UNUSED(bmain), Scene *UNUSED(scene), PointerRNA *ptr)
{
	SpaceButs *sbuts= (SpaceButs*)(ptr->data);
	ID *id = sbuts->pinid;
	
	if (id == NULL) {
		sbuts->flag &= ~SB_PIN_CONTEXT;
		return;
	}
	
	switch (GS(id->name)) {
		case ID_MA:
			WM_main_add_notifier(NC_MATERIAL|ND_SHADING, NULL);
			break;
		case ID_TE:
			WM_main_add_notifier(NC_TEXTURE, NULL);
			break;
		case ID_WO:
			WM_main_add_notifier(NC_WORLD, NULL);
			break;
		case ID_LA:
			WM_main_add_notifier(NC_LAMP, NULL);
			break;
	}
}


static void rna_SpaceProperties_context_set(PointerRNA *ptr, int value)
{
	SpaceButs *sbuts= (SpaceButs*)(ptr->data);
	
	sbuts->mainb= value;
	sbuts->mainbuser = value;
}

static void rna_SpaceProperties_align_set(PointerRNA *ptr, int value)
{
	SpaceButs *sbuts= (SpaceButs*)(ptr->data);

	sbuts->align= value;
	sbuts->re_align= 1;
}

/* Space Console */
static void rna_ConsoleLine_body_get(PointerRNA *ptr, char *value)
{
	ConsoleLine *ci= (ConsoleLine*)ptr->data;
	strcpy(value, ci->line);
}

static int rna_ConsoleLine_body_length(PointerRNA *ptr)
{
	ConsoleLine *ci= (ConsoleLine*)ptr->data;
	return ci->len;
}

static void rna_ConsoleLine_body_set(PointerRNA *ptr, const char *value)
{
	ConsoleLine *ci= (ConsoleLine*)ptr->data;
	int len= strlen(value);
	
	if((len >= ci->len_alloc) || (len * 2 < ci->len_alloc) ) { /* allocate a new string */
		MEM_freeN(ci->line);
		ci->line= MEM_mallocN((len + 1) * sizeof(char), "rna_consoleline");
		ci->len_alloc= len + 1;
	}
	memcpy(ci->line, value, len + 1);
	ci->len= len;

	if(ci->cursor > len) /* clamp the cursor */
		ci->cursor= len;
}

static void rna_ConsoleLine_cursor_index_range(PointerRNA *ptr, int *min, int *max)
{
	ConsoleLine *ci= (ConsoleLine*)ptr->data;

	*min= 0;
	*max= ci->len; /* intentionally _not_ -1 */
}

/* Space Dopesheet */

static void rna_SpaceDopeSheetEditor_action_set(PointerRNA *ptr, PointerRNA value)
{
	SpaceAction *saction= (SpaceAction*)(ptr->data);
	bAction *act = (bAction*)value.data;
	
	if ((act == NULL) || (act->idroot == 0)) {
		/* just set if we're clearing the action or if the action is "amorphous" still */
		saction->action= act;
	}
	else {
		/* action to set must strictly meet the mode criteria... */
		if (saction->mode == SACTCONT_ACTION) {
			/* currently, this is "object-level" only, until we have some way of specifying this */
			if (act->idroot == ID_OB)
				saction->action = act;
			else
				printf("ERROR: cannot assign Action '%s' to Action Editor, as action is not object-level animation\n", act->id.name+2);
		}
		else if (saction->mode == SACTCONT_SHAPEKEY) {
			/* as the name says, "shapekey-level" only... */
			if (act->idroot == ID_KE)
				saction->action = act;
			else
				printf("ERROR: cannot assign Action '%s' to Shape Key Editor, as action doesn't animate Shape Keys\n", act->id.name+2);
		}
		else {
			printf("ACK: who's trying to set an action while not in a mode displaying a single Action only?\n");
		}
	}
}

static void rna_SpaceDopeSheetEditor_action_update(Main *UNUSED(bmain), Scene *scene, PointerRNA *ptr)
{
	SpaceAction *saction= (SpaceAction*)(ptr->data);
	Object *obact= (scene->basact)? scene->basact->object: NULL;

	/* we must set this action to be the one used by active object (if not pinned) */
	if (obact/* && saction->pin == 0*/) {
		AnimData *adt = NULL;
		
		if (saction->mode == SACTCONT_ACTION) {
			// TODO: context selector could help decide this with more control?
			adt= BKE_id_add_animdata(&obact->id); /* this only adds if non-existant */
		}
		else if (saction->mode == SACTCONT_SHAPEKEY) {
			Key *key = ob_get_key(obact);
			if (key)
				adt= BKE_id_add_animdata(&key->id); /* this only adds if non-existant */
		}
		
		/* set action */
		if (adt) {
			/* fix id-count of action we're replacing */
			id_us_min(&adt->action->id);
			
			/* show new id-count of action we're replacing */
			adt->action= saction->action;
			id_us_plus(&adt->action->id);
		}
		
		/* force depsgraph flush too */
		DAG_id_tag_update(&obact->id, OB_RECALC_OB|OB_RECALC_DATA);
	}
}

static void rna_SpaceDopeSheetEditor_mode_update(Main *UNUSED(bmain), Scene *scene, PointerRNA *ptr)
{
	SpaceAction *saction= (SpaceAction*)(ptr->data);
	Object *obact= (scene->basact)? scene->basact->object: NULL;
	
	/* special exceptions for ShapeKey Editor mode */
	if (saction->mode == SACTCONT_SHAPEKEY) {
		Key *key = ob_get_key(obact);
		
		/* 1)	update the action stored for the editor */
		if (key)
			saction->action = (key->adt)? key->adt->action : NULL;
		else
			saction->action = NULL;
		
		/* 2)	enable 'show sliders' by default, since one of the main
		 *		points of the ShapeKey Editor is to provide a one-stop shop
		 *		for controlling the shapekeys, whose main control is the value
		 */
		saction->flag |= SACTION_SLIDERS;
	}
	/* make sure action stored is valid */
	else if (saction->mode == SACTCONT_ACTION) {
		/* 1)	update the action stored for the editor */
		// TODO: context selector could help decide this with more control?
		if (obact)
			saction->action = (obact->adt)? obact->adt->action : NULL;
		else
			saction->action = NULL;
	}
}

/* Space Graph Editor */

static void rna_SpaceGraphEditor_display_mode_update(Main *UNUSED(bmain), Scene *UNUSED(scene), PointerRNA *ptr)
{
	ScrArea *sa= rna_area_from_space(ptr);
	
	/* after changing view mode, must force recalculation of F-Curve colors 
	 * which can only be achieved using refresh as opposed to redraw
	 */
	ED_area_tag_refresh(sa);
}

static int rna_SpaceGraphEditor_has_ghost_curves_get(PointerRNA *ptr)
{
	SpaceIpo *sipo= (SpaceIpo*)(ptr->data);
	return (sipo->ghostCurves.first != NULL);
}

static void rna_Sequencer_view_type_update(Main *UNUSED(bmain), Scene *UNUSED(scene), PointerRNA *ptr)
{
	ScrArea *sa= rna_area_from_space(ptr);
	ED_area_tag_refresh(sa);
}

static float rna_BackgroundImage_opacity_get(PointerRNA *ptr)
{
	BGpic *bgpic= (BGpic *)ptr->data;
	return 1.0f-bgpic->blend;
}

static void rna_BackgroundImage_opacity_set(PointerRNA *ptr, float value)
{
	BGpic *bgpic= (BGpic *)ptr->data;
	bgpic->blend = 1.0f - value;
}

/* Space Node Editor */

static int rna_SpaceNodeEditor_node_tree_poll(PointerRNA *ptr, PointerRNA value)
{
	SpaceNode *snode= (SpaceNode*)ptr->data;
	bNodeTree *ntree= (bNodeTree*)value.data;
	
	/* exclude group trees, only trees of the active type */
	return (ntree->nodetype==0 && ntree->type == snode->treetype);
}

static void rna_SpaceNodeEditor_node_tree_update(Main *bmain, Scene *scene, PointerRNA *ptr)
{
	SpaceNode *snode= (SpaceNode*)ptr->data;
	
	ED_node_tree_update(snode, scene);
}

static EnumPropertyItem *rna_SpaceProperties_texture_context_itemf(bContext *C, PointerRNA *UNUSED(ptr), PropertyRNA *UNUSED(prop), int *free)
{
	Scene *scene = CTX_data_scene(C);
	Object *ob = CTX_data_active_object(C);
	EnumPropertyItem *item= NULL;
	EnumPropertyItem tmp= {0, "", 0, "", ""};
	int totitem= 0;

	if(ob) {
		if(ob->type == OB_LAMP) {
			tmp.value = SB_TEXC_MAT_OR_LAMP;
			tmp.description = "Show Lamp Textures";
			tmp.identifier = "LAMP";
			tmp.icon = ICON_LAMP_POINT;
			RNA_enum_item_add(&item, &totitem, &tmp);
		}
		else if(ob->totcol) {
			tmp.value = SB_TEXC_MAT_OR_LAMP;
			tmp.description = "Show Material Textures";
			tmp.identifier = "MATERIAL";
			tmp.icon = ICON_MATERIAL;
			RNA_enum_item_add(&item, &totitem, &tmp);
		}

		if(ob->particlesystem.first) {
			tmp.value = SB_TEXC_PARTICLES;
			tmp.description = "Show Particle Textures";
			tmp.identifier = "PARTICLE";
			tmp.icon = ICON_PARTICLES;
			RNA_enum_item_add(&item, &totitem, &tmp);
		}
	}

	if(scene && scene->world) {
		tmp.value = SB_TEXC_WORLD;
		tmp.description = "Show World Textures";
		tmp.identifier = "WORLD";
		tmp.icon = ICON_WORLD;
		RNA_enum_item_add(&item, &totitem, &tmp);
	}

	tmp.value = SB_TEXC_BRUSH;
	tmp.description = "Show Brush Textures";
	tmp.identifier = "BRUSH";
	tmp.icon = ICON_BRUSH_DATA;
	RNA_enum_item_add(&item, &totitem, &tmp);
	
	RNA_enum_item_end(&item, &totitem);
	*free = 1;

	return item;
}

#else

static void rna_def_space(BlenderRNA *brna)
{
	StructRNA *srna;
	PropertyRNA *prop;
	
	srna= RNA_def_struct(brna, "Space", NULL);
	RNA_def_struct_sdna(srna, "SpaceLink");
	RNA_def_struct_ui_text(srna, "Space", "Space data for a screen area");
	RNA_def_struct_refine_func(srna, "rna_Space_refine");
	
	prop= RNA_def_property(srna, "type", PROP_ENUM, PROP_NONE);
	RNA_def_property_enum_sdna(prop, NULL, "spacetype");
	RNA_def_property_enum_items(prop, space_type_items);
	RNA_def_property_clear_flag(prop, PROP_EDITABLE);
	RNA_def_property_ui_text(prop, "Type", "Space data type");
}

static void rna_def_space_image_uv(BlenderRNA *brna)
{
	StructRNA *srna;
	PropertyRNA *prop;

	static EnumPropertyItem sticky_mode_items[] = {
		{SI_STICKY_DISABLE, "DISABLED", ICON_STICKY_UVS_DISABLE, "Disabled", "Sticky vertex selection disabled"},
		{SI_STICKY_LOC, "SHARED_LOCATION", ICON_STICKY_UVS_LOC, "Shared Location", "Select UVs that are at the same location and share a mesh vertex"},
		{SI_STICKY_VERTEX, "SHARED_VERTEX", ICON_STICKY_UVS_VERT, "Shared Vertex", "Select UVs that share mesh vertex, irrespective if they are in the same location"},
		{0, NULL, 0, NULL, NULL}};

	static EnumPropertyItem dt_uv_items[] = {
		{SI_UVDT_OUTLINE, "OUTLINE", 0, "Outline", "Draw white edges with black outline"},
		{SI_UVDT_DASH, "DASH", 0, "Dash", "Draw dashed black-white edges"},
		{SI_UVDT_BLACK, "BLACK", 0, "Black", "Draw black edges"},
		{SI_UVDT_WHITE, "WHITE", 0, "White", "Draw white edges"},
		{0, NULL, 0, NULL, NULL}};

	static EnumPropertyItem dt_uvstretch_items[] = {
		{SI_UVDT_STRETCH_ANGLE, "ANGLE", 0, "Angle", "Angular distortion between UV and 3D angles"},
		{SI_UVDT_STRETCH_AREA, "AREA", 0, "Area", "Area distortion between UV and 3D faces"},
		{0, NULL, 0, NULL, NULL}};

	static EnumPropertyItem pivot_items[] = {
		{V3D_CENTER, "CENTER", ICON_ROTATE, "Bounding Box Center", ""},
		{V3D_CENTROID, "MEDIAN", ICON_ROTATECENTER, "Median Point", ""},
		{V3D_CURSOR, "CURSOR", ICON_CURSOR, "2D Cursor", ""},
		{0, NULL, 0, NULL, NULL}};

	srna= RNA_def_struct(brna, "SpaceUVEditor", NULL);
	RNA_def_struct_sdna(srna, "SpaceImage");
	RNA_def_struct_nested(brna, srna, "SpaceImageEditor");
	RNA_def_struct_ui_text(srna, "Space UV Editor", "UV editor data for the image editor space");

	/* selection */
	prop= RNA_def_property(srna, "sticky_select_mode", PROP_ENUM, PROP_NONE);
	RNA_def_property_enum_sdna(prop, NULL, "sticky");
	RNA_def_property_enum_items(prop, sticky_mode_items);
	RNA_def_property_ui_text(prop, "Sticky Selection Mode", "Automatically select also UVs sharing the same vertex as the ones being selected");
	RNA_def_property_update(prop, NC_SPACE|ND_SPACE_IMAGE, NULL);

	/* drawing */
	prop= RNA_def_property(srna, "edge_draw_type", PROP_ENUM, PROP_NONE);
	RNA_def_property_enum_sdna(prop, NULL, "dt_uv");
	RNA_def_property_enum_items(prop, dt_uv_items);
	RNA_def_property_ui_text(prop, "Edge Draw Type", "Draw type for drawing UV edges");
	RNA_def_property_update(prop, NC_SPACE|ND_SPACE_IMAGE, NULL);

	prop= RNA_def_property(srna, "show_smooth_edges", PROP_BOOLEAN, PROP_NONE);
	RNA_def_property_boolean_sdna(prop, NULL, "flag", SI_SMOOTH_UV);
	RNA_def_property_ui_text(prop, "Draw Smooth Edges", "Draw UV edges anti-aliased");
	RNA_def_property_update(prop, NC_SPACE|ND_SPACE_IMAGE, NULL);

	prop= RNA_def_property(srna, "show_stretch", PROP_BOOLEAN, PROP_NONE);
	RNA_def_property_boolean_sdna(prop, NULL, "flag", SI_DRAW_STRETCH);
	RNA_def_property_ui_text(prop, "Draw Stretch", "Draw faces colored according to the difference in shape between UVs and their 3D coordinates (blue for low distortion, red for high distortion)");
	RNA_def_property_update(prop, NC_SPACE|ND_SPACE_IMAGE, NULL);

	prop= RNA_def_property(srna, "draw_stretch_type", PROP_ENUM, PROP_NONE);
	RNA_def_property_enum_sdna(prop, NULL, "dt_uvstretch");
	RNA_def_property_enum_items(prop, dt_uvstretch_items);
	RNA_def_property_ui_text(prop, "Draw Stretch Type", "Type of stretch to draw");
	RNA_def_property_update(prop, NC_SPACE|ND_SPACE_IMAGE, NULL);

	prop= RNA_def_property(srna, "show_modified_edges", PROP_BOOLEAN, PROP_NONE);
	RNA_def_property_boolean_sdna(prop, NULL, "flag", SI_DRAWSHADOW);
	RNA_def_property_ui_text(prop, "Draw Modified Edges", "Draw edges after modifiers are applied");
	RNA_def_property_update(prop, NC_SPACE|ND_SPACE_IMAGE, NULL);

	prop= RNA_def_property(srna, "show_other_objects", PROP_BOOLEAN, PROP_NONE);
	RNA_def_property_boolean_sdna(prop, NULL, "flag", SI_DRAW_OTHER);
	RNA_def_property_ui_text(prop, "Draw Other Objects", "Draw other selected objects that share the same image");
	RNA_def_property_update(prop, NC_SPACE|ND_SPACE_IMAGE, NULL);

	prop= RNA_def_property(srna, "show_normalized_coords", PROP_BOOLEAN, PROP_NONE);
	RNA_def_property_boolean_sdna(prop, NULL, "flag", SI_COORDFLOATS);
	RNA_def_property_ui_text(prop, "Normalized Coordinates", "Display UV coordinates from 0.0 to 1.0 rather than in pixels");
	RNA_def_property_update(prop, NC_SPACE|ND_SPACE_IMAGE, NULL);

	prop= RNA_def_property(srna, "show_faces", PROP_BOOLEAN, PROP_NONE);
	RNA_def_property_boolean_negative_sdna(prop, NULL, "flag", SI_NO_DRAWFACES);
	RNA_def_property_ui_text(prop, "Draw Faces", "Draw faces over the image");
	RNA_def_property_update(prop, NC_SPACE|ND_SPACE_IMAGE, NULL);

	prop= RNA_def_property(srna, "cursor_location", PROP_FLOAT, PROP_XYZ);
	RNA_def_property_array(prop, 2);
	RNA_def_property_float_funcs(prop, "rna_SpaceImageEditor_cursor_location_get", "rna_SpaceImageEditor_cursor_location_set", NULL);
	RNA_def_property_ui_text(prop, "2D Cursor Location", "2D cursor location for this view");
	RNA_def_property_update(prop, NC_SPACE|ND_SPACE_IMAGE, NULL);

	/* todo: move edge and face drawing options here from G.f */

	prop= RNA_def_property(srna, "use_snap_to_pixels", PROP_BOOLEAN, PROP_NONE);
	RNA_def_property_boolean_sdna(prop, NULL, "flag", SI_PIXELSNAP);
	RNA_def_property_ui_text(prop, "Snap to Pixels", "Snap UVs to pixel locations while editing");
	RNA_def_property_update(prop, NC_SPACE|ND_SPACE_IMAGE, NULL);

	prop= RNA_def_property(srna, "lock_bounds", PROP_BOOLEAN, PROP_NONE);
	RNA_def_property_boolean_sdna(prop, NULL, "flag", SI_CLIP_UV);
	RNA_def_property_ui_text(prop, "Constrain to Image Bounds", "Constraint to stay within the image bounds while editing");
	RNA_def_property_update(prop, NC_SPACE|ND_SPACE_IMAGE, NULL);

	prop= RNA_def_property(srna, "use_live_unwrap", PROP_BOOLEAN, PROP_NONE);
	RNA_def_property_boolean_sdna(prop, NULL, "flag", SI_LIVE_UNWRAP);
	RNA_def_property_ui_text(prop, "Live Unwrap", "Continuously unwrap the selected UV island while transforming pinned vertices");
	RNA_def_property_update(prop, NC_SPACE|ND_SPACE_IMAGE, NULL);

	prop= RNA_def_property(srna, "pivot_point", PROP_ENUM, PROP_NONE);
	RNA_def_property_enum_sdna(prop, NULL, "around");
	RNA_def_property_enum_items(prop, pivot_items);
	RNA_def_property_ui_text(prop, "Pivot", "Rotation/Scaling Pivot");
	RNA_def_property_update(prop, NC_SPACE|ND_SPACE_IMAGE, NULL);
}

static void rna_def_space_outliner(BlenderRNA *brna)
{
	StructRNA *srna;
	PropertyRNA *prop;

	static EnumPropertyItem display_mode_items[] = {
		{SO_ALL_SCENES, "ALL_SCENES", 0, "All Scenes", "Display datablocks in all scenes"},
		{SO_CUR_SCENE, "CURRENT_SCENE", 0, "Current Scene", "Display datablocks in current scene"},
		{SO_VISIBLE, "VISIBLE_LAYERS", 0, "Visible Layers", "Display datablocks in visible layers"},
		{SO_SELECTED, "SELECTED", 0, "Selected", "Display datablocks of selected objects"},
		{SO_ACTIVE, "ACTIVE", 0, "Active", "Display datablocks of active object"},
		{SO_SAME_TYPE, "SAME_TYPES", 0, "Same Types", "Display datablocks of all objects of same type as selected object"},
		{SO_GROUPS, "GROUPS", 0, "Groups", "Display groups and their datablocks"},
		{SO_LIBRARIES, "LIBRARIES", 0, "Libraries", "Display libraries"},
		{SO_SEQUENCE, "SEQUENCE", 0, "Sequence", "Display sequence datablocks"},
		{SO_DATABLOCKS, "DATABLOCKS", 0, "Datablocks", "Display raw datablocks"},
		{SO_USERDEF, "USER_PREFERENCES", 0, "User Preferences", "Display the user preference datablocks"},
		{SO_KEYMAP, "KEYMAPS", 0, "Key Maps", "Display keymap datablocks"},
		{0, NULL, 0, NULL, NULL}};
	
	srna= RNA_def_struct(brna, "SpaceOutliner", "Space");
	RNA_def_struct_sdna(srna, "SpaceOops");
	RNA_def_struct_ui_text(srna, "Space Outliner", "Outliner space data");
	
	prop= RNA_def_property(srna, "display_mode", PROP_ENUM, PROP_NONE);
	RNA_def_property_enum_sdna(prop, NULL, "outlinevis");
	RNA_def_property_enum_items(prop, display_mode_items);
	RNA_def_property_ui_text(prop, "Display Mode", "Type of information to display");
	RNA_def_property_update(prop, NC_SPACE|ND_SPACE_OUTLINER, NULL);
	
	prop= RNA_def_property(srna, "filter_text", PROP_STRING, PROP_NONE);
	RNA_def_property_string_sdna(prop, NULL, "search_string");
	RNA_def_property_ui_text(prop, "Display Filter", "Live search filtering string");
	RNA_def_property_update(prop, NC_SPACE|ND_SPACE_OUTLINER, NULL);
	
	prop= RNA_def_property(srna, "use_filter_case_sensitive", PROP_BOOLEAN, PROP_NONE);
	RNA_def_property_boolean_sdna(prop, NULL, "search_flags", SO_FIND_CASE_SENSITIVE);
	RNA_def_property_ui_text(prop, "Case Sensitive Matches Only", "Only use case sensitive matches of search string");
	RNA_def_property_update(prop, NC_SPACE|ND_SPACE_OUTLINER, NULL);
	
	prop= RNA_def_property(srna, "use_filter_complete", PROP_BOOLEAN, PROP_NONE);
	RNA_def_property_boolean_sdna(prop, NULL, "search_flags", SO_FIND_COMPLETE);
	RNA_def_property_ui_text(prop, "Complete Matches Only", "Only use complete matches of search string");
	RNA_def_property_update(prop, NC_SPACE|ND_SPACE_OUTLINER, NULL);
	
	prop= RNA_def_property(srna, "show_restrict_columns", PROP_BOOLEAN, PROP_NONE);
	RNA_def_property_boolean_negative_sdna(prop, NULL, "flag", SO_HIDE_RESTRICTCOLS);
	RNA_def_property_ui_text(prop, "Show Restriction Columns", "Show column");
	RNA_def_property_update(prop, NC_SPACE|ND_SPACE_OUTLINER, NULL);
}

static void rna_def_background_image(BlenderRNA *brna)
{
	StructRNA *srna;
	PropertyRNA *prop;

	/* note: combinations work but dont flip so arnt that useful */
	static EnumPropertyItem bgpic_axis_items[] = {
		{0, "", 0, "X Axis", ""},
		{(1<<RV3D_VIEW_LEFT), "LEFT", 0, "Left", "Show background image while looking to the left"},
		{(1<<RV3D_VIEW_RIGHT), "RIGHT", 0, "Right", "Show background image while looking to the right"},
		/*{(1<<RV3D_VIEW_LEFT)|(1<<RV3D_VIEW_RIGHT), "LEFT_RIGHT", 0, "Left/Right", ""},*/
		{0, "", 0, "Y Axis", ""},
		{(1<<RV3D_VIEW_BACK), "BACK", 0, "Back", "Show background image in back view"},
		{(1<<RV3D_VIEW_FRONT), "FRONT", 0, "Front", "Show background image in front view"},
		/*{(1<<RV3D_VIEW_BACK)|(1<<RV3D_VIEW_FRONT), "BACK_FRONT", 0, "Back/Front", ""},*/
		{0, "", 0, "Z Axis", ""},
		{(1<<RV3D_VIEW_BOTTOM), "BOTTOM", 0, "Bottom", "Show background image in bottom view"},
		{(1<<RV3D_VIEW_TOP), "TOP", 0, "Top", "Show background image in top view"},
		/*{(1<<RV3D_VIEW_BOTTOM)|(1<<RV3D_VIEW_TOP), "BOTTOM_TOP", 0, "Top/Bottom", ""},*/
		{0, "", 0, "Other", ""},
		{0, "ALL", 0, "All Views", "Show background image in all views"},
		{(1<<RV3D_VIEW_CAMERA), "CAMERA", 0, "Camera", "Show background image in camera view"},
		{0, NULL, 0, NULL, NULL}};

	srna= RNA_def_struct(brna, "BackgroundImage", NULL);
	RNA_def_struct_sdna(srna, "BGpic");
	RNA_def_struct_ui_text(srna, "Background Image", "Image and settings for display in the 3d View background");

	prop= RNA_def_property(srna, "image", PROP_POINTER, PROP_NONE);
	RNA_def_property_pointer_sdna(prop, NULL, "ima");
	RNA_def_property_ui_text(prop, "Image", "Image displayed and edited in this space");
	RNA_def_property_flag(prop, PROP_EDITABLE);
	RNA_def_property_update(prop, NC_SPACE|ND_SPACE_VIEW3D, NULL);

	prop= RNA_def_property(srna, "image_user", PROP_POINTER, PROP_NONE);
	RNA_def_property_flag(prop, PROP_NEVER_NULL);
	RNA_def_property_pointer_sdna(prop, NULL, "iuser");
	RNA_def_property_ui_text(prop, "Image User", "Parameters defining which layer, pass and frame of the image is displayed");
	RNA_def_property_update(prop, NC_SPACE|ND_SPACE_VIEW3D, NULL);
	
	prop= RNA_def_property(srna, "offset_x", PROP_FLOAT, PROP_NONE);
	RNA_def_property_float_sdna(prop, NULL, "xof");
	RNA_def_property_ui_text(prop, "X Offset", "Offsets image horizontally from the world origin");
	RNA_def_property_update(prop, NC_SPACE|ND_SPACE_VIEW3D, NULL);
	
	prop= RNA_def_property(srna, "offset_y", PROP_FLOAT, PROP_NONE);
	RNA_def_property_float_sdna(prop, NULL, "yof");
	RNA_def_property_ui_text(prop, "Y Offset", "Offsets image vertically from the world origin");
	RNA_def_property_update(prop, NC_SPACE|ND_SPACE_VIEW3D, NULL);
	
	prop= RNA_def_property(srna, "size", PROP_FLOAT, PROP_NONE);
	RNA_def_property_float_sdna(prop, NULL, "size");
	RNA_def_property_ui_text(prop, "Size", "Scaling factor for the background image");
	RNA_def_property_range(prop, 0.0, FLT_MAX);
	RNA_def_property_update(prop, NC_SPACE|ND_SPACE_VIEW3D, NULL);
	
	prop= RNA_def_property(srna, "opacity", PROP_FLOAT, PROP_NONE);
	RNA_def_property_float_sdna(prop, NULL, "blend");
	RNA_def_property_float_funcs(prop, "rna_BackgroundImage_opacity_get", "rna_BackgroundImage_opacity_set", NULL);
	RNA_def_property_ui_text(prop, "Opacity", "Image opacity to blend the image against the background color");
	RNA_def_property_range(prop, 0.0, 1.0);
	RNA_def_property_update(prop, NC_SPACE|ND_SPACE_VIEW3D, NULL);

	prop= RNA_def_property(srna, "view_axis", PROP_ENUM, PROP_NONE);
	RNA_def_property_enum_sdna(prop, NULL, "view");
	RNA_def_property_enum_items(prop, bgpic_axis_items);
	RNA_def_property_ui_text(prop, "Image Axis", "The axis to display the image on");
	RNA_def_property_update(prop, NC_SPACE|ND_SPACE_VIEW3D, NULL);

	prop= RNA_def_property(srna, "show_expanded", PROP_BOOLEAN, PROP_NONE);
	RNA_def_property_boolean_sdna(prop, NULL, "flag", V3D_BGPIC_EXPANDED);
	RNA_def_property_ui_text(prop, "Show Expanded", "Show the expanded in the user interface");
	RNA_def_property_ui_icon(prop, ICON_TRIA_RIGHT, 1);

}

static void rna_def_space_view3d(BlenderRNA *brna)
{
	StructRNA *srna;
	PropertyRNA *prop;
	const int matrix_dimsize[]= {4, 4};
		
	static EnumPropertyItem pivot_items[] = {
		{V3D_CENTER, "BOUNDING_BOX_CENTER", ICON_ROTATE, "Bounding Box Center", "Pivot around bounding box center of selected object(s)"},
		{V3D_CURSOR, "CURSOR", ICON_CURSOR, "3D Cursor", "Pivot around the 3D cursor"},
		{V3D_LOCAL, "INDIVIDUAL_ORIGINS", ICON_ROTATECOLLECTION, "Individual Origins", "Pivot around each object's own origin"},
		{V3D_CENTROID, "MEDIAN_POINT", ICON_ROTATECENTER, "Median Point", "Pivot around the median point of selected objects"},
		{V3D_ACTIVE, "ACTIVE_ELEMENT", ICON_ROTACTIVE, "Active Element", "Pivot around active object"},
		{0, NULL, 0, NULL, NULL}};

	static EnumPropertyItem rv3d_persp_items[] = {
		{RV3D_PERSP, "PERSP", 0, "Perspective", ""},
		{RV3D_ORTHO, "ORTHO", 0, "Orthographic", ""},
		{RV3D_CAMOB, "CAMERA", 0, "Camera", ""},
		{0, NULL, 0, NULL, NULL}};
	
	srna= RNA_def_struct(brna, "SpaceView3D", "Space");
	RNA_def_struct_sdna(srna, "View3D");
	RNA_def_struct_ui_text(srna, "3D View Space", "3D View space data");
	
	prop= RNA_def_property(srna, "camera", PROP_POINTER, PROP_NONE);
	RNA_def_property_flag(prop, PROP_EDITABLE);
	RNA_def_property_pointer_sdna(prop, NULL, "camera");
	RNA_def_property_ui_text(prop, "Camera", "Active camera used in this view (when unlocked from the scene's active camera)");
	RNA_def_property_update(prop, NC_SPACE|ND_SPACE_VIEW3D, NULL);
	
	prop= RNA_def_property(srna, "lock_object", PROP_POINTER, PROP_NONE);
	RNA_def_property_flag(prop, PROP_EDITABLE);
	RNA_def_property_pointer_sdna(prop, NULL, "ob_centre");
	RNA_def_property_ui_text(prop, "Lock to Object", "3D View center is locked to this object's position");
	RNA_def_property_update(prop, NC_SPACE|ND_SPACE_VIEW3D, NULL);
	
	prop= RNA_def_property(srna, "lock_bone", PROP_STRING, PROP_NONE);
	RNA_def_property_string_sdna(prop, NULL, "ob_centre_bone");
	RNA_def_property_ui_text(prop, "Lock to Bone", "3D View center is locked to this bone's position");
	RNA_def_property_update(prop, NC_SPACE|ND_SPACE_VIEW3D, NULL);

	prop= RNA_def_property(srna, "lock_cursor", PROP_BOOLEAN, PROP_NONE);
	RNA_def_property_boolean_sdna(prop, NULL, "ob_centre_cursor", 1);
	RNA_def_property_ui_text(prop, "Lock to Cursor", "3D View center is locked to the cursor's position");
	RNA_def_property_update(prop, NC_SPACE|ND_SPACE_VIEW3D, NULL);

	prop= RNA_def_property(srna, "viewport_shade", PROP_ENUM, PROP_NONE);
	RNA_def_property_enum_sdna(prop, NULL, "drawtype");
	RNA_def_property_enum_items(prop, viewport_shade_items);
	RNA_def_property_enum_funcs(prop, NULL, NULL, "rna_SpaceView3D_viewport_shade_itemf");
	RNA_def_property_ui_text(prop, "Viewport Shading", "Method to display/shade objects in the 3D View");
	RNA_def_property_update(prop, NC_SPACE|ND_SPACE_VIEW3D, "rna_SpaceView3D_viewport_shade_update");

	prop= RNA_def_property(srna, "local_view", PROP_POINTER, PROP_NONE);
	RNA_def_property_pointer_sdna(prop, NULL, "localvd");
	RNA_def_property_ui_text(prop, "Local View", "Display an isolated sub-set of objects, apart from the scene visibility");
	
	prop= RNA_def_property(srna, "cursor_location", PROP_FLOAT, PROP_XYZ_LENGTH);
	RNA_def_property_array(prop, 3);
	RNA_def_property_float_funcs(prop, "rna_View3D_CursorLocation_get", "rna_View3D_CursorLocation_set", NULL);
	RNA_def_property_ui_text(prop, "3D Cursor Location", "3D cursor location for this view (dependent on local view setting)");
	RNA_def_property_ui_range(prop, -10000.0, 10000.0, 10, 4);
	RNA_def_property_update(prop, NC_SPACE|ND_SPACE_VIEW3D, NULL);
	
	prop= RNA_def_property(srna, "lens", PROP_FLOAT, PROP_NONE);
	RNA_def_property_float_sdna(prop, NULL, "lens");
	RNA_def_property_ui_text(prop, "Lens", "Lens angle (mm) in perspective view");
	RNA_def_property_range(prop, 1.0f, 250.0f);
	RNA_def_property_update(prop, NC_SPACE|ND_SPACE_VIEW3D, NULL);
	
	prop= RNA_def_property(srna, "clip_start", PROP_FLOAT, PROP_DISTANCE);
	RNA_def_property_float_sdna(prop, NULL, "near");
	RNA_def_property_range(prop, 0.001f, FLT_MAX);
	RNA_def_property_ui_text(prop, "Clip Start", "3D View near clipping distance");
	RNA_def_property_update(prop, NC_SPACE|ND_SPACE_VIEW3D, NULL);

	prop= RNA_def_property(srna, "clip_end", PROP_FLOAT, PROP_DISTANCE);
	RNA_def_property_float_sdna(prop, NULL, "far");
	RNA_def_property_range(prop, 1.0f, FLT_MAX);
	RNA_def_property_ui_text(prop, "Clip End", "3D View far clipping distance");
	RNA_def_property_update(prop, NC_SPACE|ND_SPACE_VIEW3D, NULL);

	prop= RNA_def_property(srna, "grid_scale", PROP_FLOAT, PROP_NONE);
	RNA_def_property_float_sdna(prop, NULL, "grid");
	RNA_def_property_ui_text(prop, "Grid Scale", "The distance between 3D View grid lines");
	RNA_def_property_range(prop, 0.0f, FLT_MAX);
	RNA_def_property_update(prop, NC_SPACE|ND_SPACE_VIEW3D, NULL);

	prop= RNA_def_property(srna, "grid_lines", PROP_INT, PROP_NONE);
	RNA_def_property_int_sdna(prop, NULL, "gridlines");
	RNA_def_property_ui_text(prop, "Grid Lines", "The number of grid lines to display in perspective view");
	RNA_def_property_range(prop, 0, 1024);
	RNA_def_property_update(prop, NC_SPACE|ND_SPACE_VIEW3D, NULL);
	
	prop= RNA_def_property(srna, "grid_subdivisions", PROP_INT, PROP_NONE);
	RNA_def_property_int_sdna(prop, NULL, "gridsubdiv");
	RNA_def_property_ui_text(prop, "Grid Subdivisions", "The number of subdivisions between grid lines");
	RNA_def_property_range(prop, 1, 1024);
	RNA_def_property_update(prop, NC_SPACE|ND_SPACE_VIEW3D, NULL);
	
	prop= RNA_def_property(srna, "show_floor", PROP_BOOLEAN, PROP_NONE);
	RNA_def_property_boolean_sdna(prop, NULL, "gridflag", V3D_SHOW_FLOOR);
	RNA_def_property_ui_text(prop, "Display Grid Floor", "Show the ground plane grid in perspective view");
	RNA_def_property_update(prop, NC_SPACE|ND_SPACE_VIEW3D, NULL);
	
	prop= RNA_def_property(srna, "show_axis_x", PROP_BOOLEAN, PROP_NONE);
	RNA_def_property_boolean_sdna(prop, NULL, "gridflag", V3D_SHOW_X);
	RNA_def_property_ui_text(prop, "Display X Axis", "Show the X axis line in perspective view");
	RNA_def_property_update(prop, NC_SPACE|ND_SPACE_VIEW3D, NULL);
	
	prop= RNA_def_property(srna, "show_axis_y", PROP_BOOLEAN, PROP_NONE);
	RNA_def_property_boolean_sdna(prop, NULL, "gridflag", V3D_SHOW_Y);
	RNA_def_property_ui_text(prop, "Display Y Axis", "Show the Y axis line in perspective view");
	RNA_def_property_update(prop, NC_SPACE|ND_SPACE_VIEW3D, NULL);
	
	prop= RNA_def_property(srna, "show_axis_z", PROP_BOOLEAN, PROP_NONE);
	RNA_def_property_boolean_sdna(prop, NULL, "gridflag", V3D_SHOW_Z);
	RNA_def_property_ui_text(prop, "Display Z Axis", "Show the Z axis line in perspective view");
	RNA_def_property_update(prop, NC_SPACE|ND_SPACE_VIEW3D, NULL);
	
	prop= RNA_def_property(srna, "show_outline_selected", PROP_BOOLEAN, PROP_NONE);
	RNA_def_property_boolean_sdna(prop, NULL, "flag", V3D_SELECT_OUTLINE);
	RNA_def_property_ui_text(prop, "Outline Selected", "Show an outline highlight around selected objects in non-wireframe views");
	RNA_def_property_update(prop, NC_SPACE|ND_SPACE_VIEW3D, NULL);
	
	prop= RNA_def_property(srna, "show_all_objects_origin", PROP_BOOLEAN, PROP_NONE);
	RNA_def_property_boolean_sdna(prop, NULL, "flag", V3D_DRAW_CENTERS);
	RNA_def_property_ui_text(prop, "All Object Origins", "Show the object origin center dot for all (selected and unselected) objects");
	RNA_def_property_update(prop, NC_SPACE|ND_SPACE_VIEW3D, NULL);

	prop= RNA_def_property(srna, "show_relationship_lines", PROP_BOOLEAN, PROP_NONE);
	RNA_def_property_boolean_negative_sdna(prop, NULL, "flag", V3D_HIDE_HELPLINES);
	RNA_def_property_ui_text(prop, "Relationship Lines", "Show dashed lines indicating parent or constraint relationships");
	RNA_def_property_update(prop, NC_SPACE|ND_SPACE_VIEW3D, NULL);
	
	prop= RNA_def_property(srna, "lock_camera", PROP_BOOLEAN, PROP_NONE);
	RNA_def_property_boolean_sdna(prop, NULL, "flag2", V3D_LOCK_CAMERA);
	RNA_def_property_ui_text(prop, "Lock Camera to View", "Enable view navigation within the camera view");
	RNA_def_property_update(prop, NC_SPACE|ND_SPACE_VIEW3D, NULL);

	prop= RNA_def_property(srna, "show_only_render", PROP_BOOLEAN, PROP_NONE);
	RNA_def_property_boolean_sdna(prop, NULL, "flag2", V3D_RENDER_OVERRIDE);
	RNA_def_property_ui_text(prop, "Only Render", "Display only objects which will be rendered");
	RNA_def_property_update(prop, NC_SPACE|ND_SPACE_VIEW3D, NULL);
	
	prop= RNA_def_property(srna, "use_occlude_geometry", PROP_BOOLEAN, PROP_NONE);
	RNA_def_property_boolean_sdna(prop, NULL, "flag", V3D_ZBUF_SELECT);
	RNA_def_property_ui_text(prop, "Occlude Geometry", "Limit selection to visible (clipped with depth buffer)");
	RNA_def_property_ui_icon(prop, ICON_ORTHO, 0);
	RNA_def_property_update(prop, NC_SPACE|ND_SPACE_VIEW3D, NULL);

	prop= RNA_def_property(srna, "background_images", PROP_COLLECTION, PROP_NONE);
	RNA_def_property_collection_sdna(prop, NULL, "bgpicbase", NULL);
	RNA_def_property_struct_type(prop, "BackgroundImage");
	RNA_def_property_ui_text(prop, "Background Images", "List of background images");
	RNA_def_property_update(prop, NC_SPACE|ND_SPACE_VIEW3D, NULL);

	prop= RNA_def_property(srna, "show_background_images", PROP_BOOLEAN, PROP_NONE);
	RNA_def_property_boolean_sdna(prop, NULL, "flag", V3D_DISPBGPICS);
	RNA_def_property_ui_text(prop, "Display Background Images", "Display reference images behind objects in the 3D View");
	RNA_def_property_update(prop, NC_SPACE|ND_SPACE_VIEW3D, NULL);

	prop= RNA_def_property(srna, "pivot_point", PROP_ENUM, PROP_NONE);
	RNA_def_property_enum_sdna(prop, NULL, "around");
	RNA_def_property_enum_items(prop, pivot_items);
	RNA_def_property_ui_text(prop, "Pivot Point", "Pivot center for rotation/scaling");
	RNA_def_property_update(prop, NC_SPACE|ND_SPACE_VIEW3D, "rna_SpaceView3D_pivot_update");
	
	prop= RNA_def_property(srna, "use_pivot_point_align", PROP_BOOLEAN, PROP_NONE);
	RNA_def_property_boolean_sdna(prop, NULL, "flag", V3D_ALIGN);
	RNA_def_property_ui_text(prop, "Align", "Manipulate object centers only");
	RNA_def_property_ui_icon(prop, ICON_ALIGN, 0);
	RNA_def_property_update(prop, NC_SPACE|ND_SPACE_VIEW3D, "rna_SpaceView3D_pivot_update");

	prop= RNA_def_property(srna, "show_manipulator", PROP_BOOLEAN, PROP_NONE);
	RNA_def_property_boolean_sdna(prop, NULL, "twflag", V3D_USE_MANIPULATOR);
	RNA_def_property_ui_text(prop, "Manipulator", "Use a 3D manipulator widget for controlling transforms");
	RNA_def_property_ui_icon(prop, ICON_MANIPUL, 0);
	RNA_def_property_update(prop, NC_SPACE|ND_SPACE_VIEW3D, NULL);
	
	prop= RNA_def_property(srna, "use_manipulator_translate", PROP_BOOLEAN, PROP_NONE);
	RNA_def_property_boolean_sdna(prop, NULL, "twtype", V3D_MANIP_TRANSLATE);
	RNA_def_property_ui_text(prop, "Manipulator Translate", "Use the manipulator for movement transformations");
	RNA_def_property_ui_icon(prop, ICON_MAN_TRANS, 0);
	RNA_def_property_update(prop, NC_SPACE|ND_SPACE_VIEW3D, NULL);
	
	prop= RNA_def_property(srna, "use_manipulator_rotate", PROP_BOOLEAN, PROP_NONE);
	RNA_def_property_boolean_sdna(prop, NULL, "twtype", V3D_MANIP_ROTATE);
	RNA_def_property_ui_text(prop, "Manipulator Rotate", "Use the manipulator for rotation transformations");
	RNA_def_property_ui_icon(prop, ICON_MAN_ROT, 0);
	RNA_def_property_update(prop, NC_SPACE|ND_SPACE_VIEW3D, NULL);
	
	prop= RNA_def_property(srna, "use_manipulator_scale", PROP_BOOLEAN, PROP_NONE);
	RNA_def_property_boolean_sdna(prop, NULL, "twtype", V3D_MANIP_SCALE);
	RNA_def_property_ui_text(prop, "Manipulator Scale", "Use the manipulator for scale transformations");
	RNA_def_property_ui_icon(prop, ICON_MAN_SCALE, 0);
	RNA_def_property_update(prop, NC_SPACE|ND_SPACE_VIEW3D, NULL);
	
	prop= RNA_def_property(srna, "transform_orientation", PROP_ENUM, PROP_NONE);
	RNA_def_property_enum_sdna(prop, NULL, "twmode");
	RNA_def_property_enum_items(prop, transform_orientation_items);
	RNA_def_property_enum_funcs(prop, NULL, NULL, "rna_TransformOrientation_itemf");
	RNA_def_property_ui_text(prop, "Transform Orientation", "Transformation orientation");
	RNA_def_property_update(prop, NC_SPACE|ND_SPACE_VIEW3D, NULL);

	prop= RNA_def_property(srna, "current_orientation", PROP_POINTER, PROP_NONE);
	RNA_def_property_struct_type(prop, "TransformOrientation");
	RNA_def_property_pointer_funcs(prop, "rna_CurrentOrientation_get", NULL, NULL, NULL);
	RNA_def_property_ui_text(prop, "Current Transform Orientation", "Current Transformation orientation");

	prop= RNA_def_property(srna, "lock_camera_and_layers", PROP_BOOLEAN, PROP_NONE);
	RNA_def_property_boolean_sdna(prop, NULL, "scenelock", 1);
	RNA_def_property_boolean_funcs(prop, NULL, "rna_SpaceView3D_lock_camera_and_layers_set");
	RNA_def_property_ui_text(prop, "Lock Camera and Layers", "Use the scene's active camera and layers in this view, rather than local layers");
	RNA_def_property_ui_icon(prop, ICON_LOCKVIEW_OFF, 1);
	RNA_def_property_update(prop, NC_SPACE|ND_SPACE_VIEW3D, NULL);

	prop= RNA_def_property(srna, "layers", PROP_BOOLEAN, PROP_LAYER_MEMBER);
	RNA_def_property_boolean_sdna(prop, NULL, "lay", 1);
	RNA_def_property_array(prop, 20);
	RNA_def_property_boolean_funcs(prop, NULL, "rna_SpaceView3D_layer_set");
	RNA_def_property_ui_text(prop, "Visible Layers", "Layers visible in this 3D View");
	RNA_def_property_update(prop, NC_SPACE|ND_SPACE_VIEW3D, "rna_SpaceView3D_layer_update");
	
	prop= RNA_def_property(srna, "layers_used", PROP_BOOLEAN, PROP_LAYER_MEMBER);
	RNA_def_property_boolean_sdna(prop, NULL, "lay_used", 1);
	RNA_def_property_array(prop, 20);
	RNA_def_property_clear_flag(prop, PROP_EDITABLE);
	RNA_def_property_ui_text(prop, "Used Layers", "Layers that contain something");

	prop= RNA_def_property(srna, "region_3d", PROP_POINTER, PROP_NONE);
	RNA_def_property_struct_type(prop, "RegionView3D");
	RNA_def_property_pointer_funcs(prop, "rna_SpaceView3D_region_3d_get", NULL, NULL, NULL);
	RNA_def_property_ui_text(prop, "3D Region", "3D region in this space, in case of quad view the camera region");

	prop= RNA_def_property(srna, "region_quadview", PROP_POINTER, PROP_NONE);
	RNA_def_property_struct_type(prop, "RegionView3D");
	RNA_def_property_pointer_funcs(prop, "rna_SpaceView3D_region_quadview_get", NULL, NULL, NULL);
	RNA_def_property_ui_text(prop, "Quad View Region", "3D region that defines the quad view settings");

	/* region */

	srna= RNA_def_struct(brna, "RegionView3D", NULL);
	RNA_def_struct_sdna(srna, "RegionView3D");
	RNA_def_struct_ui_text(srna, "3D View Region", "3D View region data");

	prop= RNA_def_property(srna, "lock_rotation", PROP_BOOLEAN, PROP_NONE);
	RNA_def_property_boolean_sdna(prop, NULL, "viewlock", RV3D_LOCKED);
	RNA_def_property_ui_text(prop, "Lock", "Lock view rotation in side views");
	RNA_def_property_update(prop, NC_SPACE|ND_SPACE_VIEW3D, "rna_RegionView3D_quadview_update");
	
	prop= RNA_def_property(srna, "show_sync_view", PROP_BOOLEAN, PROP_NONE);
	RNA_def_property_boolean_sdna(prop, NULL, "viewlock", RV3D_BOXVIEW);
	RNA_def_property_ui_text(prop, "Box", "Sync view position between side views");
	RNA_def_property_update(prop, NC_SPACE|ND_SPACE_VIEW3D, "rna_RegionView3D_quadview_update");
	
	prop= RNA_def_property(srna, "use_box_clip", PROP_BOOLEAN, PROP_NONE);
	RNA_def_property_boolean_sdna(prop, NULL, "viewlock", RV3D_BOXCLIP);
	RNA_def_property_ui_text(prop, "Clip", "Clip objects based on what's visible in other side views");
	RNA_def_property_update(prop, NC_SPACE|ND_SPACE_VIEW3D, "rna_RegionView3D_quadview_clip_update");
	
	prop= RNA_def_property(srna, "perspective_matrix", PROP_FLOAT, PROP_MATRIX);
	RNA_def_property_float_sdna(prop, NULL, "persmat");
	RNA_def_property_clear_flag(prop, PROP_EDITABLE); // XXX: for now, it's too risky for users to do this
	RNA_def_property_multi_array(prop, 2, matrix_dimsize);
	RNA_def_property_ui_text(prop, "Perspective Matrix", "Current perspective matrix of the 3D region");
	
	prop= RNA_def_property(srna, "view_matrix", PROP_FLOAT, PROP_MATRIX);
	RNA_def_property_float_sdna(prop, NULL, "viewmat");
	RNA_def_property_multi_array(prop, 2, matrix_dimsize);
	RNA_def_property_float_funcs(prop, NULL, "rna_RegionView3D_view_matrix_set", NULL);
	RNA_def_property_ui_text(prop, "View Matrix", "Current view matrix of the 3D region");
	RNA_def_property_update(prop, NC_SPACE|ND_SPACE_VIEW3D, NULL);

	prop= RNA_def_property(srna, "view_perspective", PROP_ENUM, PROP_NONE);
	RNA_def_property_enum_sdna(prop, NULL, "persp");
	RNA_def_property_enum_items(prop, rv3d_persp_items);
	RNA_def_property_ui_text(prop, "Perspective", "View Perspective");
	RNA_def_property_update(prop, NC_SPACE|ND_SPACE_VIEW3D, NULL);

	prop= RNA_def_property(srna, "is_perspective", PROP_BOOLEAN, PROP_NONE);
	RNA_def_property_boolean_sdna(prop, NULL, "is_persp", 1);
	RNA_def_property_ui_text(prop, "Is Perspective", "");
	RNA_def_property_flag(prop, PROP_EDITABLE);
	
	prop= RNA_def_property(srna, "view_location", PROP_FLOAT, PROP_TRANSLATION);
#if 0
	RNA_def_property_float_sdna(prop, NULL, "ofs"); // cant use because its negated
#else
	RNA_def_property_array(prop, 3);
	RNA_def_property_float_funcs(prop, "rna_RegionView3D_view_location_get", "rna_RegionView3D_view_location_set", NULL);
#endif
	RNA_def_property_ui_text(prop, "View Location", "View pivot location");
	RNA_def_property_ui_range(prop, -10000.0, 10000.0, 10, 4);
	RNA_def_property_update(prop, NC_WINDOW, NULL);
	
	prop= RNA_def_property(srna, "view_rotation", PROP_FLOAT, PROP_QUATERNION); // cant use because its inverted
#if 0
	RNA_def_property_float_sdna(prop, NULL, "viewquat");
#else
	RNA_def_property_array(prop, 4);
	RNA_def_property_float_funcs(prop, "rna_RegionView3D_view_rotation_get", "rna_RegionView3D_view_rotation_set", NULL);
#endif
	RNA_def_property_ui_text(prop, "View Rotation", "Rotation in quaternions (keep normalized)");
	RNA_def_property_update(prop, NC_SPACE|ND_SPACE_VIEW3D, NULL);
	
	/* not sure we need rna access to these but adding anyway */
	prop= RNA_def_property(srna, "view_distance", PROP_FLOAT, PROP_UNSIGNED);
	RNA_def_property_float_sdna(prop, NULL, "dist");
	RNA_def_property_ui_text(prop, "Distance", "Distance to the view location");
	RNA_def_property_update(prop, NC_SPACE|ND_SPACE_VIEW3D, NULL);

	prop= RNA_def_property(srna, "view_camera_zoom", PROP_INT, PROP_UNSIGNED);
	RNA_def_property_int_sdna(prop, NULL, "camzoom");
	RNA_def_property_ui_text(prop, "Camera Zoom", "Zoom factor in camera view");
	RNA_def_property_update(prop, NC_SPACE|ND_SPACE_VIEW3D, NULL);

	prop= RNA_def_property(srna, "view_camera_offset", PROP_FLOAT, PROP_NONE);
	RNA_def_property_float_sdna(prop, NULL, "camdx");
	RNA_def_property_array(prop, 2);
	RNA_def_property_ui_text(prop, "Camera Offset", "View shift in camera view");
	RNA_def_property_update(prop, NC_SPACE|ND_SPACE_VIEW3D, NULL);
}

static void rna_def_space_buttons(BlenderRNA *brna)
{
	StructRNA *srna;
	PropertyRNA *prop;

	static EnumPropertyItem buttons_context_items[] = {
		{BCONTEXT_SCENE, "SCENE", ICON_SCENE, "Scene", "Scene"},
		{BCONTEXT_RENDER, "RENDER", ICON_SCENE_DATA, "Render", "Render"},
		{BCONTEXT_WORLD, "WORLD", ICON_WORLD, "World", "World"},
		{BCONTEXT_OBJECT, "OBJECT", ICON_OBJECT_DATA, "Object", "Object"},
		{BCONTEXT_CONSTRAINT, "CONSTRAINT", ICON_CONSTRAINT, "Constraints", "Constraints"},
		{BCONTEXT_MODIFIER, "MODIFIER", ICON_MODIFIER, "Modifiers", "Modifiers"},
		{BCONTEXT_DATA, "DATA", 0, "Data", "Data"},
		{BCONTEXT_BONE, "BONE", ICON_BONE_DATA, "Bone", "Bone"},
		{BCONTEXT_BONE_CONSTRAINT, "BONE_CONSTRAINT", ICON_CONSTRAINT, "Bone Constraints", "Bone Constraints"},
		{BCONTEXT_MATERIAL, "MATERIAL", ICON_MATERIAL, "Material", "Material"},
		{BCONTEXT_TEXTURE, "TEXTURE", ICON_TEXTURE, "Texture", "Texture"},
		{BCONTEXT_PARTICLE, "PARTICLES", ICON_PARTICLES, "Particles", "Particle"},
		{BCONTEXT_PHYSICS, "PHYSICS", ICON_PHYSICS, "Physics", "Physics"},
		{0, NULL, 0, NULL, NULL}};
		
	static EnumPropertyItem align_items[] = {
		{BUT_HORIZONTAL, "HORIZONTAL", 0, "Horizontal", ""},
		{BUT_VERTICAL, "VERTICAL", 0, "Vertical", ""},
		{0, NULL, 0, NULL, NULL}};

	static EnumPropertyItem buttons_texture_context_items[] = {
		{SB_TEXC_MAT_OR_LAMP, "MATERIAL", ICON_MATERIAL, "Material", "Material"},
		{0, NULL, 0, NULL, NULL}}; //actually populated dynamically trough a function
		
	srna= RNA_def_struct(brna, "SpaceProperties", "Space");
	RNA_def_struct_sdna(srna, "SpaceButs");
	RNA_def_struct_ui_text(srna, "Properties Space", "Properties space data");
	
	prop= RNA_def_property(srna, "context", PROP_ENUM, PROP_NONE);
	RNA_def_property_enum_sdna(prop, NULL, "mainb");
	RNA_def_property_enum_items(prop, buttons_context_items);
	RNA_def_property_enum_funcs(prop, NULL, "rna_SpaceProperties_context_set", NULL);
	RNA_def_property_ui_text(prop, "Context", "Type of active data to display and edit");
	RNA_def_property_update(prop, NC_SPACE|ND_SPACE_PROPERTIES, NULL);
	
	prop= RNA_def_property(srna, "align", PROP_ENUM, PROP_NONE);
	RNA_def_property_enum_sdna(prop, NULL, "align");
	RNA_def_property_enum_items(prop, align_items);
	RNA_def_property_enum_funcs(prop, NULL, "rna_SpaceProperties_align_set", NULL);
	RNA_def_property_ui_text(prop, "Align", "Arrangement of the panels");
	RNA_def_property_update(prop, NC_SPACE|ND_SPACE_PROPERTIES, NULL);

	prop= RNA_def_property(srna, "texture_context", PROP_ENUM, PROP_NONE);
	RNA_def_property_enum_items(prop, buttons_texture_context_items);
	RNA_def_property_enum_funcs(prop, NULL, NULL, "rna_SpaceProperties_texture_context_itemf");
	RNA_def_property_ui_text(prop, "Texture Context", "Type of texture data to display and edit");
	RNA_def_property_update(prop, NC_TEXTURE, NULL);

	/* pinned data */
	prop= RNA_def_property(srna, "pin_id", PROP_POINTER, PROP_NONE);
	RNA_def_property_pointer_sdna(prop, NULL, "pinid");
	RNA_def_property_struct_type(prop, "ID");
	/* note: custom set function is ONLY to avoid rna setting a user for this. */
	RNA_def_property_pointer_funcs(prop, NULL, "rna_SpaceProperties_pin_id_set", "rna_SpaceProperties_pin_id_typef", NULL);
	RNA_def_property_flag(prop, PROP_EDITABLE);
	RNA_def_property_update(prop, NC_SPACE|ND_SPACE_PROPERTIES, "rna_SpaceProperties_pin_id_update");

	prop= RNA_def_property(srna, "use_pin_id", PROP_BOOLEAN, PROP_NONE);
	RNA_def_property_boolean_sdna(prop, NULL, "flag", SB_PIN_CONTEXT);
	RNA_def_property_ui_text(prop, "Pin ID", "Use the pinned context");
}

static void rna_def_space_image(BlenderRNA *brna)
{
	StructRNA *srna;
	PropertyRNA *prop;

	srna= RNA_def_struct(brna, "SpaceImageEditor", "Space");
	RNA_def_struct_sdna(srna, "SpaceImage");
	RNA_def_struct_ui_text(srna, "Space Image Editor", "Image and UV editor space data");

	/* image */
	prop= RNA_def_property(srna, "image", PROP_POINTER, PROP_NONE);
	RNA_def_property_pointer_funcs(prop, NULL, "rna_SpaceImageEditor_image_set", NULL, NULL);
	RNA_def_property_ui_text(prop, "Image", "Image displayed and edited in this space");
	RNA_def_property_flag(prop, PROP_EDITABLE);
	RNA_def_property_update(prop, NC_GEOM|ND_DATA, NULL); // is handled in image editor too

	prop= RNA_def_property(srna, "image_user", PROP_POINTER, PROP_NONE);
	RNA_def_property_flag(prop, PROP_NEVER_NULL);
	RNA_def_property_pointer_sdna(prop, NULL, "iuser");
	RNA_def_property_ui_text(prop, "Image User", "Parameters defining which layer, pass and frame of the image is displayed");
	RNA_def_property_update(prop, NC_SPACE|ND_SPACE_IMAGE, NULL);

	prop= RNA_def_property(srna, "curve", PROP_POINTER, PROP_NONE);
	RNA_def_property_pointer_sdna(prop, NULL, "cumap");
	RNA_def_property_ui_text(prop, "Curve", "Color curve mapping to use for displaying the image");
	RNA_def_property_update(prop, NC_SPACE|ND_SPACE_IMAGE, "rna_SpaceImageEditor_curves_update");

	prop= RNA_def_property(srna, "scopes", PROP_POINTER, PROP_NONE);
	RNA_def_property_pointer_sdna(prop, NULL, "scopes");
	RNA_def_property_struct_type(prop, "Scopes");
	RNA_def_property_ui_text(prop, "Scopes", "Scopes to visualize image statistics.");
	RNA_def_property_update(prop, NC_SPACE|ND_SPACE_IMAGE, "rna_SpaceImageEditor_scopes_update");

	prop= RNA_def_property(srna, "use_image_pin", PROP_BOOLEAN, PROP_NONE);
	RNA_def_property_boolean_sdna(prop, NULL, "pin", 0);
	RNA_def_property_ui_text(prop, "Image Pin", "Display current image regardless of object selection");
	RNA_def_property_ui_icon(prop, ICON_UNPINNED, 1);
	RNA_def_property_update(prop, NC_SPACE|ND_SPACE_IMAGE, NULL);

	prop= RNA_def_property(srna, "sample_histogram", PROP_POINTER, PROP_NONE);
	RNA_def_property_pointer_sdna(prop, NULL, "sample_line_hist");
	RNA_def_property_struct_type(prop, "Histogram");
	RNA_def_property_ui_text(prop, "Line sample", "Sampled colors along line");

	prop= RNA_def_property(srna, "zoom", PROP_FLOAT, PROP_NONE);
	RNA_def_property_array(prop, 2);
	RNA_def_property_clear_flag(prop, PROP_EDITABLE);
	RNA_def_property_float_funcs(prop, "rna_SpaceImageEditor_zoom_get", NULL, NULL);
	RNA_def_property_ui_text(prop, "Zoom", "Zoom factor");
	
	/* image draw */
	prop= RNA_def_property(srna, "show_repeat", PROP_BOOLEAN, PROP_NONE);
	RNA_def_property_boolean_sdna(prop, NULL, "flag", SI_DRAW_TILE);
	RNA_def_property_ui_text(prop, "Draw Repeated", "Draw the image repeated outside of the main view");
	RNA_def_property_update(prop, NC_SPACE|ND_SPACE_IMAGE, NULL);

	prop= RNA_def_property(srna, "draw_channels", PROP_ENUM, PROP_NONE);
	RNA_def_property_enum_bitflag_sdna(prop, NULL, "flag");
	RNA_def_property_enum_items(prop, draw_channels_items);
	RNA_def_property_enum_funcs(prop, NULL, NULL, "rna_SpaceImageEditor_draw_channels_itemf");
	RNA_def_property_ui_text(prop, "Draw Channels", "Channels of the image to draw");
	RNA_def_property_update(prop, NC_SPACE|ND_SPACE_IMAGE, NULL);

	/* uv */
	prop= RNA_def_property(srna, "uv_editor", PROP_POINTER, PROP_NONE);
	RNA_def_property_flag(prop, PROP_NEVER_NULL);
	RNA_def_property_struct_type(prop, "SpaceUVEditor");
	RNA_def_property_pointer_funcs(prop, "rna_SpaceImageEditor_uvedit_get", NULL, NULL, NULL);
	RNA_def_property_ui_text(prop, "UV Editor", "UV editor settings");
	
	/* paint */
	prop= RNA_def_property(srna, "use_image_paint", PROP_BOOLEAN, PROP_NONE);
	RNA_def_property_boolean_sdna(prop, NULL, "flag", SI_DRAWTOOL);
	RNA_def_property_ui_text(prop, "Image Painting", "Enable image painting mode");
	RNA_def_property_ui_icon(prop, ICON_TPAINT_HLT, 0);
	RNA_def_property_update(prop, NC_SPACE|ND_SPACE_IMAGE, "rna_SpaceImageEditor_paint_update");

	/* grease pencil */
	prop= RNA_def_property(srna, "grease_pencil", PROP_POINTER, PROP_NONE);
	RNA_def_property_pointer_sdna(prop, NULL, "gpd");
	RNA_def_property_flag(prop, PROP_EDITABLE);
	RNA_def_property_struct_type(prop, "GreasePencil");
	RNA_def_property_ui_text(prop, "Grease Pencil", "Grease pencil data for this space");
	RNA_def_property_update(prop, NC_SPACE|ND_SPACE_IMAGE, NULL);

	prop= RNA_def_property(srna, "use_grease_pencil", PROP_BOOLEAN, PROP_NONE);
	RNA_def_property_boolean_sdna(prop, NULL, "flag", SI_DISPGP);
	RNA_def_property_ui_text(prop, "Use Grease Pencil", "Display and edit the grease pencil freehand annotations overlay");

	/* update */
	prop= RNA_def_property(srna, "use_realtime_update", PROP_BOOLEAN, PROP_NONE);
	RNA_def_property_boolean_sdna(prop, NULL, "lock", 0);
	RNA_def_property_ui_text(prop, "Update Automatically", "Update other affected window spaces automatically to reflect changes during interactive operations such as transform");

	/* state */
	prop= RNA_def_property(srna, "show_render", PROP_BOOLEAN, PROP_NONE);
	RNA_def_property_boolean_funcs(prop, "rna_SpaceImageEditor_show_render_get", NULL);
	RNA_def_property_clear_flag(prop, PROP_EDITABLE);
	RNA_def_property_ui_text(prop, "Show Render", "Show render related properties");

	prop= RNA_def_property(srna, "show_paint", PROP_BOOLEAN, PROP_NONE);
	RNA_def_property_boolean_funcs(prop, "rna_SpaceImageEditor_show_paint_get", NULL);
	RNA_def_property_clear_flag(prop, PROP_EDITABLE);
	RNA_def_property_ui_text(prop, "Show Paint", "Show paint related properties");

	prop= RNA_def_property(srna, "show_uvedit", PROP_BOOLEAN, PROP_NONE);
	RNA_def_property_boolean_funcs(prop, "rna_SpaceImageEditor_show_uvedit_get", NULL);
	RNA_def_property_clear_flag(prop, PROP_EDITABLE);
	RNA_def_property_ui_text(prop, "Show UV Editor", "Show UV editing related properties");

	rna_def_space_image_uv(brna);
}

static void rna_def_space_sequencer(BlenderRNA *brna)
{
	StructRNA *srna;
	PropertyRNA *prop;
	
	static EnumPropertyItem view_type_items[] = {
		{SEQ_VIEW_SEQUENCE, "SEQUENCER", ICON_SEQ_SEQUENCER, "Sequencer", ""},
		{SEQ_VIEW_PREVIEW,  "PREVIEW", ICON_SEQ_PREVIEW, "Image Preview", ""},
		{SEQ_VIEW_SEQUENCE_PREVIEW,  "SEQUENCER_PREVIEW", ICON_SEQ_SPLITVIEW, "Sequencer and Image Preview", ""},
		{0, NULL, 0, NULL, NULL}};

	static EnumPropertyItem display_mode_items[] = {
		{SEQ_DRAW_IMG_IMBUF, "IMAGE", ICON_SEQ_PREVIEW, "Image Preview", ""},
		{SEQ_DRAW_IMG_WAVEFORM, "WAVEFORM", ICON_SEQ_LUMA_WAVEFORM, "Luma Waveform", ""},
		{SEQ_DRAW_IMG_VECTORSCOPE, "VECTOR_SCOPE", ICON_SEQ_CHROMA_SCOPE, "Chroma Vectorscope", ""},
		{SEQ_DRAW_IMG_HISTOGRAM, "HISTOGRAM", ICON_SEQ_HISTOGRAM, "Histogram", ""},
		{0, NULL, 0, NULL, NULL}};

	static EnumPropertyItem proxy_render_size_items[] = {
		{SEQ_PROXY_RENDER_SIZE_NONE, "NONE", 0, "No display", ""},
		{SEQ_PROXY_RENDER_SIZE_SCENE, "SCENE", 0, "Scene render size", ""},
		{SEQ_PROXY_RENDER_SIZE_25, "PROXY_25", 0, "Proxy size 25%", ""},
		{SEQ_PROXY_RENDER_SIZE_50, "PROXY_50", 0, "Proxy size 50%", ""},
		{SEQ_PROXY_RENDER_SIZE_75, "PROXY_75", 0, "Proxy size 75%", ""},
		{SEQ_PROXY_RENDER_SIZE_100, "PROXY_100", 0, "Proxy size 100%", ""},
		{SEQ_PROXY_RENDER_SIZE_FULL, "FULL", 0, "No proxy, full render", ""},
		{0, NULL, 0, NULL, NULL}};
	
	srna= RNA_def_struct(brna, "SpaceSequenceEditor", "Space");
	RNA_def_struct_sdna(srna, "SpaceSeq");
	RNA_def_struct_ui_text(srna, "Space Sequence Editor", "Sequence editor space data");
	
	/* view type, fairly important */
	prop= RNA_def_property(srna, "view_type", PROP_ENUM, PROP_NONE);
	RNA_def_property_enum_sdna(prop, NULL, "view");
	RNA_def_property_enum_items(prop, view_type_items);
	RNA_def_property_ui_text(prop, "View Type", "The type of the Sequencer view (sequencer, preview or both)");
	RNA_def_property_update(prop, 0, "rna_Sequencer_view_type_update");

	/* display type, fairly important */
	prop= RNA_def_property(srna, "display_mode", PROP_ENUM, PROP_NONE);
	RNA_def_property_enum_sdna(prop, NULL, "mainb");
	RNA_def_property_enum_items(prop, display_mode_items);
	RNA_def_property_ui_text(prop, "Display Mode", "The view mode to use for displaying sequencer output");
	RNA_def_property_update(prop, NC_SPACE|ND_SPACE_SEQUENCER, NULL);
		
	/* flag's */
	prop= RNA_def_property(srna, "show_frame_indicator", PROP_BOOLEAN, PROP_NONE);
	RNA_def_property_boolean_negative_sdna(prop, NULL, "flag", SEQ_NO_DRAW_CFRANUM);
	RNA_def_property_ui_text(prop, "Show Frame Number Indicator", "Show frame number beside the current frame indicator line");
	RNA_def_property_update(prop, NC_SPACE|ND_SPACE_SEQUENCER, NULL);
	
	prop= RNA_def_property(srna, "show_frames", PROP_BOOLEAN, PROP_NONE);
	RNA_def_property_boolean_sdna(prop, NULL, "flag", SEQ_DRAWFRAMES);
	RNA_def_property_ui_text(prop, "Draw Frames", "Draw frames rather than seconds");
	RNA_def_property_update(prop, NC_SPACE|ND_SPACE_SEQUENCER, NULL);
	
	prop= RNA_def_property(srna, "use_marker_sync", PROP_BOOLEAN, PROP_NONE);
	RNA_def_property_boolean_sdna(prop, NULL, "flag", SEQ_MARKER_TRANS);
	RNA_def_property_ui_text(prop, "Transform Markers", "Transform markers as well as strips");
	RNA_def_property_update(prop, NC_SPACE|ND_SPACE_SEQUENCER, NULL);
	
	prop= RNA_def_property(srna, "show_separate_color", PROP_BOOLEAN, PROP_NONE);
	RNA_def_property_boolean_sdna(prop, NULL, "flag", SEQ_DRAW_COLOR_SEPERATED);
	RNA_def_property_ui_text(prop, "Separate Colors", "Separate color channels in preview");
	RNA_def_property_update(prop, NC_SPACE|ND_SPACE_SEQUENCER, NULL);

	prop= RNA_def_property(srna, "show_safe_margin", PROP_BOOLEAN, PROP_NONE);
	RNA_def_property_boolean_sdna(prop, NULL, "flag", SEQ_DRAW_SAFE_MARGINS);
	RNA_def_property_ui_text(prop, "Safe Margin", "Draw title safe margins in preview");	
	RNA_def_property_update(prop, NC_SPACE|ND_SPACE_SEQUENCER, NULL);
	
	prop= RNA_def_property(srna, "use_grease_pencil", PROP_BOOLEAN, PROP_NONE);
	RNA_def_property_boolean_sdna(prop, NULL, "flag", SEQ_DRAW_GPENCIL);
	RNA_def_property_ui_text(prop, "Use Grease Pencil", "Display and edit the grease pencil freehand annotations overlay");	
	RNA_def_property_update(prop, NC_SPACE|ND_SPACE_SEQUENCER, NULL);
	
	/* grease pencil */
	prop= RNA_def_property(srna, "grease_pencil", PROP_POINTER, PROP_NONE);
	RNA_def_property_pointer_sdna(prop, NULL, "gpd");
	RNA_def_property_struct_type(prop, "UnknownType");
	RNA_def_property_ui_text(prop, "Grease Pencil", "Grease pencil data for this space");
	RNA_def_property_update(prop, NC_SPACE|ND_SPACE_SEQUENCER, NULL);
	
	prop= RNA_def_property(srna, "display_channel", PROP_INT, PROP_NONE);
	RNA_def_property_int_sdna(prop, NULL, "chanshown");
	RNA_def_property_ui_text(prop, "Display Channel", "The channel number shown in the image preview. 0 is the result of all strips combined");
	RNA_def_property_range(prop, -5, MAXSEQ);
	RNA_def_property_update(prop, NC_SPACE|ND_SPACE_SEQUENCER, NULL);
	
	prop= RNA_def_property(srna, "draw_overexposed", PROP_INT, PROP_NONE);
	RNA_def_property_int_sdna(prop, NULL, "zebra");
	RNA_def_property_ui_text(prop, "Show Overexposed", "Show overexposed areas with zebra stripes");
	RNA_def_property_range(prop, 0, 110);
	RNA_def_property_update(prop, NC_SPACE|ND_SPACE_SEQUENCER, NULL);
	
	prop= RNA_def_property(srna, "proxy_render_size", PROP_ENUM, PROP_NONE);
	RNA_def_property_enum_sdna(prop, NULL, "render_size");
	RNA_def_property_enum_items(prop, proxy_render_size_items);
	RNA_def_property_ui_text(prop, "Proxy render size", "Draw preview using full resolution or different proxy resolutions");
	RNA_def_property_update(prop, NC_SPACE|ND_SPACE_SEQUENCER, NULL);
	
	
	/* not sure we need rna access to these but adding anyway */
	prop= RNA_def_property(srna, "offset_x", PROP_FLOAT, PROP_NONE);
	RNA_def_property_float_sdna(prop, NULL, "xof");
	RNA_def_property_ui_text(prop, "X Offset", "Offsets image horizontally from the view center");
	RNA_def_property_update(prop, NC_SPACE|ND_SPACE_SEQUENCER, NULL);

	prop= RNA_def_property(srna, "offset_y", PROP_FLOAT, PROP_NONE);
	RNA_def_property_float_sdna(prop, NULL, "yof");
	RNA_def_property_ui_text(prop, "Y Offset", "Offsets image horizontally from the view center");
	RNA_def_property_update(prop, NC_SPACE|ND_SPACE_SEQUENCER, NULL);
	
	prop= RNA_def_property(srna, "zoom", PROP_FLOAT, PROP_NONE);
	RNA_def_property_float_sdna(prop, NULL, "zoom");
	RNA_def_property_ui_text(prop, "Zoom", "Display zoom level");	
	RNA_def_property_update(prop, NC_SPACE|ND_SPACE_SEQUENCER, NULL);
}

static void rna_def_space_text(BlenderRNA *brna)
{
	StructRNA *srna;
	PropertyRNA *prop;

	srna= RNA_def_struct(brna, "SpaceTextEditor", "Space");
	RNA_def_struct_sdna(srna, "SpaceText");
	RNA_def_struct_ui_text(srna, "Space Text Editor", "Text editor space data");

	/* text */
	prop= RNA_def_property(srna, "text", PROP_POINTER, PROP_NONE);
	RNA_def_property_flag(prop, PROP_EDITABLE);
	RNA_def_property_ui_text(prop, "Text", "Text displayed and edited in this space");
	RNA_def_property_pointer_funcs(prop, NULL, "rna_SpaceTextEditor_text_set", NULL, NULL);
	RNA_def_property_update(prop, NC_SPACE|ND_SPACE_TEXT, NULL);

	/* display */
	prop= RNA_def_property(srna, "show_word_wrap", PROP_BOOLEAN, PROP_NONE);
	RNA_def_property_boolean_sdna(prop, NULL, "wordwrap", 0);
	RNA_def_property_boolean_funcs(prop, NULL, "rna_SpaceTextEditor_word_wrap_set");
	RNA_def_property_ui_text(prop, "Word Wrap", "Wrap words if there is not enough horizontal space");
	RNA_def_property_ui_icon(prop, ICON_WORDWRAP_OFF, 1);
	RNA_def_property_update(prop, NC_SPACE|ND_SPACE_TEXT, NULL);

	prop= RNA_def_property(srna, "show_line_numbers", PROP_BOOLEAN, PROP_NONE);
	RNA_def_property_boolean_sdna(prop, NULL, "showlinenrs", 0);
	RNA_def_property_ui_text(prop, "Line Numbers", "Show line numbers next to the text");
	RNA_def_property_ui_icon(prop, ICON_LINENUMBERS_OFF, 1);
	RNA_def_property_update(prop, NC_SPACE|ND_SPACE_TEXT, NULL);

	prop= RNA_def_property(srna, "show_syntax_highlight", PROP_BOOLEAN, PROP_NONE);
	RNA_def_property_boolean_sdna(prop, NULL, "showsyntax", 0);
	RNA_def_property_ui_text(prop, "Syntax Highlight", "Syntax highlight for scripting");
	RNA_def_property_ui_icon(prop, ICON_SYNTAX_OFF, 1);
	RNA_def_property_update(prop, NC_SPACE|ND_SPACE_TEXT, NULL);
	
	prop= RNA_def_property(srna, "show_line_highlight", PROP_BOOLEAN, PROP_NONE);
	RNA_def_property_boolean_sdna(prop, NULL, "line_hlight", 0);
	RNA_def_property_ui_text(prop, "Highlight Line", "Highlight the current line");
	RNA_def_property_update(prop, NC_SPACE|ND_SPACE_TEXT, NULL);

	prop= RNA_def_property(srna, "tab_width", PROP_INT, PROP_NONE);
	RNA_def_property_int_sdna(prop, NULL, "tabnumber");
	RNA_def_property_range(prop, 2, 8);
	RNA_def_property_ui_text(prop, "Tab Width", "Number of spaces to display tabs with");
	RNA_def_property_update(prop, NC_SPACE|ND_SPACE_TEXT, "rna_SpaceTextEditor_updateEdited");

	prop= RNA_def_property(srna, "font_size", PROP_INT, PROP_NONE);
	RNA_def_property_int_sdna(prop, NULL, "lheight");
	RNA_def_property_range(prop, 8, 32);
	RNA_def_property_ui_text(prop, "Font Size", "Font size to use for displaying the text");
	RNA_def_property_update(prop, NC_SPACE|ND_SPACE_TEXT, NULL);

	prop= RNA_def_property(srna, "show_margin", PROP_BOOLEAN, PROP_NONE);
	RNA_def_property_boolean_sdna(prop, NULL, "flags", ST_SHOW_MARGIN);
	RNA_def_property_ui_text(prop, "Show Margin", "Show right margin");
	RNA_def_property_update(prop, NC_SPACE|ND_SPACE_TEXT, NULL);

	prop= RNA_def_property(srna, "margin_column", PROP_INT, PROP_NONE);
	RNA_def_property_int_sdna(prop, NULL, "margin_column");
	RNA_def_property_range(prop, 0, 1024);
	RNA_def_property_ui_text(prop, "Margin Column", "Column number to show right margin at");
	RNA_def_property_update(prop, NC_SPACE|ND_SPACE_TEXT, NULL);

	/* functionality options */
	prop= RNA_def_property(srna, "use_overwrite", PROP_BOOLEAN, PROP_NONE);
	RNA_def_property_boolean_sdna(prop, NULL, "overwrite", 1);
	RNA_def_property_ui_text(prop, "Overwrite", "Overwrite characters when typing rather than inserting them");
	RNA_def_property_update(prop, NC_SPACE|ND_SPACE_TEXT, NULL);
	
	prop= RNA_def_property(srna, "use_live_edit", PROP_BOOLEAN, PROP_NONE);
	RNA_def_property_boolean_sdna(prop, NULL, "live_edit", 1);
	RNA_def_property_ui_text(prop, "Live Edit", "Run python while editing");
	RNA_def_property_update(prop, NC_SPACE|ND_SPACE_TEXT, NULL);
	
	/* find */
	prop= RNA_def_property(srna, "use_find_all", PROP_BOOLEAN, PROP_NONE);
	RNA_def_property_boolean_sdna(prop, NULL, "flags", ST_FIND_ALL);
	RNA_def_property_ui_text(prop, "Find All", "Search in all text datablocks, instead of only the active one");
	RNA_def_property_update(prop, NC_SPACE|ND_SPACE_TEXT, NULL);

	prop= RNA_def_property(srna, "use_find_wrap", PROP_BOOLEAN, PROP_NONE);
	RNA_def_property_boolean_sdna(prop, NULL, "flags", ST_FIND_WRAP);
	RNA_def_property_ui_text(prop, "Find Wrap", "Search again from the start of the file when reaching the end");
	RNA_def_property_update(prop, NC_SPACE|ND_SPACE_TEXT, NULL);

	prop= RNA_def_property(srna, "use_match_case", PROP_BOOLEAN, PROP_NONE);
	RNA_def_property_boolean_sdna(prop, NULL, "flags", ST_MATCH_CASE);
	RNA_def_property_ui_text(prop, "Match case", "Search string is sensitive to uppercase and lowercase letters");
	RNA_def_property_update(prop, NC_SPACE|ND_SPACE_TEXT, NULL);

	prop= RNA_def_property(srna, "find_text", PROP_STRING, PROP_NONE);
	RNA_def_property_string_sdna(prop, NULL, "findstr");
	RNA_def_property_ui_text(prop, "Find Text", "Text to search for with the find tool");
	RNA_def_property_update(prop, NC_SPACE|ND_SPACE_TEXT, NULL);

	prop= RNA_def_property(srna, "replace_text", PROP_STRING, PROP_NONE);
	RNA_def_property_string_sdna(prop, NULL, "replacestr");
	RNA_def_property_ui_text(prop, "Replace Text", "Text to replace selected text with using the replace tool");
	RNA_def_property_update(prop, NC_SPACE|ND_SPACE_TEXT, NULL);
}

static void rna_def_space_dopesheet(BlenderRNA *brna)
{
	StructRNA *srna;
	PropertyRNA *prop;
	
	// XXX: action-editor is currently for object-level only actions, so show that using object-icon hint
	static EnumPropertyItem mode_items[] = {
		{SACTCONT_DOPESHEET, "DOPESHEET", ICON_OOPS, "DopeSheet", "DopeSheet Editor"},
		{SACTCONT_ACTION, "ACTION", ICON_OBJECT_DATA, "Action Editor", "Action Editor"},
		{SACTCONT_SHAPEKEY, "SHAPEKEY", ICON_SHAPEKEY_DATA, "ShapeKey Editor", "ShapeKey Editor"},
		{SACTCONT_GPENCIL, "GPENCIL", ICON_GREASEPENCIL, "Grease Pencil", "Grease Pencil"},
		{0, NULL, 0, NULL, NULL}};
		
	
	srna= RNA_def_struct(brna, "SpaceDopeSheetEditor", "Space");
	RNA_def_struct_sdna(srna, "SpaceAction");
	RNA_def_struct_ui_text(srna, "Space DopeSheet Editor", "DopeSheet space data");

	/* data */
	prop= RNA_def_property(srna, "action", PROP_POINTER, PROP_NONE);
	RNA_def_property_flag(prop, PROP_EDITABLE);
	RNA_def_property_pointer_funcs(prop, NULL, "rna_SpaceDopeSheetEditor_action_set", NULL, "rna_Action_actedit_assign_poll");
	RNA_def_property_ui_text(prop, "Action", "Action displayed and edited in this space");
	RNA_def_property_update(prop, NC_ANIMATION|ND_KEYFRAME|NA_EDITED, "rna_SpaceDopeSheetEditor_action_update");
	
	/* mode */
	prop= RNA_def_property(srna, "mode", PROP_ENUM, PROP_NONE);
	RNA_def_property_enum_sdna(prop, NULL, "mode");
	RNA_def_property_enum_items(prop, mode_items);
	RNA_def_property_ui_text(prop, "Mode", "Editing context being displayed");
	RNA_def_property_update(prop, NC_SPACE|ND_SPACE_DOPESHEET, "rna_SpaceDopeSheetEditor_mode_update");
	
	/* display */
	prop= RNA_def_property(srna, "show_seconds", PROP_BOOLEAN, PROP_NONE);
	RNA_def_property_boolean_sdna(prop, NULL, "flag", SACTION_DRAWTIME);
	RNA_def_property_clear_flag(prop, PROP_EDITABLE); // XXX for now, only set with operator
	RNA_def_property_ui_text(prop, "Show Seconds", "Show timing in seconds not frames");
	RNA_def_property_update(prop, NC_SPACE|ND_SPACE_DOPESHEET, NULL);
	
	prop= RNA_def_property(srna, "show_frame_indicator", PROP_BOOLEAN, PROP_NONE);
	RNA_def_property_boolean_negative_sdna(prop, NULL, "flag", SACTION_NODRAWCFRANUM);
	RNA_def_property_ui_text(prop, "Show Frame Number Indicator", "Show frame number beside the current frame indicator line");
	RNA_def_property_update(prop, NC_SPACE|ND_SPACE_DOPESHEET, NULL);
	
	prop= RNA_def_property(srna, "show_sliders", PROP_BOOLEAN, PROP_NONE);
	RNA_def_property_boolean_sdna(prop, NULL, "flag", SACTION_SLIDERS);
	RNA_def_property_ui_text(prop, "Show Sliders", "Show sliders beside F-Curve channels");
	RNA_def_property_update(prop, NC_SPACE|ND_SPACE_DOPESHEET, NULL);
	
	prop= RNA_def_property(srna, "show_pose_markers", PROP_BOOLEAN, PROP_NONE);
	RNA_def_property_boolean_sdna(prop, NULL, "flag", SACTION_POSEMARKERS_SHOW);
	RNA_def_property_ui_text(prop, "Show Pose Markers", "Show markers belonging to the active action instead of Scene markers (Action and Shape Key Editors only)");
	RNA_def_property_update(prop, NC_SPACE|ND_SPACE_DOPESHEET, NULL);
	
	/* editing */
	prop= RNA_def_property(srna, "use_auto_merge_keyframes", PROP_BOOLEAN, PROP_NONE);
	RNA_def_property_boolean_negative_sdna(prop, NULL, "flag", SACTION_NOTRANSKEYCULL);
	RNA_def_property_ui_text(prop, "AutoMerge Keyframes", "Automatically merge nearby keyframes");
	RNA_def_property_update(prop, NC_SPACE|ND_SPACE_DOPESHEET, NULL);
	
	prop= RNA_def_property(srna, "use_realtime_update", PROP_BOOLEAN, PROP_NONE);
	RNA_def_property_boolean_negative_sdna(prop, NULL, "flag", SACTION_NOREALTIMEUPDATES);
	RNA_def_property_ui_text(prop, "Realtime Updates", "When transforming keyframes, changes to the animation data are flushed to other views");
	RNA_def_property_update(prop, NC_SPACE|ND_SPACE_DOPESHEET, NULL);

	prop= RNA_def_property(srna, "use_marker_sync", PROP_BOOLEAN, PROP_NONE);
	RNA_def_property_boolean_sdna(prop, NULL, "flag", SACTION_MARKERS_MOVE);
	RNA_def_property_ui_text(prop, "Sync Markers", "Sync Markers with keyframe edits");

	/* dopesheet */
	prop= RNA_def_property(srna, "dopesheet", PROP_POINTER, PROP_NONE);
	RNA_def_property_struct_type(prop, "DopeSheet");
	RNA_def_property_pointer_sdna(prop, NULL, "ads");
	RNA_def_property_ui_text(prop, "DopeSheet", "Settings for filtering animation data");

	/* autosnap */
	prop= RNA_def_property(srna, "auto_snap", PROP_ENUM, PROP_NONE);
	RNA_def_property_enum_sdna(prop, NULL, "autosnap");
	RNA_def_property_enum_items(prop, autosnap_items);
	RNA_def_property_ui_text(prop, "Auto Snap", "Automatic time snapping settings for transformations");
	RNA_def_property_update(prop, NC_SPACE|ND_SPACE_DOPESHEET, NULL);
}

static void rna_def_space_graph(BlenderRNA *brna)
{
	StructRNA *srna;
	PropertyRNA *prop;
	
	static EnumPropertyItem mode_items[] = {
		{SIPO_MODE_ANIMATION, "FCURVES", ICON_IPO, "F-Curve Editor", "Edit animation/keyframes displayed as 2D curves"},
		{SIPO_MODE_DRIVERS, "DRIVERS", ICON_DRIVER, "Drivers", "Edit drivers"},
		{0, NULL, 0, NULL, NULL}};
		
		/* this is basically the same as the one for the 3D-View, but with some entries ommitted */
	static EnumPropertyItem gpivot_items[] = {
		{V3D_CENTER, "BOUNDING_BOX_CENTER", ICON_ROTATE, "Bounding Box Center", ""},
		{V3D_CURSOR, "CURSOR", ICON_CURSOR, "2D Cursor", ""},
		{V3D_LOCAL, "INDIVIDUAL_ORIGINS", ICON_ROTATECOLLECTION, "Individual Centers", ""},
		//{V3D_CENTROID, "MEDIAN_POINT", 0, "Median Point", ""},
		//{V3D_ACTIVE, "ACTIVE_ELEMENT", 0, "Active Element", ""},
		{0, NULL, 0, NULL, NULL}};

	
	srna= RNA_def_struct(brna, "SpaceGraphEditor", "Space");
	RNA_def_struct_sdna(srna, "SpaceIpo");
	RNA_def_struct_ui_text(srna, "Space Graph Editor", "Graph Editor space data");
	
	/* mode */
	prop= RNA_def_property(srna, "mode", PROP_ENUM, PROP_NONE);
	RNA_def_property_enum_sdna(prop, NULL, "mode");
	RNA_def_property_enum_items(prop, mode_items);
	RNA_def_property_ui_text(prop, "Mode", "Editing context being displayed");
	RNA_def_property_update(prop, NC_SPACE|ND_SPACE_GRAPH, "rna_SpaceGraphEditor_display_mode_update");
	
	/* display */
	prop= RNA_def_property(srna, "show_seconds", PROP_BOOLEAN, PROP_NONE);
	RNA_def_property_boolean_sdna(prop, NULL, "flag", SIPO_DRAWTIME);
	RNA_def_property_clear_flag(prop, PROP_EDITABLE); // XXX for now, only set with operator
	RNA_def_property_ui_text(prop, "Show Seconds", "Show timing in seconds not frames");
	RNA_def_property_update(prop, NC_SPACE|ND_SPACE_GRAPH, NULL);
	
	prop= RNA_def_property(srna, "show_frame_indicator", PROP_BOOLEAN, PROP_NONE);
	RNA_def_property_boolean_negative_sdna(prop, NULL, "flag", SIPO_NODRAWCFRANUM);
	RNA_def_property_ui_text(prop, "Show Frame Number Indicator", "Show frame number beside the current frame indicator line");
	RNA_def_property_update(prop, NC_SPACE|ND_SPACE_GRAPH, NULL);
	
	prop= RNA_def_property(srna, "show_sliders", PROP_BOOLEAN, PROP_NONE);
	RNA_def_property_boolean_sdna(prop, NULL, "flag", SIPO_SLIDERS);
	RNA_def_property_ui_text(prop, "Show Sliders", "Show sliders beside F-Curve channels");
	RNA_def_property_update(prop, NC_SPACE|ND_SPACE_GRAPH, NULL);
	
	prop= RNA_def_property(srna, "show_handles", PROP_BOOLEAN, PROP_NONE);
	RNA_def_property_boolean_negative_sdna(prop, NULL, "flag", SIPO_NOHANDLES);
	RNA_def_property_ui_text(prop, "Show Handles", "Show handles of Bezier control points");
	RNA_def_property_update(prop, NC_SPACE|ND_SPACE_GRAPH, NULL);
	
	prop= RNA_def_property(srna, "use_only_selected_curves_handles", PROP_BOOLEAN, PROP_NONE);
	RNA_def_property_boolean_sdna(prop, NULL, "flag", SIPO_SELCUVERTSONLY);
	RNA_def_property_ui_text(prop, "Only Selected Curve Keyframes", "Only keyframes of selected F-Curves are visible and editable");
	RNA_def_property_update(prop, NC_SPACE|ND_SPACE_GRAPH, NULL);
	
	prop= RNA_def_property(srna, "use_only_selected_keyframe_handles", PROP_BOOLEAN, PROP_NONE);
	RNA_def_property_boolean_sdna(prop, NULL, "flag", SIPO_SELVHANDLESONLY);
	RNA_def_property_ui_text(prop, "Only Selected Keyframes Handles", "Only show and edit handles of selected keyframes");
	RNA_def_property_update(prop, NC_SPACE|ND_SPACE_GRAPH, NULL);
	
	prop= RNA_def_property(srna, "use_beauty_drawing", PROP_BOOLEAN, PROP_NONE);
	RNA_def_property_boolean_negative_sdna(prop, NULL, "flag", SIPO_BEAUTYDRAW_OFF);
	RNA_def_property_ui_text(prop, "Use High Quality Drawing", "Draw F-Curves using Anti-Aliasing and other fancy effects. Disable for better performance");
	RNA_def_property_update(prop, NC_SPACE|ND_SPACE_GRAPH, NULL);
	
	/* editing */
	prop= RNA_def_property(srna, "use_auto_merge_keyframes", PROP_BOOLEAN, PROP_NONE);
	RNA_def_property_boolean_negative_sdna(prop, NULL, "flag", SIPO_NOTRANSKEYCULL);
	RNA_def_property_ui_text(prop, "AutoMerge Keyframes", "Automatically merge nearby keyframes");
	RNA_def_property_update(prop, NC_SPACE|ND_SPACE_GRAPH, NULL);
	
	prop= RNA_def_property(srna, "use_realtime_update", PROP_BOOLEAN, PROP_NONE);
	RNA_def_property_boolean_negative_sdna(prop, NULL, "flag", SIPO_NOREALTIMEUPDATES);
	RNA_def_property_ui_text(prop, "Realtime Updates", "When transforming keyframes, changes to the animation data are flushed to other views");
	RNA_def_property_update(prop, NC_SPACE|ND_SPACE_GRAPH, NULL);
	
	/* cursor */
	prop= RNA_def_property(srna, "show_cursor", PROP_BOOLEAN, PROP_NONE);
	RNA_def_property_boolean_negative_sdna(prop, NULL, "flag", SIPO_NODRAWCURSOR);
	RNA_def_property_ui_text(prop, "Show Cursor", "Show 2D cursor");
	RNA_def_property_update(prop, NC_SPACE|ND_SPACE_GRAPH, NULL);
	
	prop= RNA_def_property(srna, "cursor_position_y", PROP_FLOAT, PROP_NONE);
	RNA_def_property_float_sdna(prop, NULL, "cursorVal");
	RNA_def_property_ui_text(prop, "Cursor Y-Value", "Graph Editor 2D-Value cursor - Y-Value component");
	RNA_def_property_update(prop, NC_SPACE|ND_SPACE_GRAPH, NULL);
	
	prop= RNA_def_property(srna, "pivot_point", PROP_ENUM, PROP_NONE);
	RNA_def_property_enum_sdna(prop, NULL, "around");
	RNA_def_property_enum_items(prop, gpivot_items);
	RNA_def_property_ui_text(prop, "Pivot Point", "Pivot center for rotation/scaling");
	RNA_def_property_update(prop, NC_SPACE|ND_SPACE_GRAPH, NULL);

	/* dopesheet */
	prop= RNA_def_property(srna, "dopesheet", PROP_POINTER, PROP_NONE);
	RNA_def_property_struct_type(prop, "DopeSheet");
	RNA_def_property_pointer_sdna(prop, NULL, "ads");
	RNA_def_property_ui_text(prop, "DopeSheet", "Settings for filtering animation data");

	/* autosnap */
	prop= RNA_def_property(srna, "auto_snap", PROP_ENUM, PROP_NONE);
	RNA_def_property_enum_sdna(prop, NULL, "autosnap");
	RNA_def_property_enum_items(prop, autosnap_items);
	RNA_def_property_ui_text(prop, "Auto Snap", "Automatic time snapping settings for transformations");
	RNA_def_property_update(prop, NC_SPACE|ND_SPACE_GRAPH, NULL);
	
	/* readonly state info */
	prop= RNA_def_property(srna, "has_ghost_curves", PROP_BOOLEAN, PROP_NONE);
	RNA_def_property_boolean_sdna(prop, NULL, "flag", 0); /* XXX: hack to make this compile, since this property doesn't actually exist*/
	RNA_def_property_boolean_funcs(prop, "rna_SpaceGraphEditor_has_ghost_curves_get", NULL);
	RNA_def_property_ui_text(prop, "Has Ghost Curves", "Graph Editor instance has some ghost curves stored");
	RNA_def_property_update(prop, NC_SPACE|ND_SPACE_GRAPH, NULL);
}

static void rna_def_space_nla(BlenderRNA *brna)
{
	StructRNA *srna;
	PropertyRNA *prop;
	
	srna= RNA_def_struct(brna, "SpaceNLA", "Space");
	RNA_def_struct_sdna(srna, "SpaceNla");
	RNA_def_struct_ui_text(srna, "Space Nla Editor", "NLA editor space data");
	
	/* display */
	prop= RNA_def_property(srna, "show_seconds", PROP_BOOLEAN, PROP_NONE);
	RNA_def_property_boolean_sdna(prop, NULL, "flag", SNLA_DRAWTIME);
	RNA_def_property_clear_flag(prop, PROP_EDITABLE); // XXX for now, only set with operator
	RNA_def_property_ui_text(prop, "Show Seconds", "Show timing in seconds not frames");
	RNA_def_property_update(prop, NC_SPACE|ND_SPACE_NLA, NULL);
	
	prop= RNA_def_property(srna, "show_frame_indicator", PROP_BOOLEAN, PROP_NONE);
	RNA_def_property_boolean_negative_sdna(prop, NULL, "flag", SNLA_NODRAWCFRANUM);
	RNA_def_property_ui_text(prop, "Show Frame Number Indicator", "Show frame number beside the current frame indicator line");
	RNA_def_property_update(prop, NC_SPACE|ND_SPACE_NLA, NULL);
	
	prop= RNA_def_property(srna, "show_strip_curves", PROP_BOOLEAN, PROP_NONE);
	RNA_def_property_boolean_negative_sdna(prop, NULL, "flag", SNLA_NOSTRIPCURVES);
	RNA_def_property_ui_text(prop, "Show Control Curves", "Show influence curves on strips");
	RNA_def_property_update(prop, NC_SPACE|ND_SPACE_NLA, NULL);
	
	/* editing */
	prop= RNA_def_property(srna, "use_realtime_update", PROP_BOOLEAN, PROP_NONE);
	RNA_def_property_boolean_negative_sdna(prop, NULL, "flag", SNLA_NOREALTIMEUPDATES);
	RNA_def_property_ui_text(prop, "Realtime Updates", "When transforming strips, changes to the animation data are flushed to other views");
	RNA_def_property_update(prop, NC_SPACE|ND_SPACE_NLA, NULL);

	/* dopesheet */
	prop= RNA_def_property(srna, "dopesheet", PROP_POINTER, PROP_NONE);
	RNA_def_property_struct_type(prop, "DopeSheet");
	RNA_def_property_pointer_sdna(prop, NULL, "ads");
	RNA_def_property_ui_text(prop, "DopeSheet", "Settings for filtering animation data");

	/* autosnap */
	prop= RNA_def_property(srna, "auto_snap", PROP_ENUM, PROP_NONE);
	RNA_def_property_enum_sdna(prop, NULL, "autosnap");
	RNA_def_property_enum_items(prop, autosnap_items);
	RNA_def_property_ui_text(prop, "Auto Snap", "Automatic time snapping settings for transformations");
	RNA_def_property_update(prop, NC_SPACE|ND_SPACE_NLA, NULL);
}

static void rna_def_space_time(BlenderRNA *brna)
{
	StructRNA *srna;
	PropertyRNA *prop;
	
	srna= RNA_def_struct(brna, "SpaceTimeline", "Space");
	RNA_def_struct_sdna(srna, "SpaceTime");
	RNA_def_struct_ui_text(srna, "Space Timeline Editor", "Timeline editor space data");
	
	/* view settings */	
	prop= RNA_def_property(srna, "show_only_selected", PROP_BOOLEAN, PROP_NONE);
	RNA_def_property_boolean_sdna(prop, NULL, "flag", TIME_ONLYACTSEL);
	RNA_def_property_ui_text(prop, "Only Selected Channels", "Show keyframes for active Object and/or its selected bones only");	
	RNA_def_property_update(prop, NC_SPACE|ND_SPACE_TIME, NULL);
	
	prop= RNA_def_property(srna, "show_frame_indicator", PROP_BOOLEAN, PROP_NONE);
	RNA_def_property_boolean_sdna(prop, NULL, "flag", TIME_CFRA_NUM);
	RNA_def_property_ui_text(prop, "Show Frame Number Indicator", "Show frame number beside the current frame indicator line");
	RNA_def_property_update(prop, NC_SPACE|ND_SPACE_TIME, NULL);
	
	/* displaying cache status */
	prop= RNA_def_property(srna, "show_cache", PROP_BOOLEAN, PROP_NONE);
	RNA_def_property_boolean_sdna(prop, NULL, "cache_display", TIME_CACHE_DISPLAY);
	RNA_def_property_ui_text(prop, "Show Cache", "Show the status of cached frames in the timeline");	
	RNA_def_property_update(prop, NC_SPACE|ND_SPACE_TIME, NULL);
	
	prop= RNA_def_property(srna, "cache_softbody", PROP_BOOLEAN, PROP_NONE);
	RNA_def_property_boolean_sdna(prop, NULL, "cache_display", TIME_CACHE_SOFTBODY);
	RNA_def_property_ui_text(prop, "Softbody", "Show the active object's softbody point cache");	
	RNA_def_property_update(prop, NC_SPACE|ND_SPACE_TIME, NULL);
	
	prop= RNA_def_property(srna, "cache_particles", PROP_BOOLEAN, PROP_NONE);
	RNA_def_property_boolean_sdna(prop, NULL, "cache_display", TIME_CACHE_PARTICLES);
	RNA_def_property_ui_text(prop, "Particles", "Show the active object's particle point cache");	
	RNA_def_property_update(prop, NC_SPACE|ND_SPACE_TIME, NULL);
	
	prop= RNA_def_property(srna, "cache_cloth", PROP_BOOLEAN, PROP_NONE);
	RNA_def_property_boolean_sdna(prop, NULL, "cache_display", TIME_CACHE_CLOTH);
	RNA_def_property_ui_text(prop, "Cloth", "Show the active object's cloth point cache");	
	RNA_def_property_update(prop, NC_SPACE|ND_SPACE_TIME, NULL);
	
	prop= RNA_def_property(srna, "cache_smoke", PROP_BOOLEAN, PROP_NONE);
	RNA_def_property_boolean_sdna(prop, NULL, "cache_display", TIME_CACHE_SMOKE);
	RNA_def_property_ui_text(prop, "Smoke", "Show the active object's smoke cache");	
	RNA_def_property_update(prop, NC_SPACE|ND_SPACE_TIME, NULL);
}

static void rna_def_console_line(BlenderRNA *brna)
{
	StructRNA *srna;
	PropertyRNA *prop;
	
	srna = RNA_def_struct(brna, "ConsoleLine", NULL);
	RNA_def_struct_ui_text(srna, "Console Input", "Input line for the interactive console");
	// XXX using non-inited "prop", uh? RNA_def_property_update(prop, NC_SPACE|ND_SPACE_CONSOLE, NULL);
	
	prop= RNA_def_property(srna, "body", PROP_STRING, PROP_NONE);
	RNA_def_property_string_funcs(prop, "rna_ConsoleLine_body_get", "rna_ConsoleLine_body_length", "rna_ConsoleLine_body_set");
	RNA_def_property_ui_text(prop, "Line", "Text in the line");
	RNA_def_property_update(prop, NC_SPACE|ND_SPACE_CONSOLE, NULL);
	
	prop= RNA_def_property(srna, "current_character", PROP_INT, PROP_NONE); /* copied from text editor */
	RNA_def_property_int_sdna(prop, NULL, "cursor");
	RNA_def_property_int_funcs(prop, NULL, NULL, "rna_ConsoleLine_cursor_index_range");
	RNA_def_property_update(prop, NC_SPACE|ND_SPACE_CONSOLE, NULL);
}
	
static void rna_def_space_console(BlenderRNA *brna)
{
	StructRNA *srna;
	PropertyRNA *prop;
	
	srna= RNA_def_struct(brna, "SpaceConsole", "Space");
	RNA_def_struct_sdna(srna, "SpaceConsole");
	RNA_def_struct_ui_text(srna, "Space Console", "Interactive python console");
	
	/* display */
	prop= RNA_def_property(srna, "font_size", PROP_INT, PROP_NONE); /* copied from text editor */
	RNA_def_property_int_sdna(prop, NULL, "lheight");
	RNA_def_property_range(prop, 8, 32);
	RNA_def_property_ui_text(prop, "Font Size", "Font size to use for displaying the text");
	RNA_def_property_update(prop, NC_SPACE|ND_SPACE_CONSOLE, NULL);


	prop= RNA_def_property(srna, "select_start", PROP_INT, PROP_UNSIGNED); /* copied from text editor */
	RNA_def_property_int_sdna(prop, NULL, "sel_start");
	RNA_def_property_update(prop, NC_SPACE|ND_SPACE_CONSOLE, NULL);
	
	prop= RNA_def_property(srna, "select_end", PROP_INT, PROP_UNSIGNED); /* copied from text editor */
	RNA_def_property_int_sdna(prop, NULL, "sel_end");
	RNA_def_property_update(prop, NC_SPACE|ND_SPACE_CONSOLE, NULL);

	prop= RNA_def_property(srna, "prompt", PROP_STRING, PROP_NONE);
	RNA_def_property_ui_text(prop, "Prompt", "Command line prompt");
	
	prop= RNA_def_property(srna, "language", PROP_STRING, PROP_NONE);
	RNA_def_property_ui_text(prop, "Language", "Command line prompt language");

	prop= RNA_def_property(srna, "history", PROP_COLLECTION, PROP_NONE);
	RNA_def_property_collection_sdna(prop, NULL, "history", NULL);
	RNA_def_property_struct_type(prop, "ConsoleLine");
	RNA_def_property_ui_text(prop, "History", "Command history");
	
	prop= RNA_def_property(srna, "scrollback", PROP_COLLECTION, PROP_NONE);
	RNA_def_property_collection_sdna(prop, NULL, "scrollback", NULL);
	RNA_def_property_struct_type(prop, "ConsoleLine");
	RNA_def_property_ui_text(prop, "Output", "Command output");
}

static void rna_def_fileselect_params(BlenderRNA *brna)
{
	StructRNA *srna;
	PropertyRNA *prop;
	
	static EnumPropertyItem file_display_items[] = {
		{FILE_SHORTDISPLAY, "FILE_SHORTDISPLAY", ICON_SHORTDISPLAY, "Short List", "Display files as short list"},
		{FILE_LONGDISPLAY, "FILE_LONGDISPLAY", ICON_LONGDISPLAY, "Long List", "Display files as a detailed list"},
		{FILE_IMGDISPLAY, "FILE_IMGDISPLAY", ICON_IMGDISPLAY, "Thumbnails", "Display files as thumbnails"},
		{0, NULL, 0, NULL, NULL}};

	static EnumPropertyItem file_sort_items[] = {
		{FILE_SORT_ALPHA, "FILE_SORT_ALPHA", ICON_SORTALPHA, "Sort alphabetically", "Sort the file list alphabetically"},
		{FILE_SORT_EXTENSION, "FILE_SORT_EXTENSION", ICON_SORTBYEXT, "Sort by extension", "Sort the file list by extension"},
		{FILE_SORT_TIME, "FILE_SORT_TIME", ICON_SORTTIME, "Sort by time", "Sort files by modification time"},
		{FILE_SORT_SIZE, "FILE_SORT_SIZE", ICON_SORTSIZE, "Sort by size", "Sort files by size"},
		{0, NULL, 0, NULL, NULL}};

	srna= RNA_def_struct(brna, "FileSelectParams", NULL);
	RNA_def_struct_ui_text(srna, "File Select Parameters", "File Select Parameters");

	prop= RNA_def_property(srna, "title", PROP_STRING, PROP_NONE);
	RNA_def_property_string_sdna(prop, NULL, "title");
	RNA_def_property_ui_text(prop, "Title", "Title for the file browser");
	RNA_def_property_clear_flag(prop, PROP_EDITABLE);

	prop= RNA_def_property(srna, "directory", PROP_STRING, PROP_DIRPATH);
	RNA_def_property_string_sdna(prop, NULL, "dir");
	RNA_def_property_ui_text(prop, "Directory", "Directory displayed in the file browser");
	RNA_def_property_update(prop, NC_SPACE|ND_SPACE_FILE_PARAMS, NULL);

	prop= RNA_def_property(srna, "filename", PROP_STRING, PROP_FILENAME);
	RNA_def_property_string_sdna(prop, NULL, "file");
	RNA_def_property_ui_text(prop, "File Name", "Active file in the file browser");
	RNA_def_property_update(prop, NC_SPACE|ND_SPACE_FILE_PARAMS, NULL);

	prop= RNA_def_property(srna, "display_type", PROP_ENUM, PROP_NONE);
	RNA_def_property_enum_sdna(prop, NULL, "display");
	RNA_def_property_enum_items(prop, file_display_items);
	RNA_def_property_ui_text(prop, "Display Mode", "Display mode for the file list");
	RNA_def_property_update(prop, NC_SPACE|ND_SPACE_FILE_PARAMS, NULL);

	prop= RNA_def_property(srna, "use_filter", PROP_BOOLEAN, PROP_NONE);
	RNA_def_property_boolean_sdna(prop, NULL, "flag", FILE_FILTER);
	RNA_def_property_ui_text(prop, "Filter Files", "Enable filtering of files");
	RNA_def_property_update(prop, NC_SPACE|ND_SPACE_FILE_PARAMS, NULL);

	prop= RNA_def_property(srna, "show_hidden", PROP_BOOLEAN, PROP_NONE);
	RNA_def_property_boolean_negative_sdna(prop, NULL, "flag", FILE_HIDE_DOT);
	RNA_def_property_ui_text(prop, "Show Hidden", "Show hidden dot files");
	RNA_def_property_update(prop, NC_SPACE|ND_SPACE_FILE_PARAMS , NULL);

	prop= RNA_def_property(srna, "sort_method", PROP_ENUM, PROP_NONE);
	RNA_def_property_enum_sdna(prop, NULL, "sort");
	RNA_def_property_enum_items(prop, file_sort_items);
	RNA_def_property_ui_text(prop, "Sort", "");
	RNA_def_property_update(prop, NC_SPACE|ND_SPACE_FILE_PARAMS, NULL);

	prop= RNA_def_property(srna, "use_filter_image", PROP_BOOLEAN, PROP_NONE);
	RNA_def_property_boolean_sdna(prop, NULL, "filter", IMAGEFILE);
	RNA_def_property_ui_text(prop, "Filter Images", "Show image files");
	RNA_def_property_ui_icon(prop, ICON_FILE_IMAGE, 0);
	RNA_def_property_update(prop, NC_SPACE|ND_SPACE_FILE_PARAMS, NULL);

	prop= RNA_def_property(srna, "use_filter_blender", PROP_BOOLEAN, PROP_NONE);
	RNA_def_property_boolean_sdna(prop, NULL, "filter", BLENDERFILE);
	RNA_def_property_ui_text(prop, "Filter Blender", "Show .blend files");
	RNA_def_property_ui_icon(prop, ICON_FILE_BLEND, 0);
	RNA_def_property_update(prop, NC_SPACE|ND_SPACE_FILE_PARAMS, NULL);

	prop= RNA_def_property(srna, "use_filter_movie", PROP_BOOLEAN, PROP_NONE);
	RNA_def_property_boolean_sdna(prop, NULL, "filter", MOVIEFILE);
	RNA_def_property_ui_text(prop, "Filter Movies", "Show movie files");
	RNA_def_property_ui_icon(prop, ICON_FILE_MOVIE, 0);
	RNA_def_property_update(prop, NC_SPACE|ND_SPACE_FILE_PARAMS, NULL);

	prop= RNA_def_property(srna, "use_filter_script", PROP_BOOLEAN, PROP_NONE);
	RNA_def_property_boolean_sdna(prop, NULL, "filter", PYSCRIPTFILE);
	RNA_def_property_ui_text(prop, "Filter Script", "Show script files");
	RNA_def_property_ui_icon(prop, ICON_FILE_SCRIPT, 0);
	RNA_def_property_update(prop, NC_SPACE|ND_SPACE_FILE_PARAMS, NULL);

	prop= RNA_def_property(srna, "use_filter_font", PROP_BOOLEAN, PROP_NONE);
	RNA_def_property_boolean_sdna(prop, NULL, "filter", FTFONTFILE);
	RNA_def_property_ui_text(prop, "Filter Fonts", "Show font files");
	RNA_def_property_ui_icon(prop, ICON_FILE_FONT, 0);
	RNA_def_property_update(prop, NC_SPACE|ND_SPACE_FILE_PARAMS, NULL);

	prop= RNA_def_property(srna, "use_filter_sound", PROP_BOOLEAN, PROP_NONE);
	RNA_def_property_boolean_sdna(prop, NULL, "filter", SOUNDFILE);
	RNA_def_property_ui_text(prop, "Filter Sound", "Show sound files");
	RNA_def_property_ui_icon(prop, ICON_FILE_SOUND, 0);
	RNA_def_property_update(prop, NC_SPACE|ND_SPACE_FILE_PARAMS, NULL);

	prop= RNA_def_property(srna, "use_filter_text", PROP_BOOLEAN, PROP_NONE);
	RNA_def_property_boolean_sdna(prop, NULL, "filter", TEXTFILE);
	RNA_def_property_ui_text(prop, "Filter Text", "Show text files");
	RNA_def_property_ui_icon(prop, ICON_FILE_BLANK, 0);
	RNA_def_property_update(prop, NC_SPACE|ND_SPACE_FILE_PARAMS, NULL);

	prop= RNA_def_property(srna, "use_filter_folder", PROP_BOOLEAN, PROP_NONE);
	RNA_def_property_boolean_sdna(prop, NULL, "filter", FOLDERFILE);
	RNA_def_property_ui_text(prop, "Filter Folder", "Show folders");
	RNA_def_property_ui_icon(prop, ICON_FILE_FOLDER, 0);
	RNA_def_property_update(prop, NC_SPACE|ND_SPACE_FILE_PARAMS, NULL);
	
	prop= RNA_def_property(srna, "filter_glob", PROP_STRING, PROP_NONE);
	RNA_def_property_string_sdna(prop, NULL, "filter_glob");
	RNA_def_property_ui_text(prop, "Extension Filter", "");
	RNA_def_property_update(prop, NC_SPACE|ND_SPACE_FILE_LIST, NULL);

}

static void rna_def_space_filebrowser(BlenderRNA *brna)
{
	StructRNA *srna;
	PropertyRNA *prop;

	srna= RNA_def_struct(brna, "SpaceFileBrowser", "Space");
	RNA_def_struct_sdna(srna, "SpaceFile");
	RNA_def_struct_ui_text(srna, "Space File Browser", "File browser space data");

	prop= RNA_def_property(srna, "params", PROP_POINTER, PROP_NONE);
	RNA_def_property_pointer_sdna(prop, NULL, "params");
	RNA_def_property_ui_text(prop, "Filebrowser Parameter", "Parameters and Settings for the Filebrowser");
	
	prop= RNA_def_property(srna, "active_operator", PROP_POINTER, PROP_NONE);
	RNA_def_property_pointer_sdna(prop, NULL, "op");
	RNA_def_property_ui_text(prop, "Active Operator", "");
}

static void rna_def_space_info(BlenderRNA *brna)
{
	StructRNA *srna;
	PropertyRNA *prop;

	srna= RNA_def_struct(brna, "SpaceInfo", "Space");
	RNA_def_struct_sdna(srna, "SpaceInfo");
	RNA_def_struct_ui_text(srna, "Space Info", "Info space data");
	
	/* reporting display */
	prop= RNA_def_property(srna, "show_report_debug", PROP_BOOLEAN, PROP_NONE);
	RNA_def_property_boolean_sdna(prop, NULL, "rpt_mask", INFO_RPT_DEBUG);
	RNA_def_property_ui_text(prop, "Show Debug", "Display debug reporting info");
	RNA_def_property_update(prop, NC_SPACE|ND_SPACE_INFO_REPORT, NULL);
	
	prop= RNA_def_property(srna, "show_report_info", PROP_BOOLEAN, PROP_NONE);
	RNA_def_property_boolean_sdna(prop, NULL, "rpt_mask", INFO_RPT_INFO);
	RNA_def_property_ui_text(prop, "Show Info", "Display general information");
	RNA_def_property_update(prop, NC_SPACE|ND_SPACE_INFO_REPORT, NULL);
	
	prop= RNA_def_property(srna, "show_report_operator", PROP_BOOLEAN, PROP_NONE);
	RNA_def_property_boolean_sdna(prop, NULL, "rpt_mask", INFO_RPT_OP);
	RNA_def_property_ui_text(prop, "Show Operator", "Display the operator log");
	RNA_def_property_update(prop, NC_SPACE|ND_SPACE_INFO_REPORT, NULL);
	
	prop= RNA_def_property(srna, "show_report_warning", PROP_BOOLEAN, PROP_NONE);
	RNA_def_property_boolean_sdna(prop, NULL, "rpt_mask", INFO_RPT_WARN);
	RNA_def_property_ui_text(prop, "Show Warn", "Display warnings");
	RNA_def_property_update(prop, NC_SPACE|ND_SPACE_INFO_REPORT, NULL);
	
	prop= RNA_def_property(srna, "show_report_error", PROP_BOOLEAN, PROP_NONE);
	RNA_def_property_boolean_sdna(prop, NULL, "rpt_mask", INFO_RPT_ERR);
	RNA_def_property_ui_text(prop, "Show Error", "Display error text");
	RNA_def_property_update(prop, NC_SPACE|ND_SPACE_INFO_REPORT, NULL);	
}

static void rna_def_space_userpref(BlenderRNA *brna)
{
	StructRNA *srna;
	PropertyRNA *prop;
	
	srna= RNA_def_struct(brna, "SpaceUserPreferences", "Space");
	RNA_def_struct_sdna(srna, "SpaceUserPref");
	RNA_def_struct_ui_text(srna, "Space User Preferences", "User preferences space data");
	
	prop= RNA_def_property(srna, "filter_text", PROP_STRING, PROP_NONE);
	RNA_def_property_string_sdna(prop, NULL, "filter");
	RNA_def_property_ui_text(prop, "Filter", "Search term for filtering in the UI");

}

static void rna_def_space_node(BlenderRNA *brna)
{
	StructRNA *srna;
	PropertyRNA *prop;

<<<<<<< HEAD
	static EnumPropertyItem tree_type_items[] = {
		{NTREE_SHADER, "SHADER", ICON_MATERIAL, "Shader", "Shader nodes"},
		{NTREE_TEXTURE, "TEXTURE", ICON_TEXTURE, "Texture", "Texture nodes"},
		{NTREE_COMPOSIT, "COMPOSITING", ICON_RENDERLAYERS, "Compositing", "Compositing nodes"},
		{0, NULL, 0, NULL, NULL}};

=======
>>>>>>> d87fcb07
	static EnumPropertyItem texture_type_items[] = {
		{SNODE_TEX_OBJECT, "OBJECT", ICON_OBJECT_DATA, "Object", "Edit texture nodes from Object"},
		{SNODE_TEX_WORLD, "WORLD", ICON_WORLD_DATA, "World", "Edit texture nodes from World"},
		{SNODE_TEX_BRUSH, "BRUSH", ICON_BRUSH_DATA, "Brush", "Edit texture nodes from Brush"},
		{0, NULL, 0, NULL, NULL}};

	static EnumPropertyItem shader_type_items[] = {
		{SNODE_SHADER_OBJECT, "OBJECT", ICON_OBJECT_DATA, "Object", "Edit shader nodes from Object"},
		{SNODE_SHADER_WORLD, "WORLD", ICON_WORLD_DATA, "World", "Edit shader nodes from World"},
		{0, NULL, 0, NULL, NULL}};

	static EnumPropertyItem backdrop_channels_items[] = {
		{0, "COLOR", ICON_IMAGE_RGB, "Color", "Draw image with RGB colors"},
		{SNODE_USE_ALPHA, "COLOR_ALPHA", ICON_IMAGE_RGB_ALPHA, "Color and Alpha", "Draw image with RGB colors and alpha transparency"},
		{SNODE_SHOW_ALPHA, "ALPHA", ICON_IMAGE_ALPHA, "Alpha", "Draw alpha transparency channel"},
		{0, NULL, 0, NULL, NULL}};

	srna= RNA_def_struct(brna, "SpaceNodeEditor", "Space");
	RNA_def_struct_sdna(srna, "SpaceNode");
	RNA_def_struct_ui_text(srna, "Space Node Editor", "Node editor space data");

	prop= RNA_def_property(srna, "tree_type", PROP_ENUM, PROP_NONE);
	RNA_def_property_enum_sdna(prop, NULL, "treetype");
	RNA_def_property_enum_items(prop, nodetree_type_items);
	RNA_def_property_ui_text(prop, "Tree Type", "Node tree type to display and edit");
	RNA_def_property_update(prop, NC_SPACE|ND_SPACE_NODE, NULL);

	prop= RNA_def_property(srna, "texture_type", PROP_ENUM, PROP_NONE);
	RNA_def_property_enum_sdna(prop, NULL, "texfrom");
	RNA_def_property_enum_items(prop, texture_type_items);
	RNA_def_property_ui_text(prop, "Texture Type", "Type of data to take texture from");
	RNA_def_property_update(prop, NC_SPACE|ND_SPACE_NODE, NULL);

	prop= RNA_def_property(srna, "shader_type", PROP_ENUM, PROP_NONE);
	RNA_def_property_enum_sdna(prop, NULL, "shaderfrom");
	RNA_def_property_enum_items(prop, shader_type_items);
	RNA_def_property_ui_text(prop, "Shader Type", "Type of data to take shader from");
	RNA_def_property_update(prop, NC_SPACE|ND_SPACE_NODE, NULL);

	prop= RNA_def_property(srna, "id", PROP_POINTER, PROP_NONE);
	RNA_def_property_clear_flag(prop, PROP_EDITABLE);
	RNA_def_property_ui_text(prop, "ID", "Datablock whose nodes are being edited");

	prop= RNA_def_property(srna, "id_from", PROP_POINTER, PROP_NONE);
	RNA_def_property_pointer_sdna(prop, NULL, "from");
	RNA_def_property_clear_flag(prop, PROP_EDITABLE);
	RNA_def_property_ui_text(prop, "ID From", "Datablock from which the edited datablock is linked");

	prop= RNA_def_property(srna, "node_tree", PROP_POINTER, PROP_NONE);
	RNA_def_property_pointer_sdna(prop, NULL, "nodetree");
	RNA_def_property_pointer_funcs(prop, NULL, NULL, NULL, "rna_SpaceNodeEditor_node_tree_poll");
	RNA_def_property_flag(prop, PROP_EDITABLE);
	RNA_def_property_ui_text(prop, "Node Tree", "Node tree being displayed and edited");
	RNA_def_property_update(prop, NC_SPACE|ND_SPACE_NODE, "rna_SpaceNodeEditor_node_tree_update");

	prop= RNA_def_property(srna, "show_backdrop", PROP_BOOLEAN, PROP_NONE);
	RNA_def_property_boolean_sdna(prop, NULL, "flag", SNODE_BACKDRAW);
	RNA_def_property_ui_text(prop, "Backdrop", "Use active Viewer Node output as backdrop for compositing nodes");
	RNA_def_property_update(prop, NC_SPACE|ND_SPACE_NODE_VIEW, NULL);

	prop= RNA_def_property(srna, "use_auto_render", PROP_BOOLEAN, PROP_NONE);
	RNA_def_property_boolean_sdna(prop, NULL, "flag", SNODE_AUTO_RENDER);
	RNA_def_property_ui_text(prop, "Auto Render", "Re-render and composite changed layer on 3D edits");
	RNA_def_property_update(prop, NC_SPACE|ND_SPACE_NODE_VIEW, NULL);
	
	prop= RNA_def_property(srna, "backdrop_zoom", PROP_FLOAT, PROP_NONE);
	RNA_def_property_float_sdna(prop, NULL, "zoom");
	RNA_def_property_float_default(prop, 1.0f);
	RNA_def_property_range(prop, 0.01f, FLT_MAX);
	RNA_def_property_ui_range(prop, 0.01, 100, 1, 2);
	RNA_def_property_ui_text(prop, "Backdrop Zoom", "Backdrop zoom factor");
	RNA_def_property_update(prop, NC_SPACE|ND_SPACE_NODE_VIEW, NULL);
	
	prop= RNA_def_property(srna, "backdrop_x", PROP_FLOAT, PROP_NONE);
	RNA_def_property_float_sdna(prop, NULL, "xof");
	RNA_def_property_ui_text(prop, "Backdrop X", "Backdrop X offset");
	RNA_def_property_update(prop, NC_SPACE|ND_SPACE_NODE_VIEW, NULL);

	prop= RNA_def_property(srna, "backdrop_y", PROP_FLOAT, PROP_NONE);
	RNA_def_property_float_sdna(prop, NULL, "yof");
	RNA_def_property_ui_text(prop, "Backdrop Y", "Backdrop Y offset");
	RNA_def_property_update(prop, NC_SPACE|ND_SPACE_NODE_VIEW, NULL);

	prop= RNA_def_property(srna, "backdrop_channels", PROP_ENUM, PROP_NONE);
	RNA_def_property_enum_bitflag_sdna(prop, NULL, "flag");
	RNA_def_property_enum_items(prop, backdrop_channels_items);
	RNA_def_property_ui_text(prop, "Draw Channels", "Channels of the image to draw");
	RNA_def_property_update(prop, NC_SPACE|ND_SPACE_NODE_VIEW, NULL);
}

static void rna_def_space_logic(BlenderRNA *brna)
{
	StructRNA *srna;
	PropertyRNA *prop;

	srna= RNA_def_struct(brna, "SpaceLogicEditor", "Space");
	RNA_def_struct_sdna(srna, "SpaceLogic");
	RNA_def_struct_ui_text(srna, "Space Logic Editor", "Logic editor space data");

	/* sensors */
	prop= RNA_def_property(srna, "show_sensors_selected_objects", PROP_BOOLEAN, PROP_NONE);
	RNA_def_property_boolean_sdna(prop, NULL, "scaflag", BUTS_SENS_SEL);
	RNA_def_property_ui_text(prop, "Show Selected Object", "Show sensors of all selected objects");
	RNA_def_property_update(prop, NC_LOGIC, NULL);
	
	prop= RNA_def_property(srna, "show_sensors_active_object", PROP_BOOLEAN, PROP_NONE);
	RNA_def_property_boolean_sdna(prop, NULL, "scaflag", BUTS_SENS_ACT);
	RNA_def_property_ui_text(prop, "Show Active Object", "Show sensors of active object");
	RNA_def_property_update(prop, NC_LOGIC, NULL);
	
	prop= RNA_def_property(srna, "show_sensors_linked_controller", PROP_BOOLEAN, PROP_NONE);
	RNA_def_property_boolean_sdna(prop, NULL, "scaflag", BUTS_SENS_LINK);
	RNA_def_property_ui_text(prop, "Show Linked to Controller", "Show linked objects to the controller");
	RNA_def_property_update(prop, NC_LOGIC, NULL);

	prop= RNA_def_property(srna, "show_sensors_active_states", PROP_BOOLEAN, PROP_NONE);
	RNA_def_property_boolean_sdna(prop, NULL, "scaflag", BUTS_SENS_STATE);
	RNA_def_property_ui_text(prop, "Show Active States", "Show only sensors connected to active states");
	RNA_def_property_update(prop, NC_LOGIC, NULL);

	/* controllers */
	prop= RNA_def_property(srna, "show_controllers_selected_objects", PROP_BOOLEAN, PROP_NONE);
	RNA_def_property_boolean_sdna(prop, NULL, "scaflag", BUTS_CONT_SEL);
	RNA_def_property_ui_text(prop, "Show Selected Object", "Show controllers of all selected objects");
	RNA_def_property_update(prop, NC_LOGIC, NULL);
	
	prop= RNA_def_property(srna, "show_controllers_active_object", PROP_BOOLEAN, PROP_NONE);
	RNA_def_property_boolean_sdna(prop, NULL, "scaflag", BUTS_CONT_ACT);
	RNA_def_property_ui_text(prop, "Show Active Object", "Show controllers of active object");
	RNA_def_property_update(prop, NC_LOGIC, NULL);

	prop= RNA_def_property(srna, "show_controllers_linked_controller", PROP_BOOLEAN, PROP_NONE);
	RNA_def_property_boolean_sdna(prop, NULL, "scaflag", BUTS_CONT_LINK);
	RNA_def_property_ui_text(prop, "Show Linked to Controller", "Show linked objects to sensor/actuator");
	RNA_def_property_update(prop, NC_LOGIC, NULL);

	/* actuators */
	prop= RNA_def_property(srna, "show_actuators_selected_objects", PROP_BOOLEAN, PROP_NONE);
	RNA_def_property_boolean_sdna(prop, NULL, "scaflag", BUTS_ACT_SEL);
	RNA_def_property_ui_text(prop, "Show Selected Object", "Show actuators of all selected objects");
	RNA_def_property_update(prop, NC_LOGIC, NULL);
	
	prop= RNA_def_property(srna, "show_actuators_active_object", PROP_BOOLEAN, PROP_NONE);
	RNA_def_property_boolean_sdna(prop, NULL, "scaflag", BUTS_ACT_ACT);
	RNA_def_property_ui_text(prop, "Show Active Object", "Show actuators of active object");
	RNA_def_property_update(prop, NC_LOGIC, NULL);
	
	prop= RNA_def_property(srna, "show_actuators_linked_controller", PROP_BOOLEAN, PROP_NONE);
	RNA_def_property_boolean_sdna(prop, NULL, "scaflag", BUTS_ACT_LINK);
	RNA_def_property_ui_text(prop, "Show Linked to Actuator", "Show linked objects to the actuator");
	RNA_def_property_update(prop, NC_LOGIC, NULL);

	prop= RNA_def_property(srna, "show_actuators_active_states", PROP_BOOLEAN, PROP_NONE);
	RNA_def_property_boolean_sdna(prop, NULL, "scaflag", BUTS_ACT_STATE);
	RNA_def_property_ui_text(prop, "Show Active States", "Show only actuators connected to active states");
	RNA_def_property_update(prop, NC_LOGIC, NULL);

}

void RNA_def_space(BlenderRNA *brna)
{
	rna_def_space(brna);
	rna_def_space_image(brna);
	rna_def_space_sequencer(brna);
	rna_def_space_text(brna);
	rna_def_fileselect_params(brna);
	rna_def_space_filebrowser(brna);
	rna_def_space_outliner(brna);
	rna_def_background_image(brna);
	rna_def_space_view3d(brna);
	rna_def_space_buttons(brna);
	rna_def_space_dopesheet(brna);
	rna_def_space_graph(brna);
	rna_def_space_nla(brna);
	rna_def_space_time(brna);
	rna_def_space_console(brna);
	rna_def_console_line(brna);
	rna_def_space_info(brna);
	rna_def_space_userpref(brna);
	rna_def_space_node(brna);
	rna_def_space_logic(brna);
}

#endif
<|MERGE_RESOLUTION|>--- conflicted
+++ resolved
@@ -49,12 +49,10 @@
 #include "WM_api.h"
 #include "WM_types.h"
 
-<<<<<<< HEAD
 #include "RE_engine.h"
 #include "RE_pipeline.h"
-=======
+
 #include "RNA_enum_types.h"
->>>>>>> d87fcb07
 
 EnumPropertyItem space_type_items[] = {
 	{SPACE_EMPTY, "EMPTY", 0, "Empty", ""},
@@ -2492,15 +2490,6 @@
 	StructRNA *srna;
 	PropertyRNA *prop;
 
-<<<<<<< HEAD
-	static EnumPropertyItem tree_type_items[] = {
-		{NTREE_SHADER, "SHADER", ICON_MATERIAL, "Shader", "Shader nodes"},
-		{NTREE_TEXTURE, "TEXTURE", ICON_TEXTURE, "Texture", "Texture nodes"},
-		{NTREE_COMPOSIT, "COMPOSITING", ICON_RENDERLAYERS, "Compositing", "Compositing nodes"},
-		{0, NULL, 0, NULL, NULL}};
-
-=======
->>>>>>> d87fcb07
 	static EnumPropertyItem texture_type_items[] = {
 		{SNODE_TEX_OBJECT, "OBJECT", ICON_OBJECT_DATA, "Object", "Edit texture nodes from Object"},
 		{SNODE_TEX_WORLD, "WORLD", ICON_WORLD_DATA, "World", "Edit texture nodes from World"},
