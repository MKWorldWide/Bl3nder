/*
 * ***** BEGIN GPL LICENSE BLOCK *****
 *
 * This program is free software; you can redistribute it and/or
 * modify it under the terms of the GNU General Public License
 * as published by the Free Software Foundation; either version 2
 * of the License, or (at your option) any later version.
 *
 * This program is distributed in the hope that it will be useful,
 * but WITHOUT ANY WARRANTY; without even the implied warranty of
 * MERCHANTABILITY or FITNESS FOR A PARTICULAR PURPOSE.  See the
 * GNU General Public License for more details.
 *
 * You should have received a copy of the GNU General Public License
 * along with this program; if not, write to the Free Software Foundation,
 * Inc., 51 Franklin Street, Fifth Floor, Boston, MA 02110-1301, USA.
 *
 * The Original Code is Copyright (C) 2005 Blender Foundation.
 * All rights reserved.
 *
 * The Original Code is: all of this file.
 *
 * Contributor(s): Brecht Van Lommel.
 *
 * ***** END GPL LICENSE BLOCK *****
 */

#include "MEM_guardedalloc.h"

#include "BLI_utildefines.h"
#include "BLI_math_base.h"
#include "BLI_math_vector.h"
#include "BLI_path_util.h"

#include "BKE_appdir.h"
#include "BKE_global.h"

#include "DNA_space_types.h"

#include "GPU_extensions.h"
#include "GPU_matrix.h"
#include "GPU_shader.h"
#include "GPU_texture.h"
#include "GPU_uniformbuffer.h"

#include "gpu_shader_private.h"

/* Adjust these constants as needed. */
#define MAX_DEFINE_LENGTH 256
#define MAX_EXT_DEFINE_LENGTH 256

/* Non-generated shaders */
extern char datatoc_gpu_shader_depth_only_frag_glsl[];
extern char datatoc_gpu_shader_uniform_color_frag_glsl[];
extern char datatoc_gpu_shader_checker_frag_glsl[];
extern char datatoc_gpu_shader_diag_stripes_frag_glsl[];
extern char datatoc_gpu_shader_simple_lighting_frag_glsl[];
extern char datatoc_gpu_shader_simple_lighting_flat_color_frag_glsl[];
extern char datatoc_gpu_shader_simple_lighting_smooth_color_frag_glsl[];
extern char datatoc_gpu_shader_simple_lighting_smooth_color_alpha_frag_glsl[];
extern char datatoc_gpu_shader_flat_color_frag_glsl[];
extern char datatoc_gpu_shader_flat_color_alpha_test_0_frag_glsl[];
extern char datatoc_gpu_shader_flat_id_frag_glsl[];
extern char datatoc_gpu_shader_2D_vert_glsl[];
extern char datatoc_gpu_shader_2D_flat_color_vert_glsl[];
extern char datatoc_gpu_shader_2D_smooth_color_uniform_alpha_vert_glsl[];
extern char datatoc_gpu_shader_2D_smooth_color_vert_glsl[];
extern char datatoc_gpu_shader_2D_smooth_color_frag_glsl[];
extern char datatoc_gpu_shader_2D_smooth_color_dithered_frag_glsl[];
extern char datatoc_gpu_shader_2D_image_vert_glsl[];
extern char datatoc_gpu_shader_2D_image_rect_vert_glsl[];
extern char datatoc_gpu_shader_2D_image_multi_rect_vert_glsl[];
extern char datatoc_gpu_shader_2D_widget_base_vert_glsl[];
extern char datatoc_gpu_shader_2D_widget_base_frag_glsl[];
extern char datatoc_gpu_shader_2D_widget_shadow_vert_glsl[];
extern char datatoc_gpu_shader_2D_widget_shadow_frag_glsl[];
extern char datatoc_gpu_shader_2D_nodelink_frag_glsl[];
extern char datatoc_gpu_shader_2D_nodelink_vert_glsl[];

extern char datatoc_gpu_shader_3D_image_vert_glsl[];
extern char datatoc_gpu_shader_image_frag_glsl[];
extern char datatoc_gpu_shader_image_linear_frag_glsl[];
extern char datatoc_gpu_shader_image_color_frag_glsl[];
extern char datatoc_gpu_shader_image_desaturate_frag_glsl[];
extern char datatoc_gpu_shader_image_varying_color_frag_glsl[];
extern char datatoc_gpu_shader_image_alpha_color_frag_glsl[];
extern char datatoc_gpu_shader_image_shuffle_color_frag_glsl[];
extern char datatoc_gpu_shader_image_interlace_frag_glsl[];
extern char datatoc_gpu_shader_image_mask_uniform_color_frag_glsl[];
extern char datatoc_gpu_shader_image_modulate_alpha_frag_glsl[];
extern char datatoc_gpu_shader_image_depth_linear_frag_glsl[];
extern char datatoc_gpu_shader_image_depth_copy_frag_glsl[];
extern char datatoc_gpu_shader_image_multisample_resolve_frag_glsl[];
extern char datatoc_gpu_shader_3D_vert_glsl[];
extern char datatoc_gpu_shader_3D_normal_vert_glsl[];
extern char datatoc_gpu_shader_3D_flat_color_vert_glsl[];
extern char datatoc_gpu_shader_3D_smooth_color_vert_glsl[];
extern char datatoc_gpu_shader_3D_normal_flat_color_vert_glsl[];
extern char datatoc_gpu_shader_3D_normal_smooth_color_vert_glsl[];
extern char datatoc_gpu_shader_3D_smooth_color_frag_glsl[];
extern char datatoc_gpu_shader_3D_passthrough_vert_glsl[];
extern char datatoc_gpu_shader_3D_clipped_uniform_color_vert_glsl[];

extern char datatoc_gpu_shader_instance_vert_glsl[];
extern char datatoc_gpu_shader_instance_variying_size_variying_color_vert_glsl[];
extern char datatoc_gpu_shader_instance_variying_size_variying_id_vert_glsl[];
extern char datatoc_gpu_shader_instance_objectspace_variying_color_vert_glsl[];
extern char datatoc_gpu_shader_instance_screenspace_variying_color_vert_glsl[];
extern char datatoc_gpu_shader_instance_screen_aligned_vert_glsl[];
extern char datatoc_gpu_shader_instance_camera_vert_glsl[];
extern char datatoc_gpu_shader_instance_distance_line_vert_glsl[];
extern char datatoc_gpu_shader_instance_edges_variying_color_geom_glsl[];
extern char datatoc_gpu_shader_instance_edges_variying_color_vert_glsl[];
extern char datatoc_gpu_shader_instance_mball_handles_vert_glsl[];

extern char datatoc_gpu_shader_3D_groundpoint_vert_glsl[];
extern char datatoc_gpu_shader_3D_groundline_geom_glsl[];

extern char datatoc_gpu_shader_point_uniform_color_frag_glsl[];
extern char datatoc_gpu_shader_point_uniform_color_aa_frag_glsl[];
extern char datatoc_gpu_shader_point_uniform_color_outline_aa_frag_glsl[];
extern char datatoc_gpu_shader_point_varying_color_outline_aa_frag_glsl[];
extern char datatoc_gpu_shader_point_varying_color_frag_glsl[];
extern char datatoc_gpu_shader_3D_point_fixed_size_varying_color_vert_glsl[];
extern char datatoc_gpu_shader_3D_point_varying_size_vert_glsl[];
extern char datatoc_gpu_shader_3D_point_varying_size_varying_color_vert_glsl[];
extern char datatoc_gpu_shader_3D_point_uniform_size_aa_vert_glsl[];
extern char datatoc_gpu_shader_3D_point_uniform_size_outline_aa_vert_glsl[];
extern char datatoc_gpu_shader_2D_point_varying_size_varying_color_vert_glsl[];
extern char datatoc_gpu_shader_2D_point_uniform_size_aa_vert_glsl[];
extern char datatoc_gpu_shader_2D_point_uniform_size_outline_aa_vert_glsl[];
extern char datatoc_gpu_shader_2D_point_uniform_size_varying_color_outline_aa_vert_glsl[];

extern char datatoc_gpu_shader_2D_line_dashed_uniform_color_vert_glsl[];
extern char datatoc_gpu_shader_2D_line_dashed_frag_glsl[];
extern char datatoc_gpu_shader_2D_line_dashed_geom_glsl[];
extern char datatoc_gpu_shader_3D_line_dashed_uniform_color_legacy_vert_glsl[];
extern char datatoc_gpu_shader_3D_line_dashed_uniform_color_vert_glsl[];

extern char datatoc_gpu_shader_edges_front_back_persp_vert_glsl[];
extern char datatoc_gpu_shader_edges_front_back_persp_geom_glsl[];
extern char datatoc_gpu_shader_edges_front_back_persp_legacy_vert_glsl[];
extern char datatoc_gpu_shader_edges_front_back_ortho_vert_glsl[];
extern char datatoc_gpu_shader_edges_overlay_vert_glsl[];
extern char datatoc_gpu_shader_edges_overlay_geom_glsl[];
extern char datatoc_gpu_shader_edges_overlay_simple_geom_glsl[];
extern char datatoc_gpu_shader_edges_overlay_frag_glsl[];
extern char datatoc_gpu_shader_text_vert_glsl[];
extern char datatoc_gpu_shader_text_geom_glsl[];
extern char datatoc_gpu_shader_text_frag_glsl[];
extern char datatoc_gpu_shader_text_simple_vert_glsl[];
extern char datatoc_gpu_shader_text_simple_geom_glsl[];
extern char datatoc_gpu_shader_keyframe_diamond_vert_glsl[];
extern char datatoc_gpu_shader_keyframe_diamond_frag_glsl[];

extern char datatoc_gpu_shader_fire_frag_glsl[];
extern char datatoc_gpu_shader_smoke_vert_glsl[];
extern char datatoc_gpu_shader_smoke_frag_glsl[];
extern char datatoc_gpu_shader_vsm_store_vert_glsl[];
extern char datatoc_gpu_shader_vsm_store_frag_glsl[];
extern char datatoc_gpu_shader_sep_gaussian_blur_vert_glsl[];
extern char datatoc_gpu_shader_sep_gaussian_blur_frag_glsl[];

/* cache of built-in shaders (each is created on first use) */
static GPUShader *builtin_shaders[GPU_NUM_BUILTIN_SHADERS] = { NULL };

typedef struct {
	const char *vert;
	const char *frag;
	const char *geom; /* geometry stage runs between vert & frag, but is less common, so it goes last */
} GPUShaderStages;

static void shader_print_errors(const char *task, const char *log, const char **code, int totcode)
{
	int line = 1;

	fprintf(stderr, "GPUShader: %s error:\n", task);

	for (int i = 0; i < totcode; i++) {
		const char *c, *pos, *end = code[i] + strlen(code[i]);

		if (G.debug & G_DEBUG) {
			fprintf(stderr, "===== shader string %d ====\n", i + 1);

			c = code[i];
			while ((c < end) && (pos = strchr(c, '\n'))) {
				fprintf(stderr, "%2d  ", line);
				fwrite(c, (pos + 1) - c, 1, stderr);
				c = pos + 1;
				line++;
			}

			fprintf(stderr, "%s", c);
		}
	}

	fprintf(stderr, "%s\n", log);
}

static const char *gpu_shader_version(void)
{
	return "#version 330\n";
}

static void gpu_shader_standard_extensions(char defines[MAX_EXT_DEFINE_LENGTH])
{
	/* enable extensions for features that are not part of our base GLSL version
	 * don't use an extension for something already available!
	 */

	if (GLEW_ARB_texture_query_lod) {
		/* a #version 400 feature, but we use #version 330 maximum so use extension */
		strcat(defines, "#extension GL_ARB_texture_query_lod: enable\n");
	}
}

static void gpu_shader_standard_defines(char defines[MAX_DEFINE_LENGTH],
                                        bool use_opensubdiv)
{
	/* some useful defines to detect GPU type */
	if (GPU_type_matches(GPU_DEVICE_ATI, GPU_OS_ANY, GPU_DRIVER_ANY)) {
		strcat(defines, "#define GPU_ATI\n");
		if (GLEW_VERSION_3_0) {
			/* TODO(merwin): revisit this version check; GLEW_VERSION_3_0 means GL 3.0 or newer */
			strcat(defines, "#define CLIP_WORKAROUND\n");
		}
	}
	else if (GPU_type_matches(GPU_DEVICE_NVIDIA, GPU_OS_ANY, GPU_DRIVER_ANY))
		strcat(defines, "#define GPU_NVIDIA\n");
	else if (GPU_type_matches(GPU_DEVICE_INTEL, GPU_OS_ANY, GPU_DRIVER_ANY))
		strcat(defines, "#define GPU_INTEL\n");

	if (GPU_bicubic_bump_support())
		strcat(defines, "#define BUMP_BICUBIC\n");

#ifdef WITH_OPENSUBDIV
	/* TODO(sergey): Check whether we actually compiling shader for
	 * the OpenSubdiv mesh.
	 */
	if (use_opensubdiv) {
		strcat(defines, "#define USE_OPENSUBDIV\n");

		/* TODO(sergey): not strictly speaking a define, but this is
		 * a global typedef which we don't have better place to define
		 * in yet.
		 */
		strcat(defines, "struct VertexData {\n"
		                "  vec4 position;\n"
		                "  vec3 normal;\n"
		                "  vec2 uv;"
		                "};\n");
	}
#else
	UNUSED_VARS(use_opensubdiv);
#endif

	return;
}

GPUShader *GPU_shader_create(const char *vertexcode,
                             const char *fragcode,
                             const char *geocode,
                             const char *libcode,
                             const char *defines)
{
	return GPU_shader_create_ex(vertexcode,
	                            fragcode,
	                            geocode,
	                            libcode,
	                            defines,
	                            GPU_SHADER_FLAGS_NONE,
	                            GPU_SHADER_TFB_NONE,
	                            NULL,
	                            0);
}

#define DEBUG_SHADER_NONE ""
#define DEBUG_SHADER_VERTEX "vert"
#define DEBUG_SHADER_FRAGMENT "frag"
#define DEBUG_SHADER_GEOMETRY "geom"

/**
 * Dump GLSL shaders to disk
 *
 * This is used for profiling shader performance externally and debug if shader code is correct.
 * If called with no code, it simply bumps the shader index, so different shaders for the same
 * program share the same index.
 */
static void gpu_dump_shaders(const char **code, const int num_shaders, const char *extension)
{
	if ((G.debug & G_DEBUG_GPU_SHADERS) == 0) {
		return;
	}

	/* We use the same shader index for shaders in the same program.
	 * So we call this function once before calling for the invidual shaders. */
	static int shader_index = 0;
	if (code == NULL) {
		shader_index++;
		BLI_assert(STREQ(DEBUG_SHADER_NONE, extension));
		return;
	}

	/* Determine the full path of the new shader. */
	char shader_path[FILE_MAX];

	char file_name[512] = {'\0'};
	sprintf(file_name, "%04d.%s", shader_index, extension);

	BLI_join_dirfile(shader_path, sizeof(shader_path), BKE_tempdir_session(), file_name);

	/* Write shader to disk. */
	FILE *f = fopen(shader_path, "w");
	if (f == NULL) {
		printf("Error writing to file: %s\n", shader_path);
	}
	for (int j = 0; j < num_shaders; j++) {
		fprintf(f, "%s", code[j]);
	}
	fclose(f);
	printf("Shader file written to disk: %s\n", shader_path);
}

GPUShader *GPU_shader_create_ex(const char *vertexcode,
                                const char *fragcode,
                                const char *geocode,
                                const char *libcode,
                                const char *defines,
                                const int flags,
                                const GPUShaderTFBType tf_type,
                                const char **tf_names,
                                const int tf_count)
{
#ifdef WITH_OPENSUBDIV
	bool use_opensubdiv = (flags & GPU_SHADER_FLAGS_SPECIAL_OPENSUBDIV) != 0;
#else
	UNUSED_VARS(flags);
	bool use_opensubdiv = false;
#endif
	GLint status;
	GLchar log[5000];
	GLsizei length = 0;
	GPUShader *shader;
	char standard_defines[MAX_DEFINE_LENGTH] = "";
	char standard_extensions[MAX_EXT_DEFINE_LENGTH] = "";

	shader = MEM_callocN(sizeof(GPUShader), "GPUShader");
	gpu_dump_shaders(NULL, 0, DEBUG_SHADER_NONE);

	if (vertexcode)
		shader->vertex = glCreateShader(GL_VERTEX_SHADER);
	if (fragcode)
		shader->fragment = glCreateShader(GL_FRAGMENT_SHADER);
	if (geocode)
		shader->geometry = glCreateShader(GL_GEOMETRY_SHADER_EXT);

	shader->program = glCreateProgram();

	if (!shader->program ||
	    (vertexcode && !shader->vertex) ||
	    (fragcode && !shader->fragment) ||
	    (geocode && !shader->geometry))
	{
		fprintf(stderr, "GPUShader, object creation failed.\n");
		GPU_shader_free(shader);
		return NULL;
	}

	gpu_shader_standard_defines(standard_defines,
	                            use_opensubdiv);
	gpu_shader_standard_extensions(standard_extensions);

	if (vertexcode) {
		const char *source[5];
		/* custom limit, may be too small, beware */
		int num_source = 0;

		source[num_source++] = gpu_shader_version();
		source[num_source++] = standard_extensions;
		source[num_source++] = standard_defines;

		if (defines) source[num_source++] = defines;
		source[num_source++] = vertexcode;

		gpu_dump_shaders(source, num_source, DEBUG_SHADER_VERTEX);

		glAttachShader(shader->program, shader->vertex);
		glShaderSource(shader->vertex, num_source, source, NULL);

		glCompileShader(shader->vertex);
		glGetShaderiv(shader->vertex, GL_COMPILE_STATUS, &status);

		if (!status) {
			glGetShaderInfoLog(shader->vertex, sizeof(log), &length, log);
			shader_print_errors("compile", log, source, num_source);

			GPU_shader_free(shader);
			return NULL;
		}
	}

	if (fragcode) {
		const char *source[7];
		int num_source = 0;

		source[num_source++] = gpu_shader_version();
		source[num_source++] = standard_extensions;
		source[num_source++] = standard_defines;

#ifdef WITH_OPENSUBDIV
		/* TODO(sergey): Move to fragment shader source code generation. */
		if (use_opensubdiv) {
			source[num_source++] =
			        "#ifdef USE_OPENSUBDIV\n"
			        "in block {\n"
			        "	VertexData v;\n"
			        "} inpt;\n"
			        "#endif\n";
		}
#endif

		if (defines) source[num_source++] = defines;
		if (libcode) source[num_source++] = libcode;
		source[num_source++] = fragcode;

		gpu_dump_shaders(source, num_source, DEBUG_SHADER_FRAGMENT);

		glAttachShader(shader->program, shader->fragment);
		glShaderSource(shader->fragment, num_source, source, NULL);

		glCompileShader(shader->fragment);
		glGetShaderiv(shader->fragment, GL_COMPILE_STATUS, &status);

		if (!status) {
			glGetShaderInfoLog(shader->fragment, sizeof(log), &length, log);
			shader_print_errors("compile", log, source, num_source);

			GPU_shader_free(shader);
			return NULL;
		}
	}

	if (geocode) {
		const char *source[6];
		int num_source = 0;

		source[num_source++] = gpu_shader_version();
		source[num_source++] = standard_extensions;
		source[num_source++] = standard_defines;

		if (defines) source[num_source++] = defines;
		source[num_source++] = geocode;

		gpu_dump_shaders(source, num_source, DEBUG_SHADER_GEOMETRY);

		glAttachShader(shader->program, shader->geometry);
		glShaderSource(shader->geometry, num_source, source, NULL);

		glCompileShader(shader->geometry);
		glGetShaderiv(shader->geometry, GL_COMPILE_STATUS, &status);

		if (!status) {
			glGetShaderInfoLog(shader->geometry, sizeof(log), &length, log);
			shader_print_errors("compile", log, source, num_source);

			GPU_shader_free(shader);
			return NULL;
		}
<<<<<<< HEAD
=======

		if (!use_opensubdiv) {
			GPU_shader_geometry_stage_primitive_io(shader, input, output, number);
		}
>>>>>>> 6654e109
	}

#ifdef WITH_OPENSUBDIV
	if (use_opensubdiv) {
		glBindAttribLocation(shader->program, 0, "position");
		glBindAttribLocation(shader->program, 1, "normal");
	}
#endif

	if (tf_names != NULL) {
		glTransformFeedbackVaryings(shader->program, tf_count, tf_names, GL_INTERLEAVED_ATTRIBS);
		/* Primitive type must be setup */
		BLI_assert(tf_type != GPU_SHADER_TFB_NONE);
		shader->feedback_transform_type = tf_type;
	}

	glLinkProgram(shader->program);
	glGetProgramiv(shader->program, GL_LINK_STATUS, &status);
	if (!status) {
		glGetProgramInfoLog(shader->program, sizeof(log), &length, log);
		/* print attached shaders in pipeline order */
		if (vertexcode) shader_print_errors("linking", log, &vertexcode, 1);
		if (geocode) shader_print_errors("linking", log, &geocode, 1);
		if (libcode) shader_print_errors("linking", log, &libcode, 1);
		if (fragcode) shader_print_errors("linking", log, &fragcode, 1);

		GPU_shader_free(shader);
		return NULL;
	}

	shader->interface = GWN_shaderinterface_create(shader->program);

#ifdef WITH_OPENSUBDIV
	/* TODO(sergey): Find a better place for this. */
	if (use_opensubdiv) {
		if (GLEW_VERSION_4_1) {
			glProgramUniform1i(shader->program,
			                   GWN_shaderinterface_uniform(shader->interface, "FVarDataOffsetBuffer")->location,
			                   30);  /* GL_TEXTURE30 */

			glProgramUniform1i(shader->program,
			                   GWN_shaderinterface_uniform(shader->interface, "FVarDataBuffer")->location,
			                   31);  /* GL_TEXTURE31 */
		}
		else {
			glUseProgram(shader->program);
			glUniform1i(GWN_shaderinterface_uniform(shader->interface, "FVarDataOffsetBuffer")->location, 30);
			glUniform1i(GWN_shaderinterface_uniform(shader->interface, "FVarDataBuffer")->location, 31);
			glUseProgram(0);
		}
	}
#endif

	return shader;
}

#undef DEBUG_SHADER_GEOMETRY
#undef DEBUG_SHADER_FRAGMENT
#undef DEBUG_SHADER_VERTEX
#undef DEBUG_SHADER_NONE

void GPU_shader_bind(GPUShader *shader)
{
	BLI_assert(shader && shader->program);

	glUseProgram(shader->program);
	gpuBindMatrices(shader->interface);
}

void GPU_shader_unbind(void)
{
	glUseProgram(0);
}

bool GPU_shader_transform_feedback_enable(GPUShader *shader, unsigned int vbo_id)
{
	if (shader->feedback_transform_type == GPU_SHADER_TFB_NONE) {
		return false;
	}

	glBindBufferBase(GL_TRANSFORM_FEEDBACK_BUFFER, 0, vbo_id);

	switch (shader->feedback_transform_type) {
		case GPU_SHADER_TFB_POINTS:    glBeginTransformFeedback(GL_POINTS);    return true;
		case GPU_SHADER_TFB_LINES:     glBeginTransformFeedback(GL_LINES);     return true;
		case GPU_SHADER_TFB_TRIANGLES: glBeginTransformFeedback(GL_TRIANGLES); return true;
		default: return false;
	}
}

void GPU_shader_transform_feedback_disable(GPUShader *UNUSED(shader))
{
	glEndTransformFeedback();
}

void GPU_shader_free(GPUShader *shader)
{
	BLI_assert(shader);

	if (shader->vertex)
		glDeleteShader(shader->vertex);
	if (shader->geometry)
		glDeleteShader(shader->geometry);
	if (shader->fragment)
		glDeleteShader(shader->fragment);
	if (shader->program)
		glDeleteProgram(shader->program);

	if (shader->interface)
		GWN_shaderinterface_discard(shader->interface);

	MEM_freeN(shader);
}

int GPU_shader_get_uniform(GPUShader *shader, const char *name)
{
	BLI_assert(shader && shader->program);
	const Gwn_ShaderInput *uniform = GWN_shaderinterface_uniform(shader->interface, name);
	return uniform ? uniform->location : -1;
}

int GPU_shader_get_builtin_uniform(GPUShader *shader, int builtin)
{
	BLI_assert(shader && shader->program);
	const Gwn_ShaderInput *uniform = GWN_shaderinterface_uniform_builtin(shader->interface, builtin);
	return uniform ? uniform->location : -1;
}

int GPU_shader_get_uniform_block(GPUShader *shader, const char *name)
{
	BLI_assert(shader && shader->program);

	const Gwn_ShaderInput *ubo = GWN_shaderinterface_ubo(shader->interface, name);
	return ubo ? ubo->location : -1;
}

void *GPU_shader_get_interface(GPUShader *shader)
{
	return shader->interface;
}

/* Clement : Temp */
int GPU_shader_get_program(GPUShader *shader)
{
	return (int)shader->program;
}

void GPU_shader_uniform_vector(GPUShader *UNUSED(shader), int location, int length, int arraysize, const float *value)
{
	if (location == -1 || value == NULL)
		return;

	if (length == 1) glUniform1fv(location, arraysize, value);
	else if (length == 2) glUniform2fv(location, arraysize, value);
	else if (length == 3) glUniform3fv(location, arraysize, value);
	else if (length == 4) glUniform4fv(location, arraysize, value);
	else if (length == 9) glUniformMatrix3fv(location, arraysize, 0, value);
	else if (length == 16) glUniformMatrix4fv(location, arraysize, 0, value);
}

void GPU_shader_uniform_vector_int(GPUShader *UNUSED(shader), int location, int length, int arraysize, const int *value)
{
	if (location == -1)
		return;

	if (length == 1) glUniform1iv(location, arraysize, value);
	else if (length == 2) glUniform2iv(location, arraysize, value);
	else if (length == 3) glUniform3iv(location, arraysize, value);
	else if (length == 4) glUniform4iv(location, arraysize, value);
}

void GPU_shader_uniform_int(GPUShader *UNUSED(shader), int location, int value)
{
	if (location == -1)
		return;

	glUniform1i(location, value);
}

void GPU_shader_uniform_buffer(GPUShader *shader, int location, GPUUniformBuffer *ubo)
{
	int bindpoint = GPU_uniformbuffer_bindpoint(ubo);

	if (location == -1) {
		return;
	}

	glUniformBlockBinding(shader->program, location, bindpoint);
}

void GPU_shader_uniform_texture(GPUShader *UNUSED(shader), int location, GPUTexture *tex)
{
	int number = GPU_texture_bound_number(tex);

	if (number == -1) {
		fprintf(stderr, "Texture is not bound.\n");
		BLI_assert(0);
		return;
	}
<<<<<<< HEAD
=======

	if (number == -1)
		return;
>>>>>>> 6654e109

	if (location == -1)
		return;

	glUniform1i(location, number);
}

int GPU_shader_get_attribute(GPUShader *shader, const char *name)
{
<<<<<<< HEAD
	BLI_assert(shader && shader->program);
	const Gwn_ShaderInput *attrib = GWN_shaderinterface_attr(shader->interface, name);
	return attrib ? attrib->location : -1;
=======
	int index;

	GPU_CHECK_ERRORS_AROUND(index = glGetAttribLocation(shader->program, name));

	return index;
>>>>>>> 6654e109
}

GPUShader *GPU_shader_get_builtin_shader(GPUBuiltinShader shader)
{
	BLI_assert(shader != GPU_NUM_BUILTIN_SHADERS); /* don't be a troll */

	static const GPUShaderStages builtin_shader_stages[GPU_NUM_BUILTIN_SHADERS] = {
		[GPU_SHADER_VSM_STORE] = { datatoc_gpu_shader_vsm_store_vert_glsl, datatoc_gpu_shader_vsm_store_frag_glsl },
		[GPU_SHADER_SEP_GAUSSIAN_BLUR] = { datatoc_gpu_shader_sep_gaussian_blur_vert_glsl,
		                                   datatoc_gpu_shader_sep_gaussian_blur_frag_glsl },
		[GPU_SHADER_SMOKE] = { datatoc_gpu_shader_smoke_vert_glsl, datatoc_gpu_shader_smoke_frag_glsl },
		[GPU_SHADER_SMOKE_FIRE] = { datatoc_gpu_shader_smoke_vert_glsl, datatoc_gpu_shader_smoke_frag_glsl },
		[GPU_SHADER_SMOKE_COBA] = { datatoc_gpu_shader_smoke_vert_glsl, datatoc_gpu_shader_smoke_frag_glsl },

		[GPU_SHADER_TEXT] = { datatoc_gpu_shader_text_vert_glsl,
		                      datatoc_gpu_shader_text_frag_glsl,
		                      datatoc_gpu_shader_text_geom_glsl },
		[GPU_SHADER_TEXT_SIMPLE] = { datatoc_gpu_shader_text_simple_vert_glsl,
		                             datatoc_gpu_shader_text_frag_glsl,
		                             datatoc_gpu_shader_text_simple_geom_glsl },
		[GPU_SHADER_KEYFRAME_DIAMOND] = { datatoc_gpu_shader_keyframe_diamond_vert_glsl,
		                                  datatoc_gpu_shader_keyframe_diamond_frag_glsl },
		[GPU_SHADER_EDGES_FRONT_BACK_PERSP] = { datatoc_gpu_shader_edges_front_back_persp_vert_glsl,
		        /*  this version is     */      datatoc_gpu_shader_flat_color_frag_glsl,
		       /*  magical but slooow  */       datatoc_gpu_shader_edges_front_back_persp_geom_glsl },
		[GPU_SHADER_EDGES_FRONT_BACK_ORTHO] = { datatoc_gpu_shader_edges_front_back_ortho_vert_glsl,
		                                        datatoc_gpu_shader_flat_color_frag_glsl },
		[GPU_SHADER_EDGES_OVERLAY_SIMPLE] = { datatoc_gpu_shader_3D_vert_glsl, datatoc_gpu_shader_edges_overlay_frag_glsl,
		                                      datatoc_gpu_shader_edges_overlay_simple_geom_glsl },
		[GPU_SHADER_EDGES_OVERLAY] = { datatoc_gpu_shader_edges_overlay_vert_glsl,
		                               datatoc_gpu_shader_edges_overlay_frag_glsl,
		                               datatoc_gpu_shader_edges_overlay_geom_glsl },
		[GPU_SHADER_SIMPLE_LIGHTING] = { datatoc_gpu_shader_3D_normal_vert_glsl, datatoc_gpu_shader_simple_lighting_frag_glsl },
		/* Use 'USE_FLAT_NORMAL' to make flat shader from smooth  */
		[GPU_SHADER_SIMPLE_LIGHTING_FLAT_COLOR] = { datatoc_gpu_shader_3D_normal_smooth_color_vert_glsl, datatoc_gpu_shader_simple_lighting_smooth_color_frag_glsl },
		[GPU_SHADER_SIMPLE_LIGHTING_SMOOTH_COLOR] = { datatoc_gpu_shader_3D_normal_smooth_color_vert_glsl, datatoc_gpu_shader_simple_lighting_smooth_color_frag_glsl },
		[GPU_SHADER_SIMPLE_LIGHTING_SMOOTH_COLOR_ALPHA] = { datatoc_gpu_shader_3D_normal_smooth_color_vert_glsl, datatoc_gpu_shader_simple_lighting_smooth_color_alpha_frag_glsl },

		[GPU_SHADER_2D_IMAGE_MASK_UNIFORM_COLOR] = { datatoc_gpu_shader_3D_image_vert_glsl,
		                                             datatoc_gpu_shader_image_mask_uniform_color_frag_glsl },
		[GPU_SHADER_3D_IMAGE_MODULATE_ALPHA] = { datatoc_gpu_shader_3D_image_vert_glsl,
		                                         datatoc_gpu_shader_image_modulate_alpha_frag_glsl },
		[GPU_SHADER_3D_IMAGE_DEPTH] = { datatoc_gpu_shader_3D_image_vert_glsl,
		                                datatoc_gpu_shader_image_depth_linear_frag_glsl },
		[GPU_SHADER_3D_IMAGE_DEPTH_COPY] = { datatoc_gpu_shader_3D_image_vert_glsl,
		                                     datatoc_gpu_shader_image_depth_copy_frag_glsl },
		[GPU_SHADER_2D_IMAGE_MULTISAMPLE_2] = { datatoc_gpu_shader_2D_vert_glsl, datatoc_gpu_shader_image_multisample_resolve_frag_glsl },
		[GPU_SHADER_2D_IMAGE_MULTISAMPLE_4] = { datatoc_gpu_shader_2D_vert_glsl, datatoc_gpu_shader_image_multisample_resolve_frag_glsl },
		[GPU_SHADER_2D_IMAGE_MULTISAMPLE_8] = { datatoc_gpu_shader_2D_vert_glsl, datatoc_gpu_shader_image_multisample_resolve_frag_glsl },
		[GPU_SHADER_2D_IMAGE_MULTISAMPLE_16] = { datatoc_gpu_shader_2D_vert_glsl, datatoc_gpu_shader_image_multisample_resolve_frag_glsl },

		[GPU_SHADER_2D_IMAGE_INTERLACE] = { datatoc_gpu_shader_2D_image_vert_glsl,
		                                    datatoc_gpu_shader_image_interlace_frag_glsl },
		[GPU_SHADER_2D_CHECKER] = { datatoc_gpu_shader_2D_vert_glsl, datatoc_gpu_shader_checker_frag_glsl },

		[GPU_SHADER_2D_DIAG_STRIPES] = { datatoc_gpu_shader_2D_vert_glsl, datatoc_gpu_shader_diag_stripes_frag_glsl },

		[GPU_SHADER_2D_UNIFORM_COLOR] = { datatoc_gpu_shader_2D_vert_glsl, datatoc_gpu_shader_uniform_color_frag_glsl },
		[GPU_SHADER_2D_FLAT_COLOR] = { datatoc_gpu_shader_2D_flat_color_vert_glsl,
		                               datatoc_gpu_shader_flat_color_frag_glsl },
		[GPU_SHADER_2D_SMOOTH_COLOR] = { datatoc_gpu_shader_2D_smooth_color_vert_glsl,
		                                 datatoc_gpu_shader_2D_smooth_color_frag_glsl },
		[GPU_SHADER_2D_SMOOTH_COLOR_DITHER] = { datatoc_gpu_shader_2D_smooth_color_vert_glsl,
		                                        datatoc_gpu_shader_2D_smooth_color_dithered_frag_glsl },
		[GPU_SHADER_2D_IMAGE_LINEAR_TO_SRGB] = { datatoc_gpu_shader_2D_image_vert_glsl,
		                                         datatoc_gpu_shader_image_linear_frag_glsl },
		[GPU_SHADER_2D_IMAGE] = { datatoc_gpu_shader_2D_image_vert_glsl,
		                          datatoc_gpu_shader_image_frag_glsl },
		[GPU_SHADER_2D_IMAGE_COLOR] = { datatoc_gpu_shader_2D_image_vert_glsl,
		                                datatoc_gpu_shader_image_color_frag_glsl },
		[GPU_SHADER_2D_IMAGE_DESATURATE_COLOR] = { datatoc_gpu_shader_2D_image_vert_glsl,
		                                           datatoc_gpu_shader_image_desaturate_frag_glsl },
		[GPU_SHADER_2D_IMAGE_ALPHA_COLOR] = { datatoc_gpu_shader_2D_image_vert_glsl,
		                                      datatoc_gpu_shader_image_alpha_color_frag_glsl },
		[GPU_SHADER_2D_IMAGE_SHUFFLE_COLOR] = { datatoc_gpu_shader_2D_image_vert_glsl,
		                                        datatoc_gpu_shader_image_shuffle_color_frag_glsl },
		[GPU_SHADER_2D_IMAGE_RECT_COLOR] = { datatoc_gpu_shader_2D_image_rect_vert_glsl,
		                                     datatoc_gpu_shader_image_color_frag_glsl },
		[GPU_SHADER_2D_IMAGE_MULTI_RECT_COLOR] = { datatoc_gpu_shader_2D_image_multi_rect_vert_glsl,
		                                           datatoc_gpu_shader_image_varying_color_frag_glsl },

		[GPU_SHADER_3D_UNIFORM_COLOR] = { datatoc_gpu_shader_3D_vert_glsl, datatoc_gpu_shader_uniform_color_frag_glsl },
		[GPU_SHADER_3D_UNIFORM_COLOR_U32] = { datatoc_gpu_shader_3D_vert_glsl, datatoc_gpu_shader_uniform_color_frag_glsl },
		[GPU_SHADER_3D_FLAT_COLOR] = { datatoc_gpu_shader_3D_flat_color_vert_glsl,
		                               datatoc_gpu_shader_flat_color_frag_glsl },
		[GPU_SHADER_3D_FLAT_COLOR_U32] = { datatoc_gpu_shader_3D_flat_color_vert_glsl,
		                                   datatoc_gpu_shader_flat_color_frag_glsl },
		[GPU_SHADER_3D_SMOOTH_COLOR] = { datatoc_gpu_shader_3D_smooth_color_vert_glsl,
		                                 datatoc_gpu_shader_3D_smooth_color_frag_glsl },
		[GPU_SHADER_3D_DEPTH_ONLY] = { datatoc_gpu_shader_3D_vert_glsl, datatoc_gpu_shader_depth_only_frag_glsl },
		[GPU_SHADER_3D_CLIPPED_UNIFORM_COLOR] = { datatoc_gpu_shader_3D_clipped_uniform_color_vert_glsl,
		                                          datatoc_gpu_shader_uniform_color_frag_glsl },

		[GPU_SHADER_3D_GROUNDPOINT] = { datatoc_gpu_shader_3D_groundpoint_vert_glsl, datatoc_gpu_shader_point_uniform_color_frag_glsl },
		[GPU_SHADER_3D_GROUNDLINE] = { datatoc_gpu_shader_3D_passthrough_vert_glsl,
		                               datatoc_gpu_shader_uniform_color_frag_glsl,
		                               datatoc_gpu_shader_3D_groundline_geom_glsl },

		[GPU_SHADER_2D_LINE_DASHED_UNIFORM_COLOR] = { datatoc_gpu_shader_2D_line_dashed_uniform_color_vert_glsl,
		                                              datatoc_gpu_shader_2D_line_dashed_frag_glsl,
		                                              datatoc_gpu_shader_2D_line_dashed_geom_glsl },
		[GPU_SHADER_3D_LINE_DASHED_UNIFORM_COLOR] = { datatoc_gpu_shader_3D_line_dashed_uniform_color_vert_glsl,
		                                              datatoc_gpu_shader_2D_line_dashed_frag_glsl,
		                                              datatoc_gpu_shader_2D_line_dashed_geom_glsl },

		[GPU_SHADER_3D_OBJECTSPACE_SIMPLE_LIGHTING_VARIYING_COLOR] =
		    { datatoc_gpu_shader_instance_objectspace_variying_color_vert_glsl,
		      datatoc_gpu_shader_simple_lighting_frag_glsl},
		[GPU_SHADER_3D_OBJECTSPACE_VARIYING_COLOR] = { datatoc_gpu_shader_instance_objectspace_variying_color_vert_glsl,
		                                               datatoc_gpu_shader_flat_color_frag_glsl},
		[GPU_SHADER_3D_SCREENSPACE_VARIYING_COLOR] = { datatoc_gpu_shader_instance_screenspace_variying_color_vert_glsl,
		                                               datatoc_gpu_shader_flat_color_frag_glsl},
		[GPU_SHADER_3D_INSTANCE_SCREEN_ALIGNED_AXIS] = { datatoc_gpu_shader_instance_screen_aligned_vert_glsl,
		                                                 datatoc_gpu_shader_flat_color_frag_glsl},
		[GPU_SHADER_3D_INSTANCE_SCREEN_ALIGNED] = { datatoc_gpu_shader_instance_screen_aligned_vert_glsl,
		                                            datatoc_gpu_shader_flat_color_frag_glsl},

		[GPU_SHADER_CAMERA] = { datatoc_gpu_shader_instance_camera_vert_glsl,
		                        datatoc_gpu_shader_flat_color_frag_glsl},
		[GPU_SHADER_DISTANCE_LINES] = { datatoc_gpu_shader_instance_distance_line_vert_glsl,
		                                datatoc_gpu_shader_flat_color_frag_glsl},

		[GPU_SHADER_2D_POINT_FIXED_SIZE_UNIFORM_COLOR] =
			{ datatoc_gpu_shader_2D_vert_glsl, datatoc_gpu_shader_point_uniform_color_frag_glsl },
		[GPU_SHADER_2D_POINT_VARYING_SIZE_VARYING_COLOR] =
			{ datatoc_gpu_shader_2D_point_varying_size_varying_color_vert_glsl,
			  datatoc_gpu_shader_point_varying_color_frag_glsl },
		[GPU_SHADER_2D_POINT_UNIFORM_SIZE_UNIFORM_COLOR_AA] =
			{ datatoc_gpu_shader_2D_point_uniform_size_aa_vert_glsl,
			  datatoc_gpu_shader_point_uniform_color_aa_frag_glsl },
		[GPU_SHADER_2D_POINT_UNIFORM_SIZE_UNIFORM_COLOR_OUTLINE_AA] =
			{ datatoc_gpu_shader_2D_point_uniform_size_outline_aa_vert_glsl,
			  datatoc_gpu_shader_point_uniform_color_outline_aa_frag_glsl },
		[GPU_SHADER_2D_POINT_UNIFORM_SIZE_VARYING_COLOR_OUTLINE_AA] =
			{ datatoc_gpu_shader_2D_point_uniform_size_varying_color_outline_aa_vert_glsl,
			  datatoc_gpu_shader_point_varying_color_outline_aa_frag_glsl },
		[GPU_SHADER_3D_POINT_FIXED_SIZE_UNIFORM_COLOR] = { datatoc_gpu_shader_3D_vert_glsl,
		                                                   datatoc_gpu_shader_point_uniform_color_frag_glsl },
		[GPU_SHADER_3D_POINT_FIXED_SIZE_VARYING_COLOR] = { datatoc_gpu_shader_3D_point_fixed_size_varying_color_vert_glsl,
		                                                   datatoc_gpu_shader_point_varying_color_frag_glsl },
		[GPU_SHADER_3D_POINT_VARYING_SIZE_UNIFORM_COLOR] = { datatoc_gpu_shader_3D_point_varying_size_vert_glsl,
		                                                     datatoc_gpu_shader_point_uniform_color_frag_glsl },
		[GPU_SHADER_3D_POINT_VARYING_SIZE_VARYING_COLOR] =
			{ datatoc_gpu_shader_3D_point_varying_size_varying_color_vert_glsl,
			  datatoc_gpu_shader_point_varying_color_frag_glsl },
		[GPU_SHADER_3D_POINT_UNIFORM_SIZE_UNIFORM_COLOR_AA] =
			{ datatoc_gpu_shader_3D_point_uniform_size_aa_vert_glsl,
			  datatoc_gpu_shader_point_uniform_color_aa_frag_glsl },
		[GPU_SHADER_3D_POINT_UNIFORM_SIZE_UNIFORM_COLOR_OUTLINE_AA] =
			{ datatoc_gpu_shader_3D_point_uniform_size_outline_aa_vert_glsl,
			  datatoc_gpu_shader_point_uniform_color_outline_aa_frag_glsl },

		[GPU_SHADER_INSTANCE_UNIFORM_COLOR] = { datatoc_gpu_shader_instance_vert_glsl, datatoc_gpu_shader_uniform_color_frag_glsl },
		[GPU_SHADER_INSTANCE_VARIYING_ID_VARIYING_SIZE] =
		    { datatoc_gpu_shader_instance_variying_size_variying_id_vert_glsl,
		      datatoc_gpu_shader_flat_id_frag_glsl },
		[GPU_SHADER_INSTANCE_VARIYING_COLOR_VARIYING_SIZE] =
		    { datatoc_gpu_shader_instance_variying_size_variying_color_vert_glsl,
		      datatoc_gpu_shader_flat_color_frag_glsl },
		[GPU_SHADER_INSTANCE_VARIYING_COLOR_VARIYING_SCALE] =
		    { datatoc_gpu_shader_instance_variying_size_variying_color_vert_glsl,
		      datatoc_gpu_shader_flat_color_frag_glsl },
		[GPU_SHADER_INSTANCE_EDGES_VARIYING_COLOR] = { datatoc_gpu_shader_instance_edges_variying_color_vert_glsl,
		                                               datatoc_gpu_shader_flat_color_frag_glsl,
		                                               datatoc_gpu_shader_instance_edges_variying_color_geom_glsl},

		[GPU_SHADER_2D_WIDGET_BASE] = { datatoc_gpu_shader_2D_widget_base_vert_glsl,
		                                datatoc_gpu_shader_2D_widget_base_frag_glsl},
		[GPU_SHADER_2D_WIDGET_BASE_INST] = { datatoc_gpu_shader_2D_widget_base_vert_glsl,
		                                     datatoc_gpu_shader_2D_widget_base_frag_glsl},
		[GPU_SHADER_2D_WIDGET_SHADOW] = { datatoc_gpu_shader_2D_widget_shadow_vert_glsl,
		                                  datatoc_gpu_shader_2D_widget_shadow_frag_glsl },
		[GPU_SHADER_2D_NODELINK] = { datatoc_gpu_shader_2D_nodelink_vert_glsl,
		                             datatoc_gpu_shader_2D_nodelink_frag_glsl },
		[GPU_SHADER_2D_NODELINK_INST] = { datatoc_gpu_shader_2D_nodelink_vert_glsl,
		                                  datatoc_gpu_shader_2D_nodelink_frag_glsl },
	};

	if (builtin_shaders[shader] == NULL) {
		/* just a few special cases */
		const char *defines = NULL;
		switch (shader) {
			case GPU_SHADER_2D_IMAGE_MULTISAMPLE_2:
				defines = "#define SAMPLES 2\n";
				break;
			case GPU_SHADER_2D_IMAGE_MULTISAMPLE_4:
				defines = "#define SAMPLES 4\n";
				break;
			case GPU_SHADER_2D_IMAGE_MULTISAMPLE_8:
				defines = "#define SAMPLES 8\n";
				break;
			case GPU_SHADER_2D_IMAGE_MULTISAMPLE_16:
				defines = "#define SAMPLES 16\n";
				break;
			case GPU_SHADER_2D_WIDGET_BASE_INST:
			case GPU_SHADER_2D_NODELINK_INST:
				defines = "#define USE_INSTANCE\n";
				break;
			case GPU_SHADER_SMOKE_COBA:
				defines = "#define USE_COBA\n";
				break;
			case GPU_SHADER_INSTANCE_VARIYING_ID_VARIYING_SIZE:
			case GPU_SHADER_INSTANCE_VARIYING_COLOR_VARIYING_SIZE:
				defines = "#define UNIFORM_SCALE\n";
				break;
			case GPU_SHADER_3D_INSTANCE_SCREEN_ALIGNED_AXIS:
				defines = "#define AXIS_NAME\n";
				break;
			case GPU_SHADER_3D_OBJECTSPACE_SIMPLE_LIGHTING_VARIYING_COLOR:
				defines = "#define USE_INSTANCE_COLOR\n";
				break;
			case GPU_SHADER_3D_FLAT_COLOR_U32:
			case GPU_SHADER_3D_UNIFORM_COLOR_U32:
				defines = "#define USE_COLOR_U32\n";
				break;
			case GPU_SHADER_SIMPLE_LIGHTING_FLAT_COLOR:
				defines = "#define USE_FLAT_NORMAL\n";
				break;
			default:
				break;
		}

		const GPUShaderStages *stages = builtin_shader_stages + shader;

		if (shader == GPU_SHADER_EDGES_FRONT_BACK_PERSP && !GLEW_VERSION_3_2) {
			/* TODO: remove after switch to core profile (maybe) */
			static const GPUShaderStages legacy_fancy_edges =
				{ datatoc_gpu_shader_edges_front_back_persp_legacy_vert_glsl,
				  datatoc_gpu_shader_flat_color_alpha_test_0_frag_glsl };
			stages = &legacy_fancy_edges;
		}

		if (shader == GPU_SHADER_3D_LINE_DASHED_UNIFORM_COLOR && !GLEW_VERSION_3_2) {
			/* Dashed need geometry shader, which are not supported by legacy OpenGL, fallback to solid lines. */
			/* TODO: remove after switch to core profile (maybe) */
			static const GPUShaderStages legacy_dashed_lines = { datatoc_gpu_shader_3D_line_dashed_uniform_color_legacy_vert_glsl,
			                                                     datatoc_gpu_shader_2D_line_dashed_frag_glsl };
			stages = &legacy_dashed_lines;
		}

		/* common case */
		builtin_shaders[shader] = GPU_shader_create(stages->vert, stages->frag, stages->geom, NULL, defines);
	}

	return builtin_shaders[shader];
}

#define MAX_DEFINES 100

void GPU_shader_free_builtin_shaders(void)
{
	for (int i = 0; i < GPU_NUM_BUILTIN_SHADERS; ++i) {
		if (builtin_shaders[i]) {
			GPU_shader_free(builtin_shaders[i]);
			builtin_shaders[i] = NULL;
		}
	}
}<|MERGE_RESOLUTION|>--- conflicted
+++ resolved
@@ -466,13 +466,6 @@
 			GPU_shader_free(shader);
 			return NULL;
 		}
-<<<<<<< HEAD
-=======
-
-		if (!use_opensubdiv) {
-			GPU_shader_geometry_stage_primitive_io(shader, input, output, number);
-		}
->>>>>>> 6654e109
 	}
 
 #ifdef WITH_OPENSUBDIV
@@ -672,12 +665,6 @@
 		BLI_assert(0);
 		return;
 	}
-<<<<<<< HEAD
-=======
-
-	if (number == -1)
-		return;
->>>>>>> 6654e109
 
 	if (location == -1)
 		return;
@@ -687,17 +674,9 @@
 
 int GPU_shader_get_attribute(GPUShader *shader, const char *name)
 {
-<<<<<<< HEAD
 	BLI_assert(shader && shader->program);
 	const Gwn_ShaderInput *attrib = GWN_shaderinterface_attr(shader->interface, name);
 	return attrib ? attrib->location : -1;
-=======
-	int index;
-
-	GPU_CHECK_ERRORS_AROUND(index = glGetAttribLocation(shader->program, name));
-
-	return index;
->>>>>>> 6654e109
 }
 
 GPUShader *GPU_shader_get_builtin_shader(GPUBuiltinShader shader)
