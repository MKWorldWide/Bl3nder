/*
 * ***** BEGIN GPL LICENSE BLOCK *****
 *
 * This program is free software; you can redistribute it and/or
 * modify it under the terms of the GNU General Public License
 * as published by the Free Software Foundation; either version 2
 * of the License, or (at your option) any later version.
 *
 * This program is distributed in the hope that it will be useful,
 * but WITHOUT ANY WARRANTY; without even the implied warranty of
 * MERCHANTABILITY or FITNESS FOR A PARTICULAR PURPOSE.  See the
 * GNU General Public License for more details.
 *
 * You should have received a copy of the GNU General Public License
 * along with this program; if not, write to the Free Software Foundation,
 * Inc., 51 Franklin Street, Fifth Floor, Boston, MA 02110-1301, USA.
 *
 * The Original Code is Copyright (C) 2013 Blender Foundation.
 * All rights reserved.
 *
 * Original Author: Joshua Leung
 * Contributor(s): Based on original depsgraph.c code - Blender Foundation (2005-2013)
 *
 * ***** END GPL LICENSE BLOCK *****
 */

/** \file blender/depsgraph/intern/builder/deg_builder_relations.cc
 *  \ingroup depsgraph
 *
 * Methods for constructing depsgraph
 */

#include "intern/builder/deg_builder_relations.h"

#include <stdio.h>
#include <stdlib.h>
#include <cstring>  /* required for STREQ later on. */

#include "MEM_guardedalloc.h"

#include "BLI_utildefines.h"
#include "BLI_blenlib.h"

extern "C" {
#include "DNA_action_types.h"
#include "DNA_anim_types.h"
#include "DNA_armature_types.h"
#include "DNA_camera_types.h"
#include "DNA_cachefile_types.h"
#include "DNA_constraint_types.h"
#include "DNA_curve_types.h"
#include "DNA_effect_types.h"
#include "DNA_gpencil_types.h"
#include "DNA_group_types.h"
#include "DNA_key_types.h"
#include "DNA_lamp_types.h"
#include "DNA_material_types.h"
#include "DNA_mask_types.h"
#include "DNA_mesh_types.h"
#include "DNA_meta_types.h"
#include "DNA_movieclip_types.h"
#include "DNA_node_types.h"
#include "DNA_particle_types.h"
#include "DNA_lightprobe_types.h"
#include "DNA_object_types.h"
#include "DNA_rigidbody_types.h"
#include "DNA_scene_types.h"
#include "DNA_texture_types.h"
#include "DNA_world_types.h"
#include "DNA_object_force_types.h"

#include "BKE_action.h"
#include "BKE_armature.h"
#include "BKE_animsys.h"
#include "BKE_constraint.h"
#include "BKE_curve.h"
#include "BKE_effect.h"
#include "BKE_collision.h"
#include "BKE_fcurve.h"
#include "BKE_group.h"
#include "BKE_key.h"
#include "BKE_library.h"
#include "BKE_main.h"
#include "BKE_material.h"
#include "BKE_mball.h"
#include "BKE_modifier.h"
#include "BKE_node.h"
#include "BKE_object.h"
#include "BKE_particle.h"
#include "BKE_rigidbody.h"
#include "BKE_sound.h"
#include "BKE_tracking.h"
#include "BKE_world.h"

#include "RNA_access.h"
#include "RNA_types.h"
} /* extern "C" */

#include "DEG_depsgraph.h"
#include "DEG_depsgraph_build.h"

#include "intern/builder/deg_builder.h"
#include "intern/builder/deg_builder_pchanmap.h"

#include "intern/nodes/deg_node.h"
#include "intern/nodes/deg_node_component.h"
#include "intern/nodes/deg_node_id.h"
#include "intern/nodes/deg_node_operation.h"
#include "intern/nodes/deg_node_time.h"

#include "intern/depsgraph_intern.h"
#include "intern/depsgraph_types.h"

#include "util/deg_util_foreach.h"

namespace DEG {

namespace {

struct BuilderWalkUserData {
	DepsgraphRelationBuilder *builder;
};

void modifier_walk(void *user_data,
                   struct Object * /*object*/,
                   struct Object **obpoin,
                   int /*cb_flag*/)
{
	BuilderWalkUserData *data = (BuilderWalkUserData *)user_data;
	if (*obpoin) {
		data->builder->build_object(NULL, *obpoin);
	}
}

void constraint_walk(bConstraint * /*con*/,
                     ID **idpoin,
                     bool /*is_reference*/,
                     void *user_data)
{
	BuilderWalkUserData *data = (BuilderWalkUserData *)user_data;
	if (*idpoin) {
		ID *id = *idpoin;
		if (GS(id->name) == ID_OB) {
			data->builder->build_object(NULL, (Object *)id);
		}
	}
}

}  /* namespace */

/* ***************** */
/* Relations Builder */

/* TODO(sergey): This is somewhat weak, but we don't want neither false-positive
 * time dependencies nor special exceptions in the depsgraph evaluation.
 */
static bool python_driver_depends_on_time(ChannelDriver *driver)
{
	if (driver->expression[0] == '\0') {
		/* Empty expression depends on nothing. */
		return false;
	}
	if (strchr(driver->expression, '(') != NULL) {
		/* Function calls are considered dependent on a time. */
		return true;
	}
	if (strstr(driver->expression, "frame") != NULL) {
		/* Variable `frame` depends on time. */
		/* TODO(sergey): This is a bit weak, but not sure about better way of
		 * handling this.
		 */
		return true;
	}
	/* Possible indirect time relation s should be handled via variable
	 * targets.
	 */
	return false;
}

static bool particle_system_depends_on_time(ParticleSystem *psys)
{
	ParticleSettings *part = psys->part;
	/* Non-hair particles we always consider dependent on time. */
	if (part->type != PART_HAIR) {
		return true;
	}
	/* Dynamics always depends on time. */
	if (psys->flag & PSYS_HAIR_DYNAMICS) {
		return true;
	}
	/* TODO(sergey): Check what else makes hair dependent on time. */
	return false;
}

static bool object_particles_depends_on_time(Object *object)
{
	LISTBASE_FOREACH (ParticleSystem *, psys, &object->particlesystem) {
		if (particle_system_depends_on_time(psys)) {
			return true;
		}
	}
	return false;
}

/* **** General purpose functions ****  */

DepsgraphRelationBuilder::DepsgraphRelationBuilder(Main *bmain,
                                                   Depsgraph *graph)
    : bmain_(bmain),
      graph_(graph),
      scene_(NULL)
{
}

TimeSourceDepsNode *DepsgraphRelationBuilder::get_node(
        const TimeSourceKey &key) const
{
	if (key.id) {
		/* XXX TODO */
		return NULL;
	}
	else {
		return graph_->time_source;
	}
}

ComponentDepsNode *DepsgraphRelationBuilder::get_node(
        const ComponentKey &key) const
{
	IDDepsNode *id_node = graph_->find_id_node(key.id);
	if (!id_node) {
		fprintf(stderr, "find_node component: Could not find ID %s\n",
		        (key.id != NULL) ? key.id->name : "<null>");
		return NULL;
	}

	ComponentDepsNode *node = id_node->find_component(key.type, key.name);
	return node;
}

OperationDepsNode *DepsgraphRelationBuilder::get_node(
        const OperationKey &key) const
{
	OperationDepsNode *op_node = find_node(key);
	if (op_node == NULL) {
		fprintf(stderr, "find_node_operation: Failed for (%s, '%s')\n",
		        DEG_OPNAMES[key.opcode], key.name);
	}
	return op_node;
}

DepsNode *DepsgraphRelationBuilder::get_node(const RNAPathKey &key) const
{
	return graph_->find_node_from_pointer(&key.ptr, key.prop);
}

OperationDepsNode *DepsgraphRelationBuilder::find_node(
        const OperationKey &key) const
{
	IDDepsNode *id_node = graph_->find_id_node(key.id);
	if (!id_node) {
		return NULL;
	}
	ComponentDepsNode *comp_node = id_node->find_component(key.component_type,
	                                                       key.component_name);
	if (!comp_node) {
		return NULL;
	}
	return comp_node->find_operation(key.opcode, key.name, key.name_tag);
}

bool DepsgraphRelationBuilder::has_node(const OperationKey &key) const
{
	return find_node(key) != NULL;
}

void DepsgraphRelationBuilder::add_time_relation(TimeSourceDepsNode *timesrc,
                                                 DepsNode *node_to,
                                                 const char *description,
                                                 bool check_unique)
{
	if (timesrc && node_to) {
		graph_->add_new_relation(timesrc, node_to, description, check_unique);
	}
	else {
		DEG_DEBUG_PRINTF(BUILD, "add_time_relation(%p = %s, %p = %s, %s) Failed\n",
		                 timesrc,   (timesrc) ? timesrc->identifier().c_str() : "<None>",
		                 node_to,   (node_to) ? node_to->identifier().c_str() : "<None>",
		                 description);
	}
}

void DepsgraphRelationBuilder::add_operation_relation(
        OperationDepsNode *node_from,
        OperationDepsNode *node_to,
        const char *description,
        bool check_unique)
{
	if (node_from && node_to) {
		graph_->add_new_relation(node_from, node_to, description, check_unique);
	}
	else {
		DEG_DEBUG_PRINTF(BUILD, "add_operation_relation(%p = %s, %p = %s, %s) Failed\n",
		                 node_from, (node_from) ? node_from->identifier().c_str() : "<None>",
		                 node_to,   (node_to)   ? node_to->identifier().c_str() : "<None>",
		                 description);
	}
}

void DepsgraphRelationBuilder::add_collision_relations(
        const OperationKey &key,
        Scene *scene,
        Object *object,
        Group *group,
        bool dupli,
        const char *name)
{
	unsigned int numcollobj;
	Object **collobjs = get_collisionobjects_ext(scene,
	                                             object,
	                                             group,
	                                             &numcollobj,
	                                             eModifierType_Collision,
	                                             dupli);
	for (unsigned int i = 0; i < numcollobj; i++) {
		Object *ob1 = collobjs[i];

		ComponentKey trf_key(&ob1->id, DEG_NODE_TYPE_TRANSFORM);
		add_relation(trf_key, key, name);

		ComponentKey coll_key(&ob1->id, DEG_NODE_TYPE_GEOMETRY);
		add_relation(coll_key, key, name);
	}
	if (collobjs != NULL) {
		MEM_freeN(collobjs);
	}
}

void DepsgraphRelationBuilder::add_forcefield_relations(
        const OperationKey &key,
        Scene *scene,
        Object *object,
        ParticleSystem *psys,
        EffectorWeights *eff,
        bool add_absorption,
        const char *name)
{
	ListBase *effectors = pdInitEffectors(NULL, scene, object, psys, eff, false);
	if (effectors != NULL) {
		LISTBASE_FOREACH (EffectorCache *, eff, effectors) {
			if (eff->ob != object) {
				ComponentKey eff_key(&eff->ob->id, DEG_NODE_TYPE_TRANSFORM);
				add_relation(eff_key, key, name);
			}
			if (eff->psys != NULL) {
				if (eff->ob != object) {
					ComponentKey eff_key(&eff->ob->id, DEG_NODE_TYPE_EVAL_PARTICLES);
					add_relation(eff_key, key, name);

					/* TODO: remove this when/if EVAL_PARTICLES is sufficient
					 * for up to date particles.
					 */
					ComponentKey mod_key(&eff->ob->id, DEG_NODE_TYPE_GEOMETRY);
					add_relation(mod_key, key, name);
				}
				else if (eff->psys != psys) {
					OperationKey eff_key(&eff->ob->id,
					                     DEG_NODE_TYPE_EVAL_PARTICLES,
					                     DEG_OPCODE_PARTICLE_SYSTEM_EVAL,
					                     eff->psys->name);
					add_relation(eff_key, key, name);
				}
			}
			if (eff->pd->forcefield == PFIELD_SMOKEFLOW && eff->pd->f_source) {
				ComponentKey trf_key(&eff->pd->f_source->id,
				                     DEG_NODE_TYPE_TRANSFORM);
				add_relation(trf_key, key, "Smoke Force Domain");

				ComponentKey eff_key(&eff->pd->f_source->id,
				                     DEG_NODE_TYPE_GEOMETRY);
				add_relation(eff_key, key, "Smoke Force Domain");
			}
			if (add_absorption && (eff->pd->flag & PFIELD_VISIBILITY)) {
				add_collision_relations(key,
				                        scene,
				                        object,
				                        NULL,
				                        true,
				                        "Force Absorption");
			}
		}
	}

	pdEndEffectors(&effectors);
}

Depsgraph *DepsgraphRelationBuilder::getGraph()
{
	return graph_;
}

/* **** Functions to build relations between entities  **** */

void DepsgraphRelationBuilder::begin_build()
{
}

void DepsgraphRelationBuilder::build_group(Object *object, Group *group)
{
	const bool group_done = built_map_.checkIsBuiltAndTag(group);
	OperationKey object_local_transform_key(object != NULL ? &object->id : NULL,
	                                        DEG_NODE_TYPE_TRANSFORM,
	                                        DEG_OPCODE_TRANSFORM_LOCAL);
	if (!group_done) {
		LISTBASE_FOREACH (Base *, base, &group->view_layer->object_bases) {
			build_object(NULL, base->object);
		}
	}
	if (object != NULL) {
		LISTBASE_FOREACH (Base *, base, &group->view_layer->object_bases) {
			ComponentKey dupli_transform_key(&base->object->id, DEG_NODE_TYPE_TRANSFORM);
			add_relation(dupli_transform_key, object_local_transform_key, "Dupligroup");
		}
	}
}

void DepsgraphRelationBuilder::build_object(Base *base, Object *object)
{
	if (built_map_.checkIsBuiltAndTag(object)) {
		if (base != NULL) {
			build_object_flags(base, object);
		}
		return;
	}
	/* Object Transforms */
	eDepsOperation_Code base_op = (object->parent) ? DEG_OPCODE_TRANSFORM_PARENT
	                                               : DEG_OPCODE_TRANSFORM_LOCAL;
	OperationKey base_op_key(&object->id, DEG_NODE_TYPE_TRANSFORM, base_op);
	OperationKey local_transform_key(&object->id,
	                                 DEG_NODE_TYPE_TRANSFORM,
	                                 DEG_OPCODE_TRANSFORM_LOCAL);
	OperationKey parent_transform_key(&object->id,
	                                  DEG_NODE_TYPE_TRANSFORM,
	                                  DEG_OPCODE_TRANSFORM_PARENT);
	OperationKey final_transform_key(&object->id,
	                                 DEG_NODE_TYPE_TRANSFORM,
	                                 DEG_OPCODE_TRANSFORM_FINAL);
	OperationKey ob_ubereval_key(&object->id,
	                             DEG_NODE_TYPE_TRANSFORM,
	                             DEG_OPCODE_TRANSFORM_OBJECT_UBEREVAL);
	/* Various flags, flushing from bases/collections. */
	build_object_flags(base, object);
	/* Parenting. */
	if (object->parent != NULL) {
		/* Parent relationship. */
		build_object_parent(object);
		/* Local -> parent. */
		add_relation(local_transform_key,
		             parent_transform_key,
		             "ObLocal -> ObParent");
	}
	/* Modifiers. */
	if (object->modifiers.first != NULL) {
		BuilderWalkUserData data;
		data.builder = this;
		modifiers_foreachObjectLink(object, modifier_walk, &data);
	}
	/* Constraints. */
	if (object->constraints.first != NULL) {
		BuilderWalkUserData data;
		data.builder = this;
		BKE_constraints_id_loop(&object->constraints, constraint_walk, &data);
	}
	/* Object constraints. */
	if (object->constraints.first != NULL) {
		OperationKey constraint_key(&object->id,
		                            DEG_NODE_TYPE_TRANSFORM,
		                            DEG_OPCODE_TRANSFORM_CONSTRAINTS);
		/* Constraint relations. */
		build_constraints(&object->id,
		                  DEG_NODE_TYPE_TRANSFORM,
		                  "",
		                  &object->constraints,
		                  NULL);
		/* operation order */
		add_relation(base_op_key, constraint_key, "ObBase-> Constraint Stack");
		add_relation(constraint_key, final_transform_key, "ObConstraints -> Done");
		// XXX
		add_relation(constraint_key, ob_ubereval_key, "Temp Ubereval");
		add_relation(ob_ubereval_key, final_transform_key, "Temp Ubereval");
	}
	else {
		/* NOTE: Keep an eye here, we skip some relations here to "streamline"
		 * dependencies and avoid transitive relations which causes overhead.
		 * But once we get rid of uber eval node this will need reconsideration.
		 */
		if (object->rigidbody_object == NULL) {
			/* Rigid body will hook up another node inbetween, so skip
			 * relation here to avoid transitive relation.
			 */
			add_relation(base_op_key, ob_ubereval_key, "Temp Ubereval");
		}
		add_relation(ob_ubereval_key, final_transform_key, "Temp Ubereval");
	}
	/* Animation data */
	build_animdata(&object->id);
	/* Object data. */
	build_object_data(object);
	/* Particle systems. */
	if (object->particlesystem.first != NULL) {
		build_particles(object);
	}
	/* Grease pencil. */
	if (object->gpd != NULL) {
		build_gpencil(object->gpd);
	}
	/* Object that this is a proxy for. */
	if (object->proxy != NULL) {
		object->proxy->proxy_from = object;
		build_object(NULL, object->proxy);
		/* TODO(sergey): This is an inverted relation, matches old depsgraph
		 * behavior and need to be investigated if it still need to be inverted.
		 */
		ComponentKey ob_pose_key(&object->id, DEG_NODE_TYPE_EVAL_POSE);
		ComponentKey proxy_pose_key(&object->proxy->id, DEG_NODE_TYPE_EVAL_POSE);
		add_relation(ob_pose_key, proxy_pose_key, "Proxy");
	}
	/* Object dupligroup. */
	if (object->dup_group != NULL) {
		build_group(object, object->dup_group);
	}
}

void DepsgraphRelationBuilder::build_object_flags(Base *base, Object *object)
{
	if (base == NULL) {
		return;
	}
	OperationKey view_layer_done_key(&scene_->id,
	                                 DEG_NODE_TYPE_LAYER_COLLECTIONS,
	                                 DEG_OPCODE_VIEW_LAYER_DONE);
	OperationKey object_flags_key(&object->id,
	                              DEG_NODE_TYPE_LAYER_COLLECTIONS,
	                              DEG_OPCODE_OBJECT_BASE_FLAGS);
	add_relation(view_layer_done_key, object_flags_key, "Base flags flush");
}

void DepsgraphRelationBuilder::build_object_data(Object *object)
{
	if (object->data == NULL) {
		return;
	}
	ID *obdata_id = (ID *)object->data;
	/* Object data animation. */
	build_animdata(obdata_id);
	/* type-specific data. */
	switch (object->type) {
		case OB_MESH:
		case OB_CURVE:
		case OB_FONT:
		case OB_SURF:
		case OB_MBALL:
		case OB_LATTICE:
		{
			build_obdata_geom(object);
			break;
		}
		case OB_ARMATURE:
			if (ID_IS_LINKED(object) && object->proxy_from != NULL) {
				build_proxy_rig(object);
			}
			else {
				build_rig(object);
			}
			break;
		case OB_LAMP:
			build_lamp(object);
			break;
		case OB_CAMERA:
			build_camera(object);
			break;
		case OB_LIGHTPROBE:
			build_lightprobe(object);
			break;
	}
	Key *key = BKE_key_from_object(object);
	if (key != NULL) {
		ComponentKey geometry_key((ID *)object->data, DEG_NODE_TYPE_GEOMETRY);
		ComponentKey key_key(&key->id, DEG_NODE_TYPE_GEOMETRY);
		add_relation(key_key, geometry_key, "Shapekeys");
	}
}

void DepsgraphRelationBuilder::build_object_parent(Object *object)
{
	/* XXX: for now, need to use the component key (not just direct to the parent op),
	 * or else the matrix doesn't get reset/
	 */
	// XXX: @sergey - it would be good if we got that backwards flushing working
	// when tagging for updates.
	//OperationKey ob_key(&object->id, DEG_NODE_TYPE_TRANSFORM, DEG_OPCODE_TRANSFORM_PARENT);
	ComponentKey ob_key(&object->id, DEG_NODE_TYPE_TRANSFORM);

	/* type-specific links */
	switch (object->partype) {
		case PARSKEL:  /* Armature Deform (Virtual Modifier) */
		{
			ComponentKey parent_key(&object->parent->id, DEG_NODE_TYPE_TRANSFORM);
			add_relation(parent_key, ob_key, "Armature Deform Parent");
			break;
		}

		case PARVERT1: /* Vertex Parent */
		case PARVERT3:
		{
			ComponentKey parent_key(&object->parent->id, DEG_NODE_TYPE_GEOMETRY);
			add_relation(parent_key, ob_key, "Vertex Parent");

			/* XXX not sure what this is for or how you could be done properly - lukas */
			OperationDepsNode *parent_node = find_operation_node(parent_key);
			if (parent_node != NULL) {
				parent_node->customdata_mask |= CD_MASK_ORIGINDEX;
			}

			ComponentKey transform_key(&object->parent->id, DEG_NODE_TYPE_TRANSFORM);
			add_relation(transform_key, ob_key, "Vertex Parent TFM");
			break;
		}

		case PARBONE: /* Bone Parent */
		{
			ComponentKey parent_bone_key(&object->parent->id,
			                             DEG_NODE_TYPE_BONE,
			                             object->parsubstr);
			OperationKey parent_transform_key(&object->parent->id,
			                                  DEG_NODE_TYPE_TRANSFORM,
			                                  DEG_OPCODE_TRANSFORM_FINAL);
			add_relation(parent_bone_key, ob_key, "Bone Parent");
			add_relation(parent_transform_key, ob_key, "Armature Parent");
			break;
		}

		default:
		{
			if (object->parent->type == OB_LATTICE) {
				/* Lattice Deform Parent - Virtual Modifier */
				// XXX: no virtual modifiers should be left!
				ComponentKey parent_key(&object->parent->id, DEG_NODE_TYPE_TRANSFORM);
				ComponentKey geom_key(&object->parent->id, DEG_NODE_TYPE_GEOMETRY);

				add_relation(parent_key, ob_key, "Lattice Deform Parent");
				add_relation(geom_key, ob_key, "Lattice Deform Parent Geom");
			}
			else if (object->parent->type == OB_CURVE) {
				Curve *cu = (Curve *)object->parent->data;

				if (cu->flag & CU_PATH) {
					/* Follow Path */
					ComponentKey parent_key(&object->parent->id, DEG_NODE_TYPE_GEOMETRY);
					add_relation(parent_key, ob_key, "Curve Follow Parent");

					ComponentKey transform_key(&object->parent->id, DEG_NODE_TYPE_TRANSFORM);
					add_relation(transform_key, ob_key, "Curve Follow TFM");
				}
				else {
					/* Standard Parent */
					ComponentKey parent_key(&object->parent->id, DEG_NODE_TYPE_TRANSFORM);
					add_relation(parent_key, ob_key, "Curve Parent");
				}
			}
			else {
				/* Standard Parent */
				ComponentKey parent_key(&object->parent->id, DEG_NODE_TYPE_TRANSFORM);
				add_relation(parent_key, ob_key, "Parent");
			}
			break;
		}
	}

	/* exception case: parent is duplivert */
	if ((object->type == OB_MBALL) && (object->parent->transflag & OB_DUPLIVERTS)) {
		//dag_add_relation(dag, node2, node, DAG_RL_DATA_DATA | DAG_RL_OB_OB, "Duplivert");
	}
}

void DepsgraphRelationBuilder::build_constraints(ID *id,
                                                 eDepsNode_Type component_type,
                                                 const char *component_subdata,
                                                 ListBase *constraints,
                                                 RootPChanMap *root_map)
{
	OperationKey constraint_op_key(
	        id,
	        component_type,
	        component_subdata,
	        (component_type == DEG_NODE_TYPE_BONE)
	                ? DEG_OPCODE_BONE_CONSTRAINTS
	                : DEG_OPCODE_TRANSFORM_CONSTRAINTS);
	/* Add dependencies for each constraint in turn. */
	for (bConstraint *con = (bConstraint *)constraints->first; con; con = con->next) {
		const bConstraintTypeInfo *cti = BKE_constraint_typeinfo_get(con);
		/* Invalid constraint type. */
		if (cti == NULL) {
			continue;
		}
		/* Special case for camera tracking -- it doesn't use targets to
		 * define relations.
		 */
		/* TODO: we can now represent dependencies in a much richer manner,
		 * so review how this is done.
		 */
		if (ELEM(cti->type,
		         CONSTRAINT_TYPE_FOLLOWTRACK,
		         CONSTRAINT_TYPE_CAMERASOLVER,
		         CONSTRAINT_TYPE_OBJECTSOLVER))
		{
			bool depends_on_camera = false;
			if (cti->type == CONSTRAINT_TYPE_FOLLOWTRACK) {
				bFollowTrackConstraint *data = (bFollowTrackConstraint *)con->data;
				if (((data->clip) ||
				     (data->flag & FOLLOWTRACK_ACTIVECLIP)) && data->track[0])
				{
					depends_on_camera = true;
				}
				if (data->depth_ob) {
					ComponentKey depth_transform_key(&data->depth_ob->id,
					                                 DEG_NODE_TYPE_TRANSFORM);
					ComponentKey depth_geometry_key(&data->depth_ob->id,
					                                DEG_NODE_TYPE_GEOMETRY);
					add_relation(depth_transform_key, constraint_op_key, cti->name);
					add_relation(depth_geometry_key, constraint_op_key, cti->name);
				}
			}
			else if (cti->type == CONSTRAINT_TYPE_OBJECTSOLVER) {
				depends_on_camera = true;
			}
			if (depends_on_camera && scene_->camera != NULL) {
				ComponentKey camera_key(&scene_->camera->id, DEG_NODE_TYPE_TRANSFORM);
				add_relation(camera_key, constraint_op_key, cti->name);
			}
			/* TODO(sergey): This is more a TimeSource -> MovieClip ->
			 * Constraint dependency chain.
			 */
			TimeSourceKey time_src_key;
			add_relation(time_src_key, constraint_op_key, "TimeSrc -> Animation");
		}
		else if (cti->type == CONSTRAINT_TYPE_TRANSFORM_CACHE) {
			/* TODO(kevin): This is more a TimeSource -> CacheFile -> Constraint
			 * dependency chain.
			 */
			TimeSourceKey time_src_key;
			add_relation(time_src_key, constraint_op_key, "TimeSrc -> Animation");
			bTransformCacheConstraint *data = (bTransformCacheConstraint *)con->data;
			if (data->cache_file) {
				ComponentKey cache_key(&data->cache_file->id, DEG_NODE_TYPE_CACHE);
				add_relation(cache_key, constraint_op_key, cti->name);
			}
		}
		else if (cti->get_constraint_targets) {
			ListBase targets = {NULL, NULL};
			cti->get_constraint_targets(con, &targets);
			LISTBASE_FOREACH (bConstraintTarget *, ct, &targets) {
				if (ct->tar == NULL) {
					continue;
				}
				if (ELEM(con->type,
				         CONSTRAINT_TYPE_KINEMATIC,
				         CONSTRAINT_TYPE_SPLINEIK))
				{
					/* Ignore IK constraints - these are handled separately
					 * (on pose level).
					 */
				}
				else if (ELEM(con->type,
				              CONSTRAINT_TYPE_FOLLOWPATH,
				              CONSTRAINT_TYPE_CLAMPTO))
				{
					/* These constraints require path geometry data. */
					ComponentKey target_key(&ct->tar->id, DEG_NODE_TYPE_GEOMETRY);
					add_relation(target_key, constraint_op_key, cti->name);
					ComponentKey target_transform_key(&ct->tar->id,
					                                  DEG_NODE_TYPE_TRANSFORM);
					add_relation(target_transform_key, constraint_op_key, cti->name);
				}
				else if ((ct->tar->type == OB_ARMATURE) && (ct->subtarget[0])) {
					/* bone */
					if (&ct->tar->id == id) {
						/* same armature  */
						eDepsOperation_Code target_key_opcode;
						/* Using "done" here breaks in-chain deps, while using
						 * "ready" here breaks most production rigs instead.
						 * So, we do a compromise here, and only do this when an
						 * IK chain conflict may occur.
						 */
						if (root_map->has_common_root(component_subdata,
						                              ct->subtarget))
						{
							target_key_opcode = DEG_OPCODE_BONE_READY;
						}
						else {
							target_key_opcode = DEG_OPCODE_BONE_DONE;
						}
						OperationKey target_key(&ct->tar->id,
						                        DEG_NODE_TYPE_BONE,
						                        ct->subtarget,
						                        target_key_opcode);
						add_relation(target_key, constraint_op_key, cti->name);
					}
					else {
						/* Different armature - we can safely use the result
						 * of that.
						 */
						OperationKey target_key(&ct->tar->id,
						                        DEG_NODE_TYPE_BONE,
						                        ct->subtarget,
						                        DEG_OPCODE_BONE_DONE);
						add_relation(target_key, constraint_op_key, cti->name);
					}
				}
				else if (ELEM(ct->tar->type, OB_MESH, OB_LATTICE) &&
				         (ct->subtarget[0]))
				{
					/* Vertex group. */
					/* NOTE: for now, we don't need to represent vertex groups
					 * separately.
					 */
					ComponentKey target_key(&ct->tar->id, DEG_NODE_TYPE_GEOMETRY);
					add_relation(target_key, constraint_op_key, cti->name);
					if (ct->tar->type == OB_MESH) {
						OperationDepsNode *node2 = find_operation_node(target_key);
						if (node2 != NULL) {
							node2->customdata_mask |= CD_MASK_MDEFORMVERT;
						}
					}
				}
				else if (con->type == CONSTRAINT_TYPE_SHRINKWRAP) {
					/* Constraints which requires the target object surface. */
					ComponentKey target_key(&ct->tar->id, DEG_NODE_TYPE_GEOMETRY);
					add_relation(target_key, constraint_op_key, cti->name);
					/* NOTE: obdata eval now doesn't necessarily depend on the
					 * object's transform.
					 */
					ComponentKey target_transform_key(&ct->tar->id,
					                                  DEG_NODE_TYPE_TRANSFORM);
					add_relation(target_transform_key, constraint_op_key, cti->name);
				}
				else {
					/* Standard object relation. */
					// TODO: loc vs rot vs scale?
					if (&ct->tar->id == id) {
						/* Constraint targetting own object:
						 * - This case is fine IFF we're dealing with a bone
						 *   constraint pointing to its own armature. In that
						 *   case, it's just transform -> bone.
						 * - If however it is a real self targetting case, just
						 *   make it depend on the previous constraint (or the
						 *   pre-constraint state).
						 */
						if ((ct->tar->type == OB_ARMATURE) &&
						    (component_type == DEG_NODE_TYPE_BONE))
						{
							OperationKey target_key(&ct->tar->id,
							                        DEG_NODE_TYPE_TRANSFORM,
							                        DEG_OPCODE_TRANSFORM_FINAL);
							add_relation(target_key, constraint_op_key, cti->name);
						}
						else {
							OperationKey target_key(&ct->tar->id,
							                        DEG_NODE_TYPE_TRANSFORM,
							                        DEG_OPCODE_TRANSFORM_LOCAL);
							add_relation(target_key, constraint_op_key, cti->name);
						}
					}
					else {
						/* Normal object dependency. */
						OperationKey target_key(&ct->tar->id,
						                        DEG_NODE_TYPE_TRANSFORM,
						                        DEG_OPCODE_TRANSFORM_FINAL);
						add_relation(target_key, constraint_op_key, cti->name);
					}
				}
				/* Constraints which needs world's matrix for transform.
				 * TODO(sergey): More constraints here?
				 */
				if (ELEM(con->type,
				         CONSTRAINT_TYPE_ROTLIKE,
				         CONSTRAINT_TYPE_SIZELIKE,
				         CONSTRAINT_TYPE_LOCLIKE,
				         CONSTRAINT_TYPE_TRANSLIKE))
				{
					/* TODO(sergey): Add used space check. */
					ComponentKey target_transform_key(&ct->tar->id,
					                                  DEG_NODE_TYPE_TRANSFORM);
					add_relation(target_transform_key, constraint_op_key, cti->name);
				}
			}
			if (cti->flush_constraint_targets) {
				cti->flush_constraint_targets(con, &targets, 1);
			}
		}
	}
}

void DepsgraphRelationBuilder::build_animdata(ID *id)
{
	/* Animation curves and NLA. */
	build_animdata_curves(id);
	/* Drivers. */
	build_animdata_drivers(id);
}

void DepsgraphRelationBuilder::build_animdata_curves(ID *id)
{
	AnimData *adt = BKE_animdata_from_id(id);
	if (adt == NULL) {
		return;
	}
	if (adt->action == NULL && adt->nla_tracks.first == NULL) {
		return;
	}
	/* Wire up dependency to time source. */
	ComponentKey adt_key(id, DEG_NODE_TYPE_ANIMATION);
	TimeSourceKey time_src_key;
	add_relation(time_src_key, adt_key, "TimeSrc -> Animation");
	/* Get source operations. */
	DepsNode *node_from = get_node(adt_key);
	BLI_assert(node_from != NULL);
	if (node_from == NULL) {
		return;
	}
	OperationDepsNode *operation_from = node_from->get_exit_operation();
	BLI_assert(operation_from != NULL);
	/* Build relations from animation operation to properties it changes. */
	if (adt->action != NULL) {
		build_animdata_curves_targets(id, adt_key,
	                              operation_from,
	                              &adt->action->curves);
	}
	LISTBASE_FOREACH(NlaTrack *, nlt, &adt->nla_tracks) {
		build_animdata_nlastrip_targets(id, adt_key,
		                                operation_from,
		                                &nlt->strips);
	}
}

void DepsgraphRelationBuilder::build_animdata_curves_targets(
        ID *id, ComponentKey &adt_key,
        OperationDepsNode *operation_from,
        ListBase *curves)
{
	/* Iterate over all curves and build relations. */
	PointerRNA id_ptr;
	RNA_id_pointer_create(id, &id_ptr);
	LISTBASE_FOREACH(FCurve *, fcu, curves) {
		PointerRNA ptr;
		PropertyRNA *prop;
		int index;
		if (!RNA_path_resolve_full(&id_ptr, fcu->rna_path,
		                           &ptr, &prop, &index))
		{
			continue;
		}
		DepsNode *node_to = graph_->find_node_from_pointer(&ptr, prop);
		if (node_to == NULL) {
			continue;
		}
		OperationDepsNode *operation_to = node_to->get_entry_operation();
		/* NOTE: Special case for bones, avoid relation from animation to
		 * each of the bones. Bone evaluation could only start from pose
		 * init anyway.
		 */
		if (operation_to->opcode == DEG_OPCODE_BONE_LOCAL) {
			OperationKey pose_init_key(id,
			                           DEG_NODE_TYPE_EVAL_POSE,
			                           DEG_OPCODE_POSE_INIT);
			add_relation(adt_key, pose_init_key, "Animation -> Prop", true);
			continue;
		}
		graph_->add_new_relation(operation_from, operation_to,
		                         "Animation -> Prop",
		                         true);
		/* It is possible that animation is writing to a nested ID datablock,
		 * need to make sure animation is evaluated after target ID is copied.
		 */
		if (DEG_depsgraph_use_copy_on_write()) {
			const IDDepsNode *id_node_from = operation_from->owner->owner;
			const IDDepsNode *id_node_to = operation_to->owner->owner;
			if (id_node_from != id_node_to) {
				ComponentKey cow_key(id_node_to->id_orig,
				                     DEG_NODE_TYPE_COPY_ON_WRITE);
				add_relation(cow_key, adt_key, "Target CoW -> Animation", true);
			}
		}
	}
}

void DepsgraphRelationBuilder::build_animdata_nlastrip_targets(
        ID *id, ComponentKey &adt_key,
        OperationDepsNode *operation_from,
        ListBase *strips)
{
	LISTBASE_FOREACH(NlaStrip *, strip, strips) {
		if (strip->act != NULL) {
			build_animdata_curves_targets(id, adt_key,
			                              operation_from,
			                              &strip->act->curves);
		}
		else if (strip->strips.first != NULL) {
			build_animdata_nlastrip_targets(id, adt_key,
			                                operation_from,
			                                &strip->strips);
		}
	}
}

void DepsgraphRelationBuilder::build_animdata_drivers(ID *id)
{
	AnimData *adt = BKE_animdata_from_id(id);
	if (adt == NULL) {
		return;
	}
	ComponentKey adt_key(id, DEG_NODE_TYPE_ANIMATION);
	LISTBASE_FOREACH (FCurve *, fcu, &adt->drivers) {
		OperationKey driver_key(id,
		                        DEG_NODE_TYPE_PARAMETERS,
		                        DEG_OPCODE_DRIVER,
		                        fcu->rna_path ? fcu->rna_path : "",
		                        fcu->array_index);

		/* create the driver's relations to targets */
		build_driver(id, fcu);
		/* Special case for array drivers: we can not multithread them because
		 * of the way how they work internally: animation system will write the
		 * whole array back to RNA even when changing individual array value.
		 *
		 * Some tricky things here:
		 * - array_index is -1 for single channel drivers, meaning we only have
		 *   to do some magic when array_index is not -1.
		 * - We do relation from next array index to a previous one, so we don't
		 *   have to deal with array index 0.
		 *
		 * TODO(sergey): Avoid liner lookup somehow.
		 */
		if (fcu->array_index > 0) {
			FCurve *fcu_prev = NULL;
			LISTBASE_FOREACH (FCurve *, fcu_candidate, &adt->drivers) {
				/* Writing to different RNA paths is  */
				const char *rna_path = fcu->rna_path ? fcu->rna_path : "";
				if (!STREQ(fcu_candidate->rna_path, rna_path)) {
					continue;
				}
				/* We only do relation from previous fcurve to previous one. */
				if (fcu_candidate->array_index >= fcu->array_index) {
					continue;
				}
				/* Choose fcurve with highest possible array index. */
				if (fcu_prev == NULL ||
				    fcu_candidate->array_index > fcu_prev->array_index)
				{
					fcu_prev = fcu_candidate;
				}
			}
			if (fcu_prev != NULL) {
				OperationKey prev_driver_key(id,
				                             DEG_NODE_TYPE_PARAMETERS,
				                             DEG_OPCODE_DRIVER,
				                             fcu_prev->rna_path ? fcu_prev->rna_path : "",
				                             fcu_prev->array_index);
				OperationKey driver_key(id,
				                        DEG_NODE_TYPE_PARAMETERS,
				                        DEG_OPCODE_DRIVER,
				                        fcu->rna_path ? fcu->rna_path : "",
				                        fcu->array_index);
				add_relation(prev_driver_key, driver_key, "Driver Order");
			}
		}

		/* prevent driver from occurring before own animation... */
		if (adt->action || adt->nla_tracks.first) {
			add_relation(adt_key, driver_key, "AnimData Before Drivers");
		}
	}
}

void DepsgraphRelationBuilder::build_driver(ID *id, FCurve *fcu)
{
	ChannelDriver *driver = fcu->driver;
	OperationKey driver_key(id,
	                        DEG_NODE_TYPE_PARAMETERS,
	                        DEG_OPCODE_DRIVER,
	                        fcu->rna_path ? fcu->rna_path : "",
	                        fcu->array_index);
	/* Driver -> data components (for interleaved evaluation
	 * bones/constraints/modifiers).
	 */
	build_driver_data(id, fcu);
	/* Loop over variables to get the target relationships. */
	build_driver_variables(id, fcu);
	/* It's quite tricky to detect if the driver actually depends on time or
	 * not, so for now we'll be quite conservative here about optimization and
	 * consider all python drivers to be depending on time.
	 */
	if ((driver->type == DRIVER_TYPE_PYTHON) &&
	    python_driver_depends_on_time(driver))
	{
		TimeSourceKey time_src_key;
		add_relation(time_src_key, driver_key, "TimeSrc -> Driver");
	}
}

void DepsgraphRelationBuilder::build_driver_data(ID *id, FCurve *fcu)
{
	OperationKey driver_key(id,
	                        DEG_NODE_TYPE_PARAMETERS,
	                        DEG_OPCODE_DRIVER,
	                        fcu->rna_path ? fcu->rna_path : "",
	                        fcu->array_index);
	const char *rna_path = fcu->rna_path ? fcu->rna_path : "";
	const RNAPathKey self_key(id, rna_path);
	if (GS(id->name) == ID_AR && strstr(rna_path, "bones[")) {
		/* Drivers on armature-level bone settings (i.e. bbone stuff),
		 * which will affect the evaluation of corresponding pose bones.
		 */
		IDDepsNode *arm_node = graph_->find_id_node(id);
		char *bone_name = BLI_str_quoted_substrN(rna_path, "bones[");
		if (arm_node != NULL && bone_name != NULL) {
			/* Find objects which use this, and make their eval callbacks
			 * depend on this.
			 */
			foreach (DepsRelation *rel, arm_node->outlinks) {
				IDDepsNode *to_node = (IDDepsNode *)rel->to;
				/* We only care about objects with pose data which use this. */
				if (GS(to_node->id_orig->name) == ID_OB) {
					Object *object = (Object *)to_node->id_orig;
					// NOTE: object->pose may be NULL
					bPoseChannel *pchan = BKE_pose_channel_find_name(object->pose,
					                                                 bone_name);
					if (pchan != NULL) {
						OperationKey bone_key(&object->id,
						                      DEG_NODE_TYPE_BONE,
						                      pchan->name,
						                      DEG_OPCODE_BONE_LOCAL);
						add_relation(driver_key,
						             bone_key,
						             "Arm Bone -> Driver -> Bone");
					}
				}
			}
			/* Free temp data. */
			MEM_freeN(bone_name);
			bone_name = NULL;
		}
		else {
			fprintf(stderr,
			        "Couldn't find armature bone name for driver path - '%s'\n",
			        rna_path);
		}
	}
	else {
		RNAPathKey target_key(id, rna_path);
		add_relation(driver_key, target_key, "Driver -> Target");
		/* Similar to the case with f-curves, driver might drive a nested
		 * datablock, which means driver execution should wait for that
		 * datablock to be copied.
		 */
		if (DEG_depsgraph_use_copy_on_write()) {
			PointerRNA id_ptr;
			PointerRNA ptr;
			RNA_id_pointer_create(id, &id_ptr);
			if (RNA_path_resolve_full(&id_ptr, fcu->rna_path, &ptr, NULL, NULL)) {
				if (id_ptr.id.data != ptr.id.data) {
					ComponentKey cow_key((ID *)ptr.id.data,
					                     DEG_NODE_TYPE_COPY_ON_WRITE);
					add_relation(cow_key,
					             driver_key,
					             "Target CoW -> Driver",
					             true);
				}
			}
		}
	}
}

void DepsgraphRelationBuilder::build_driver_variables(ID *id, FCurve *fcu)
{
	ChannelDriver *driver = fcu->driver;
	OperationKey driver_key(id,
	                        DEG_NODE_TYPE_PARAMETERS,
	                        DEG_OPCODE_DRIVER,
	                        fcu->rna_path ? fcu->rna_path : "",
	                        fcu->array_index);
	const char *rna_path = fcu->rna_path ? fcu->rna_path : "";
	const RNAPathKey self_key(id, rna_path);

	LISTBASE_FOREACH (DriverVar *, dvar, &driver->variables) {
		/* Only used targets. */
		DRIVER_TARGETS_USED_LOOPER(dvar)
		{
			if (dtar->id == NULL) {
				continue;
			}
			/* Special handling for directly-named bones. */
			if ((dtar->flag & DTAR_FLAG_STRUCT_REF) &&
			    (((Object *)dtar->id)->type == OB_ARMATURE) &&
			    (dtar->pchan_name[0]))
			{
				Object *object = (Object *)dtar->id;
				bPoseChannel *target_pchan =
				        BKE_pose_channel_find_name(object->pose,
				                                   dtar->pchan_name);
				if (target_pchan == NULL) {
					continue;
				}
				OperationKey variable_key(dtar->id,
				                          DEG_NODE_TYPE_BONE,
				                          target_pchan->name,
				                          DEG_OPCODE_BONE_DONE);
				if (is_same_bone_dependency(variable_key, self_key)) {
					continue;
				}
				add_relation(variable_key, driver_key, "Bone Target -> Driver");
			}
			else if (dtar->flag & DTAR_FLAG_STRUCT_REF) {
				/* Get node associated with the object's transforms. */
				if (dtar->id == id) {
					/* Ignore input dependency if we're driving properties of
					 * the same ID, otherwise we'll be ending up in a cyclic
					 * dependency here.
					 */
					continue;
				}
				OperationKey target_key(dtar->id,
				                        DEG_NODE_TYPE_TRANSFORM,
				                        DEG_OPCODE_TRANSFORM_FINAL);
				add_relation(target_key, driver_key, "Target -> Driver");
			}
			else if (dtar->rna_path) {
				RNAPathKey variable_key(dtar->id, dtar->rna_path);
				if (RNA_pointer_is_null(&variable_key.ptr)) {
					continue;
				}
				if (is_same_bone_dependency(variable_key, self_key) ||
				    is_same_nodetree_node_dependency(variable_key, self_key) ||
				    is_same_shapekey_dependency(variable_key, self_key))
				{
					continue;
				}
				add_relation(variable_key, driver_key, "RNA Target -> Driver");
			}
			else {
				if (dtar->id == id) {
					/* Ignore input dependency if we're driving properties of
					 * the same ID, otherwise we'll be ending up in a cyclic
					 * dependency here.
					 */
					continue;
				}
				/* Resolve path to get node. */
				RNAPathKey target_key(dtar->id,
				                      dtar->rna_path ? dtar->rna_path : "");
				add_relation(target_key, driver_key, "RNA Target -> Driver");
			}
		}
		DRIVER_TARGETS_LOOPER_END
	}
}

void DepsgraphRelationBuilder::build_world(World *world)
{
	if (built_map_.checkIsBuiltAndTag(world)) {
		return;
	}
	build_animdata(&world->id);
	/* TODO: other settings? */
	/* textures */
	build_texture_stack(world->mtex);
	/* world's nodetree */
	if (world->nodetree != NULL) {
		build_nodetree(world->nodetree);
		ComponentKey ntree_key(&world->nodetree->id, DEG_NODE_TYPE_SHADING);
		ComponentKey world_key(&world->id, DEG_NODE_TYPE_SHADING);
		add_relation(ntree_key, world_key, "NTree->World Shading Update");
	}
}

void DepsgraphRelationBuilder::build_rigidbody(Scene *scene)
{
	RigidBodyWorld *rbw = scene->rigidbody_world;

	OperationKey init_key(&scene->id, DEG_NODE_TYPE_TRANSFORM, DEG_OPCODE_RIGIDBODY_REBUILD);
	OperationKey sim_key(&scene->id, DEG_NODE_TYPE_TRANSFORM, DEG_OPCODE_RIGIDBODY_SIM);

	/* rel between the two sim-nodes */
	add_relation(init_key, sim_key, "Rigidbody [Init -> SimStep]");

	/* set up dependencies between these operations and other builtin nodes --------------- */

	/* time dependency */
	TimeSourceKey time_src_key;
	add_relation(time_src_key, init_key, "TimeSrc -> Rigidbody Reset/Rebuild (Optional)");

	/* objects - simulation participants */
	if (rbw->group) {
		LISTBASE_FOREACH (Base *, base, &rbw->group->view_layer->object_bases) {
			Object *object = base->object;
			if (object == NULL || object->type != OB_MESH) {
				continue;
			}

			/* hook up evaluation order...
			 * 1) flushing rigidbody results follows base transforms being applied
			 * 2) rigidbody flushing can only be performed after simulation has been run
			 *
			 * 3) simulation needs to know base transforms to figure out what to do
			 *    XXX: there's probably a difference between passive and active
			 *         - passive don't change, so may need to know full transform...
			 */
			OperationKey rbo_key(&object->id, DEG_NODE_TYPE_TRANSFORM, DEG_OPCODE_RIGIDBODY_TRANSFORM_COPY);

			eDepsOperation_Code trans_opcode = object->parent ? DEG_OPCODE_TRANSFORM_PARENT : DEG_OPCODE_TRANSFORM_LOCAL;
			OperationKey trans_op(&object->id, DEG_NODE_TYPE_TRANSFORM, trans_opcode);

			add_relation(sim_key, rbo_key, "Rigidbody Sim Eval -> RBO Sync");

			/* if constraints exist, those depend on the result of the rigidbody sim
			 * - This allows constraints to modify the result of the sim (i.e. clamping)
			 *   while still allowing the sim to depend on some changes to the objects.
			 *   Also, since constraints are hooked up to the final nodes, this link
			 *   means that we can also fit in there too...
			 * - Later, it might be good to include a constraint in the stack allowing us
			 *   to control whether rigidbody eval gets interleaved into the constraint stack
			 */
			if (object->constraints.first) {
				OperationKey constraint_key(&object->id,
				                            DEG_NODE_TYPE_TRANSFORM,
				                            DEG_OPCODE_TRANSFORM_CONSTRAINTS);
				add_relation(rbo_key, constraint_key, "RBO Sync -> Ob Constraints");
			}
			else {
				/* Final object transform depends on rigidbody.
				 *
				 * NOTE: Currently we consider final here an ubereval node.
				 * If it is gone we'll need to reconsider relation here.
				 */
				OperationKey uber_key(&object->id,
				                      DEG_NODE_TYPE_TRANSFORM,
				                      DEG_OPCODE_TRANSFORM_OBJECT_UBEREVAL);
				add_relation(rbo_key, uber_key, "RBO Sync -> Uber (Temp)");
			}

			/* Needed to get correct base values. */
			add_relation(trans_op, sim_key, "Base Ob Transform -> Rigidbody Sim Eval");
		}
	}

	/* constraints */
	if (rbw->constraints) {
		LISTBASE_FOREACH (Base *, base, &rbw->constraints->view_layer->object_bases) {
			Object *object = base->object;
			if (object == NULL || !object->rigidbody_constraint) {
				continue;
			}

			RigidBodyCon *rbc = object->rigidbody_constraint;

			/* final result of the constraint object's transform controls how the
			 * constraint affects the physics sim for these objects
			 */
			ComponentKey trans_key(&object->id, DEG_NODE_TYPE_TRANSFORM);
			OperationKey ob1_key(&rbc->ob1->id, DEG_NODE_TYPE_TRANSFORM, DEG_OPCODE_RIGIDBODY_TRANSFORM_COPY);
			OperationKey ob2_key(&rbc->ob2->id, DEG_NODE_TYPE_TRANSFORM, DEG_OPCODE_RIGIDBODY_TRANSFORM_COPY);

			/* - constrained-objects sync depends on the constraint-holder */
			add_relation(trans_key, ob1_key, "RigidBodyConstraint -> RBC.Object_1");
			add_relation(trans_key, ob2_key, "RigidBodyConstraint -> RBC.Object_2");

			/* - ensure that sim depends on this constraint's transform */
			add_relation(trans_key, sim_key, "RigidBodyConstraint Transform -> RB Simulation");
		}
	}
}

void DepsgraphRelationBuilder::build_particles(Object *object)
{
	TimeSourceKey time_src_key;
	OperationKey obdata_ubereval_key(&object->id,
	                                 DEG_NODE_TYPE_GEOMETRY,
	                                 DEG_OPCODE_GEOMETRY_UBEREVAL);
	OperationKey eval_init_key(&object->id,
	                           DEG_NODE_TYPE_EVAL_PARTICLES,
	                           DEG_OPCODE_PARTICLE_SYSTEM_EVAL_INIT);

	/* Particle systems. */
	LISTBASE_FOREACH (ParticleSystem *, psys, &object->particlesystem) {
		ParticleSettings *part = psys->part;

		/* Build particle settings relations.
		 *
		 * NOTE: The call itself ensures settings are only build once.
		 */
		build_particle_settings(part);

		/* This particle system. */
		OperationKey psys_key(&object->id,
		                      DEG_NODE_TYPE_EVAL_PARTICLES,
		                      DEG_OPCODE_PARTICLE_SYSTEM_EVAL,
		                      psys->name);

		/* Update particle system when settings changes. */
		OperationKey particle_settings_key(&part->id,
		                                   DEG_NODE_TYPE_PARAMETERS,
		                                   DEG_OPCODE_PARTICLE_SETTINGS_EVAL);
		OperationKey particle_settings_recalc_clear_key(
		        &part->id,
		        DEG_NODE_TYPE_PARAMETERS,
		        DEG_OPCODE_PARTICLE_SETTINGS_RECALC_CLEAR);
		OperationKey psys_settings_key(&object->id,
		                               DEG_NODE_TYPE_EVAL_PARTICLES,
		                               DEG_OPCODE_PARTICLE_SETTINGS_EVAL,
		                               psys->name);
		add_relation(particle_settings_key, psys_settings_key, "Particle Settings Change");
		add_relation(psys_settings_key, psys_key, "Particle Settings Update");
		add_relation(psys_key,
		             particle_settings_recalc_clear_key,
		             "Particle Settings Recalc Clear");
		add_relation(eval_init_key, psys_key, "Init -> PSys");
		/* TODO(sergey): Currently particle update is just a placeholder,
		 * hook it to the ubereval node so particle system is getting updated
		 * on playback.
		 */
		add_relation(psys_key, obdata_ubereval_key, "PSys -> UberEval");
		/* Collisions */
		if (part->type != PART_HAIR) {
			add_collision_relations(psys_key,
			                        scene_,
			                        object,
			                        part->collision_group,
			                        true,
			                        "Particle Collision");
		}
		else if ((psys->flag & PSYS_HAIR_DYNAMICS) &&
		         psys->clmd != NULL &&
		         psys->clmd->coll_parms != NULL)
		{
			add_collision_relations(psys_key,
			                        scene_,
			                        object,
			                        psys->clmd->coll_parms->group,
			                        true,
			                        "Hair Collision");
		}
		/* Effectors. */
		add_forcefield_relations(psys_key,
		                         scene_,
		                         object,
		                         psys,
		                         part->effector_weights,
		                         part->type == PART_HAIR,
		                         "Particle Field");
		/* Boids .*/
		if (part->boids) {
			LISTBASE_FOREACH (BoidState *, state, &part->boids->states) {
				LISTBASE_FOREACH (BoidRule *, rule, &state->rules) {
					Object *ruleob = NULL;
					if (rule->type == eBoidRuleType_Avoid) {
						ruleob = ((BoidRuleGoalAvoid *)rule)->ob;
					}
					else if (rule->type == eBoidRuleType_FollowLeader) {
						ruleob = ((BoidRuleFollowLeader *)rule)->ob;
					}
					if (ruleob) {
						ComponentKey ruleob_key(&ruleob->id,
						                        DEG_NODE_TYPE_TRANSFORM);
						add_relation(ruleob_key, psys_key, "Boid Rule");
					}
				}
			}
		}
		switch (part->ren_as) {
			case PART_DRAW_OB:
				if (part->dup_ob != NULL) {
					/* Make sure object's relations are all built.  */
					build_object(NULL, part->dup_ob);
					/* Build relation for the particle visualization. */
					build_particles_visualization_object(object,
					                                     psys,
					                                     part->dup_ob);
				}
				break;
			case PART_DRAW_GR:
				if (part->dup_group != NULL) {
					build_group(NULL, part->dup_group);
					LISTBASE_FOREACH (GroupObject *, go, &part->dup_group->gobject) {
						build_particles_visualization_object(object,
						                                     psys,
						                                     go->ob);
					}
				}
				break;
		}
	}

	/* Particle depends on the object transform, so that channel is to be ready
	 * first.
	 *
	 * TODO(sergey): This relation should be altered once real granular update
	 * is implemented.
	 */
	ComponentKey transform_key(&object->id, DEG_NODE_TYPE_TRANSFORM);
	add_relation(transform_key, obdata_ubereval_key, "Partcile Eval");

	OperationKey point_cache_reset_key(&object->id,
	                                   DEG_NODE_TYPE_CACHE,
	                                   DEG_OPCODE_POINT_CACHE_RESET);
	add_relation(transform_key, point_cache_reset_key, "Object Transform -> Point Cache Reset");
	add_relation(point_cache_reset_key, obdata_ubereval_key, "Point Cache Reset -> UberEval");
}

void DepsgraphRelationBuilder::build_particle_settings(ParticleSettings *part)
{
	if (built_map_.checkIsBuiltAndTag(part)) {
		return;
	}
	/* Animation data relations. */
	build_animdata(&part->id);

	OperationKey eval_key(&part->id,
	                      DEG_NODE_TYPE_PARAMETERS,
	                      DEG_OPCODE_PARTICLE_SETTINGS_EVAL);
	OperationKey recalc_clear_key(&part->id,
	                             DEG_NODE_TYPE_PARAMETERS,
	                             DEG_OPCODE_PARTICLE_SETTINGS_RECALC_CLEAR);
	add_relation(eval_key, recalc_clear_key, "Particle Settings Clear Recalc");
}

void DepsgraphRelationBuilder::build_particles_visualization_object(
        Object *object,
        ParticleSystem *psys,
        Object *draw_object)
{
	OperationKey psys_key(&object->id,
	                      DEG_NODE_TYPE_EVAL_PARTICLES,
	                      DEG_OPCODE_PARTICLE_SYSTEM_EVAL,
	                      psys->name);
	OperationKey obdata_ubereval_key(&object->id,
	                                 DEG_NODE_TYPE_GEOMETRY,
	                                 DEG_OPCODE_GEOMETRY_UBEREVAL);
	ComponentKey dup_ob_key(&draw_object->id, DEG_NODE_TYPE_TRANSFORM);
	add_relation(dup_ob_key, psys_key, "Particle Object Visualization");
	if (draw_object->type == OB_MBALL) {
		ComponentKey dup_geometry_key(&draw_object->id, DEG_NODE_TYPE_GEOMETRY);
		add_relation(obdata_ubereval_key,
		             dup_geometry_key,
		             "Particle MBall Visualization");
	}
}

void DepsgraphRelationBuilder::build_cloth(Object *object,
                                           ModifierData * /*md*/)
{
	OperationKey cache_key(&object->id,
	                       DEG_NODE_TYPE_CACHE,
	                       DEG_OPCODE_GEOMETRY_CLOTH_MODIFIER);
	/* Cache component affects on modifier. */
	OperationKey modifier_key(&object->id,
	                          DEG_NODE_TYPE_GEOMETRY,
	                          DEG_OPCODE_GEOMETRY_UBEREVAL);
	add_relation(cache_key, modifier_key, "Cloth Cache -> Cloth");
}

/* Shapekeys */
void DepsgraphRelationBuilder::build_shapekeys(ID *obdata, Key *key)
{
	ComponentKey obdata_key(obdata, DEG_NODE_TYPE_GEOMETRY);

	/* attach animdata to geometry */
	build_animdata(&key->id);

	if (key->adt) {
		// TODO: this should really be handled in build_animdata, since many of these cases will need it
		if (key->adt->action || key->adt->nla_tracks.first) {
			ComponentKey adt_key(&key->id, DEG_NODE_TYPE_ANIMATION);
			add_relation(adt_key, obdata_key, "Animation");
		}

		/* NOTE: individual shapekey drivers are handled above already */
	}

	/* attach to geometry */
	// XXX: aren't shapekeys now done as a pseudo-modifier on object?
	//ComponentKey key_key(&key->id, DEG_NODE_TYPE_GEOMETRY); // FIXME: this doesn't exist
	//add_relation(key_key, obdata_key, "Shapekeys");
}

/**
 * ObData Geometry Evaluation
 * ==========================
 *
 * The evaluation of geometry on objects is as follows:
 * - The actual evaluated of the derived geometry (e.g. DerivedMesh, DispList, etc.)
 *   occurs in the Geometry component of the object which references this. This includes
 *   modifiers, and the temporary "ubereval" for geometry.
 * - Therefore, each user of a piece of shared geometry data ends up evaluating its own
 *   version of the stuff, complete with whatever modifiers it may use.
 *
 * - The datablocks for the geometry data - "obdata" (e.g. ID_ME, ID_CU, ID_LT, etc.) are used for
 *     1) calculating the bounding boxes of the geometry data,
 *     2) aggregating inward links from other objects (e.g. for text on curve, etc.)
 *        and also for the links coming from the shapekey datablocks
 * - Animation/Drivers affecting the parameters of the geometry are made to trigger
 *   updates on the obdata geometry component, which then trigger downstream
 *   re-evaluation of the individual instances of this geometry.
 */
// TODO: Materials and lighting should probably get their own component, instead of being lumped under geometry?
void DepsgraphRelationBuilder::build_obdata_geom(Object *object)
{
	ID *obdata = (ID *)object->data;

	/* Init operation of object-level geometry evaluation. */
	OperationKey geom_init_key(&object->id, DEG_NODE_TYPE_GEOMETRY, DEG_OPCODE_PLACEHOLDER, "Eval Init");

	/* get nodes for result of obdata's evaluation, and geometry evaluation on object */
	ComponentKey obdata_geom_key(obdata, DEG_NODE_TYPE_GEOMETRY);
	ComponentKey geom_key(&object->id, DEG_NODE_TYPE_GEOMETRY);

	/* link components to each other */
	add_relation(obdata_geom_key, geom_key, "Object Geometry Base Data");

	OperationKey obdata_ubereval_key(&object->id,
	                                 DEG_NODE_TYPE_GEOMETRY,
	                                 DEG_OPCODE_GEOMETRY_UBEREVAL);

	/* Special case: modifiers and DerivedMesh creation queries scene for various
	 * things like data mask to be used. We add relation here to ensure object is
	 * never evaluated prior to Scene's CoW is ready.
	 */
	OperationKey scene_key(&scene_->id,
	                       DEG_NODE_TYPE_PARAMETERS,
	                       DEG_OPCODE_PLACEHOLDER,
	                       "Scene Eval");
	add_relation(scene_key, obdata_ubereval_key, "CoW Relation");

	/* Modifiers */
	if (object->modifiers.first != NULL) {
<<<<<<< HEAD
=======
		OperationKey obdata_ubereval_key(&object->id,
		                                 DEG_NODE_TYPE_GEOMETRY,
		                                 DEG_OPCODE_GEOMETRY_UBEREVAL);
		ModifierUpdateDepsgraphContext ctx = {};
		ctx.bmain = bmain_;
		ctx.scene = scene_;
		ctx.object = object;

>>>>>>> df045206
		LISTBASE_FOREACH (ModifierData *, md, &object->modifiers) {
			const ModifierTypeInfo *mti = modifierType_getInfo((ModifierType)md->type);
			if (mti->updateDepsgraph) {
				DepsNodeHandle handle = create_node_handle(obdata_ubereval_key);
				ctx.node = reinterpret_cast< ::DepsNodeHandle* >(&handle);
				mti->updateDepsgraph(md, &ctx);
			}
			if (BKE_object_modifier_use_time(object, md)) {
				TimeSourceKey time_src_key;
				add_relation(time_src_key, obdata_ubereval_key, "Time Source");
			}
			if (md->type == eModifierType_Cloth) {
				build_cloth(object, md);
			}
		}
	}

	/* materials */
	if (object->totcol) {
		for (int a = 1; a <= object->totcol; a++) {
			Material *ma = give_current_material(object, a);
			if (ma != NULL) {
				build_material(ma);

				if (object->type == OB_MESH) {
					OperationKey material_key(&ma->id,
					                          DEG_NODE_TYPE_SHADING,
					                          DEG_OPCODE_MATERIAL_UPDATE);
					OperationKey shading_key(&object->id, DEG_NODE_TYPE_SHADING, DEG_OPCODE_SHADING);
					add_relation(material_key, shading_key, "Material Update");
				}
			}
		}
	}

	/* geometry collision */
	if (ELEM(object->type, OB_MESH, OB_CURVE, OB_LATTICE)) {
		// add geometry collider relations
	}

	/* Make sure uber update is the last in the dependencies.
	 *
	 * TODO(sergey): Get rid of this node.
	 */
	if (object->type != OB_ARMATURE) {
		/* Armatures does no longer require uber node. */
		OperationKey obdata_ubereval_key(&object->id, DEG_NODE_TYPE_GEOMETRY, DEG_OPCODE_GEOMETRY_UBEREVAL);
		add_relation(geom_init_key, obdata_ubereval_key, "Object Geometry UberEval");
	}

	if (built_map_.checkIsBuiltAndTag(obdata)) {
		return;
	}

	/* Link object data evaluation node to exit operation. */
	OperationKey obdata_geom_eval_key(obdata, DEG_NODE_TYPE_GEOMETRY, DEG_OPCODE_PLACEHOLDER, "Geometry Eval");
	OperationKey obdata_geom_done_key(obdata, DEG_NODE_TYPE_GEOMETRY, DEG_OPCODE_PLACEHOLDER, "Eval Done");
	add_relation(obdata_geom_eval_key, obdata_geom_done_key, "ObData Geom Eval Done");

	/* type-specific node/links */
	switch (object->type) {
		case OB_MESH:
			/* NOTE: This is compatibility code to support particle systems
			 *
			 * for viewport being properly rendered in final render mode.
			 * This relation is similar to what dag_object_time_update_flags()
			 * was doing for mesh objects with particle system.
			 *
			 * Ideally we need to get rid of this relation.
			 */
			if (object_particles_depends_on_time(object)) {
				TimeSourceKey time_key;
				OperationKey obdata_ubereval_key(&object->id,
				                                 DEG_NODE_TYPE_GEOMETRY,
				                                 DEG_OPCODE_GEOMETRY_UBEREVAL);
				add_relation(time_key, obdata_ubereval_key, "Legacy particle time");
			}
			break;

		case OB_MBALL:
		{
			Object *mom = BKE_mball_basis_find(scene_, object);
			ComponentKey mom_geom_key(&mom->id, DEG_NODE_TYPE_GEOMETRY);
			/* motherball - mom depends on children! */
			if (mom == object) {
				ComponentKey mom_transform_key(&mom->id,
				                               DEG_NODE_TYPE_TRANSFORM);
				add_relation(mom_transform_key,
				             mom_geom_key,
				             "Metaball Motherball Transform -> Geometry");
			}
			else {
				ComponentKey transform_key(&object->id, DEG_NODE_TYPE_TRANSFORM);
				add_relation(geom_key, mom_geom_key, "Metaball Motherball");
				add_relation(transform_key, mom_geom_key, "Metaball Motherball");
			}
			break;
		}

		case OB_CURVE:
		case OB_FONT:
		{
			Curve *cu = (Curve *)obdata;

			/* curve's dependencies */
			// XXX: these needs geom data, but where is geom stored?
			if (cu->bevobj) {
				ComponentKey bevob_key(&cu->bevobj->id, DEG_NODE_TYPE_GEOMETRY);
				build_object(NULL, cu->bevobj);
				add_relation(bevob_key, geom_key, "Curve Bevel");
			}
			if (cu->taperobj) {
				ComponentKey taperob_key(&cu->taperobj->id, DEG_NODE_TYPE_GEOMETRY);
				build_object(NULL, cu->taperobj);
				add_relation(taperob_key, geom_key, "Curve Taper");
			}
			if (object->type == OB_FONT) {
				if (cu->textoncurve) {
					ComponentKey textoncurve_key(&cu->textoncurve->id, DEG_NODE_TYPE_GEOMETRY);
					build_object(NULL, cu->textoncurve);
					add_relation(textoncurve_key, geom_key, "Text on Curve");
				}
			}
			break;
		}

		case OB_SURF: /* Nurbs Surface */
		{
			break;
		}

		case OB_LATTICE: /* Lattice */
		{
			break;
		}
	}

	/* ShapeKeys */
	Key *key = BKE_key_from_object(object);
	if (key) {
		build_shapekeys(obdata, key);
	}
}

/* Cameras */
// TODO: Link scene-camera links in somehow...
void DepsgraphRelationBuilder::build_camera(Object *object)
{
	Camera *camera = (Camera *)object->data;
	if (built_map_.checkIsBuiltAndTag(camera)) {
		return;
	}

	ComponentKey object_parameters_key(&object->id, DEG_NODE_TYPE_PARAMETERS);
	ComponentKey camera_parameters_key(&camera->id, DEG_NODE_TYPE_PARAMETERS);

	add_relation(camera_parameters_key, object_parameters_key,
	             "Camera -> Object");

	/* DOF */
	if (camera->dof_ob != NULL) {
		ComponentKey dof_ob_key(&camera->dof_ob->id, DEG_NODE_TYPE_TRANSFORM);
		add_relation(dof_ob_key, object_parameters_key, "Camera DOF");
	}
}

/* Lamps */
void DepsgraphRelationBuilder::build_lamp(Object *object)
{
	Lamp *lamp = (Lamp *)object->data;
	if (built_map_.checkIsBuiltAndTag(lamp)) {
		return;
	}

	ComponentKey object_parameters_key(&object->id, DEG_NODE_TYPE_PARAMETERS);
	ComponentKey lamp_parameters_key(&lamp->id, DEG_NODE_TYPE_PARAMETERS);

	add_relation(lamp_parameters_key, object_parameters_key,
	             "Lamp -> Object");

	/* lamp's nodetree */
	if (lamp->nodetree != NULL) {
		build_nodetree(lamp->nodetree);
		ComponentKey nodetree_key(&lamp->nodetree->id, DEG_NODE_TYPE_SHADING);
		add_relation(nodetree_key, lamp_parameters_key, "NTree->Lamp Parameters");
	}
	/* textures */
	build_texture_stack(lamp->mtex);

	if (DEG_depsgraph_use_copy_on_write()) {
		/* Make sure copy on write of lamp data is always properly updated for
		 * visible lamps.
		 */
		OperationKey ob_copy_on_write_key(&object->id,
		                                  DEG_NODE_TYPE_COPY_ON_WRITE,
		                                  DEG_OPCODE_COPY_ON_WRITE);
		OperationKey lamp_copy_on_write_key(&lamp->id,
		                                    DEG_NODE_TYPE_COPY_ON_WRITE,
		                                    DEG_OPCODE_COPY_ON_WRITE);
		add_relation(lamp_copy_on_write_key, ob_copy_on_write_key, "Eval Order");
	}
}

void DepsgraphRelationBuilder::build_nodetree(bNodeTree *ntree)
{
	if (ntree == NULL) {
		return;
	}
	if (built_map_.checkIsBuiltAndTag(ntree)) {
		return;
	}
	build_animdata(&ntree->id);
	ComponentKey shading_key(&ntree->id, DEG_NODE_TYPE_SHADING);
	/* nodetree's nodes... */
	LISTBASE_FOREACH (bNode *, bnode, &ntree->nodes) {
		ID *id = bnode->id;
		if (id == NULL) {
			continue;
		}
		ID_Type id_type = GS(id->name);
		if (id_type == ID_MA) {
			build_material((Material *)bnode->id);
		}
		else if (id_type == ID_TE) {
			build_texture((Tex *)bnode->id);
		}
		else if (id_type == ID_IM) {
			/* nothing for now. */
		}
		else if (id_type == ID_OB) {
			build_object(NULL, (Object *)id);
		}
		else if (id_type == ID_SCE) {
			/* Scenes are used by compositor trees, and handled by render
			 * pipeline. No need to build dependencies for them here.
			 */
		}
		else if (id_type == ID_TXT) {
			/* Ignore script nodes. */
		}
		else if (bnode->type == NODE_GROUP) {
			bNodeTree *group_ntree = (bNodeTree *)id;
			build_nodetree(group_ntree);
			ComponentKey group_shading_key(&group_ntree->id,
			                               DEG_NODE_TYPE_SHADING);
			add_relation(group_shading_key, shading_key, "Group Node");
		}
		else {
			BLI_assert(!"Unknown ID type used for node");
		}
	}

	OperationKey shading_update_key(&ntree->id,
	                                DEG_NODE_TYPE_SHADING,
	                                DEG_OPCODE_MATERIAL_UPDATE);
	OperationKey shading_parameters_key(&ntree->id,
	                                    DEG_NODE_TYPE_SHADING_PARAMETERS,
	                                    DEG_OPCODE_MATERIAL_UPDATE);
	add_relation(shading_parameters_key, shading_update_key, "NTree Shading Parameters");
}

/* Recursively build graph for material */
void DepsgraphRelationBuilder::build_material(Material *material)
{
	if (built_map_.checkIsBuiltAndTag(material)) {
		return;
	}
	/* animation */
	build_animdata(&material->id);
	/* textures */
	build_texture_stack(material->mtex);
	/* material's nodetree */
	if (material->nodetree != NULL) {
		build_nodetree(material->nodetree);
		OperationKey ntree_key(&material->nodetree->id,
		                       DEG_NODE_TYPE_SHADING,
		                       DEG_OPCODE_MATERIAL_UPDATE);
		OperationKey material_key(&material->id,
		                          DEG_NODE_TYPE_SHADING,
		                          DEG_OPCODE_MATERIAL_UPDATE);
		add_relation(ntree_key, material_key, "Material's NTree");
	}
}

/* Recursively build graph for texture */
void DepsgraphRelationBuilder::build_texture(Tex *texture)
{
	if (built_map_.checkIsBuiltAndTag(texture)) {
		return;
	}
	/* texture itself */
	build_animdata(&texture->id);
	/* texture's nodetree */
	build_nodetree(texture->nodetree);
}

/* Texture-stack attached to some shading datablock */
void DepsgraphRelationBuilder::build_texture_stack(MTex **texture_stack)
{
	/* for now assume that all texture-stacks have same number of max items */
	for (int i = 0; i < MAX_MTEX; i++) {
		MTex *mtex = texture_stack[i];
		if (mtex && mtex->tex)
			build_texture(mtex->tex);
	}
}

void DepsgraphRelationBuilder::build_compositor(Scene *scene)
{
	/* For now, just a plain wrapper? */
	build_nodetree(scene->nodetree);
}

void DepsgraphRelationBuilder::build_gpencil(bGPdata *gpd)
{
	/* animation */
	build_animdata(&gpd->id);

	// TODO: parent object (when that feature is implemented)
}

void DepsgraphRelationBuilder::build_cachefile(CacheFile *cache_file)
{
	/* Animation. */
	build_animdata(&cache_file->id);
}

void DepsgraphRelationBuilder::build_mask(Mask *mask)
{
	ID *mask_id = &mask->id;
	/* F-Curve animation. */
	build_animdata(mask_id);
	/* Own mask animation. */
	OperationKey mask_animation_key(mask_id,
	                                DEG_NODE_TYPE_ANIMATION,
	                                DEG_OPCODE_MASK_ANIMATION);
	TimeSourceKey time_src_key;
	add_relation(time_src_key, mask_animation_key, "TimeSrc -> Mask Animation");
	/* Final mask evaluation. */
	ComponentKey parameters_key(mask_id, DEG_NODE_TYPE_PARAMETERS);
	add_relation(mask_animation_key, parameters_key, "Mask Animation -> Mask Eval");
}

void DepsgraphRelationBuilder::build_movieclip(MovieClip *clip)
{
	/* Animation. */
	build_animdata(&clip->id);
}

void DepsgraphRelationBuilder::build_lightprobe(Object *object)
{
	LightProbe *probe = (LightProbe *)object->data;
	if (built_map_.checkIsBuiltAndTag(probe)) {
		return;
	}
	build_animdata(&probe->id);

	OperationKey probe_key(&probe->id,
	                       DEG_NODE_TYPE_PARAMETERS,
	                       DEG_OPCODE_PLACEHOLDER,
	                       "LightProbe Eval");
	OperationKey object_key(&object->id,
	                        DEG_NODE_TYPE_PARAMETERS,
	                        DEG_OPCODE_PLACEHOLDER,
	                        "LightProbe Eval");
	add_relation(probe_key, object_key, "LightProbe Update");
}

void DepsgraphRelationBuilder::build_copy_on_write_relations()
{
	foreach (IDDepsNode *id_node, graph_->id_nodes) {
		build_copy_on_write_relations(id_node);
	}
}

void DepsgraphRelationBuilder::build_copy_on_write_relations(IDDepsNode *id_node)
{
	ID *id_orig = id_node->id_orig;

	TimeSourceKey time_source_key;
	OperationKey copy_on_write_key(id_orig,
	                               DEG_NODE_TYPE_COPY_ON_WRITE,
	                               DEG_OPCODE_COPY_ON_WRITE);
	/* XXX: This is a quick hack to make Alt-A to work. */
	// add_relation(time_source_key, copy_on_write_key, "Fluxgate capacitor hack");
	/* Resat of code is using rather low level trickery, so need to get some
	 * explicit pointers.
	 */
	DepsNode *node_cow = find_node(copy_on_write_key);
	OperationDepsNode *op_cow = node_cow->get_exit_operation();
	/* Plug any other components to this one. */
	GHASH_FOREACH_BEGIN(ComponentDepsNode *, comp_node, id_node->components)
	{
		if (comp_node->type == DEG_NODE_TYPE_COPY_ON_WRITE) {
			/* Copy-on-write component never depends on itself. */
			continue;
		}
		if (!comp_node->depends_on_cow()) {
			/* Component explicitly requests to not add relation. */
			continue;
		}
		/* All entry operations of each component should wait for a proper
		 * copy of ID.
		 */
		OperationDepsNode *op_entry = comp_node->get_entry_operation();
		if (op_entry != NULL) {
			graph_->add_new_relation(op_cow, op_entry, "CoW Dependency");
		}
		/* All dangling operations should also be executed after copy-on-write. */
		GHASH_FOREACH_BEGIN(OperationDepsNode *, op_node, comp_node->operations_map)
		{
			if (op_node->inlinks.size() == 0) {
				graph_->add_new_relation(op_cow, op_node, "CoW Dependency");
			}
			else {
				bool has_same_id_dependency = false;
				foreach (DepsRelation *rel, op_node->inlinks) {
					if (rel->from->type != DEG_NODE_TYPE_OPERATION) {
						continue;
					}
					OperationDepsNode *op_node_from = (OperationDepsNode *)rel->from;
					if (op_node_from->owner->owner == op_node->owner->owner) {
						has_same_id_dependency = true;
						break;
					}
				}
				if (!has_same_id_dependency) {
					graph_->add_new_relation(op_cow, op_node, "CoW Dependency");
				}
			}
		}
		GHASH_FOREACH_END();
		/* NOTE: We currently ignore implicit relations to an external
		 * datablocks for copy-on-write operations. This means, for example,
		 * copy-on-write component of Object will not wait for copy-on-write
		 * component of it's Mesh. This is because pointers are all known
		 * already so remapping will happen all correct. And then If some object
		 * evaluation step needs geometry, it will have transitive dependency
		 * to Mesh copy-on-write already.
		 */
	}
	GHASH_FOREACH_END();
	/* TODO(sergey): This solves crash for now, but causes too many
	 * updates potentially.
	 */
	if (GS(id_orig->name) == ID_OB) {
		Object *object = (Object *)id_orig;
		ID *object_data_id = (ID *)object->data;
		if (object_data_id != NULL) {
			OperationKey data_copy_on_write_key(object_data_id,
			                                    DEG_NODE_TYPE_COPY_ON_WRITE,
			                                    DEG_OPCODE_COPY_ON_WRITE);
			add_relation(data_copy_on_write_key, copy_on_write_key, "Eval Order");
		}
		else {
			BLI_assert(object->type == OB_EMPTY);
		}
	}
}

}  // namespace DEG<|MERGE_RESOLUTION|>--- conflicted
+++ resolved
@@ -1642,17 +1642,11 @@
 
 	/* Modifiers */
 	if (object->modifiers.first != NULL) {
-<<<<<<< HEAD
-=======
-		OperationKey obdata_ubereval_key(&object->id,
-		                                 DEG_NODE_TYPE_GEOMETRY,
-		                                 DEG_OPCODE_GEOMETRY_UBEREVAL);
 		ModifierUpdateDepsgraphContext ctx = {};
 		ctx.bmain = bmain_;
 		ctx.scene = scene_;
 		ctx.object = object;
 
->>>>>>> df045206
 		LISTBASE_FOREACH (ModifierData *, md, &object->modifiers) {
 			const ModifierTypeInfo *mti = modifierType_getInfo((ModifierType)md->type);
 			if (mti->updateDepsgraph) {
