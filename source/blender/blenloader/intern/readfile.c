/*
 * ***** BEGIN GPL LICENSE BLOCK *****
 *
 * This program is free software; you can redistribute it and/or
 * modify it under the terms of the GNU General Public License
 * as published by the Free Software Foundation; either version 2
 * of the License, or (at your option) any later version.
 *
 * This program is distributed in the hope that it will be useful,
 * but WITHOUT ANY WARRANTY; without even the implied warranty of
 * MERCHANTABILITY or FITNESS FOR A PARTICULAR PURPOSE.  See the
 * GNU General Public License for more details.
 *
 * You should have received a copy of the GNU General Public License
 * along with this program; if not, write to the Free Software Foundation,
 * Inc., 51 Franklin Street, Fifth Floor, Boston, MA 02110-1301, USA.
 *
 * The Original Code is Copyright (C) 2001-2002 by NaN Holding BV.
 * All rights reserved.
 *
 *
 * Contributor(s): Blender Foundation
 *
 * ***** END GPL LICENSE BLOCK *****
 *
 */

/** \file blender/blenloader/intern/readfile.c
 *  \ingroup blenloader
 */


#include "zlib.h"

#include <limits.h>
#include <stdio.h> // for printf fopen fwrite fclose sprintf FILE
#include <stdlib.h> // for getenv atoi
#include <stddef.h> // for offsetof
#include <fcntl.h> // for open
#include <string.h> // for strrchr strncmp strstr
#include <math.h> // for fabs
#include <stdarg.h> /* for va_start/end */
#include <time.h> /* for gmtime */
#include <ctype.h> /* for isdigit */

#include "BLI_utildefines.h"
#ifndef WIN32
#  include <unistd.h> // for read close
#else
#  include <io.h> // for open close read
#  include "winsock2.h"
#  include "BLI_winstuff.h"
#endif

/* allow readfile to use deprecated functionality */
#define DNA_DEPRECATED_ALLOW
/* Allow using DNA struct members that are marked as private for read/write.
 * Note: Each header that uses this needs to define its own way of handling
 * it. There's no generic implementation, direct use does nothing. */
#define DNA_PRIVATE_READ_WRITE_ALLOW

#include "DNA_anim_types.h"
#include "DNA_armature_types.h"
#include "DNA_actuator_types.h"
#include "DNA_brush_types.h"
#include "DNA_camera_types.h"
#include "DNA_cachefile_types.h"
#include "DNA_cloth_types.h"
#include "DNA_controller_types.h"
#include "DNA_constraint_types.h"
#include "DNA_dynamicpaint_types.h"
#include "DNA_effect_types.h"
#include "DNA_fileglobal_types.h"
#include "DNA_genfile.h"
#include "DNA_group_types.h"
#include "DNA_gpencil_types.h"
#include "DNA_ipo_types.h"
#include "DNA_key_types.h"
#include "DNA_lattice_types.h"
#include "DNA_layer_types.h"
#include "DNA_lamp_types.h"
#include "DNA_linestyle_types.h"
#include "DNA_meta_types.h"
#include "DNA_material_types.h"
#include "DNA_mesh_types.h"
#include "DNA_meshdata_types.h"
#include "DNA_nla_types.h"
#include "DNA_node_types.h"
#include "DNA_object_fluidsim.h" // NT
#include "DNA_object_types.h"
#include "DNA_packedFile_types.h"
#include "DNA_particle_types.h"
#include "DNA_lightprobe_types.h"
#include "DNA_property_types.h"
#include "DNA_rigidbody_types.h"
#include "DNA_text_types.h"
#include "DNA_view3d_types.h"
#include "DNA_screen_types.h"
#include "DNA_sensor_types.h"
#include "DNA_sdna_types.h"
#include "DNA_scene_types.h"
#include "DNA_sequence_types.h"
#include "DNA_smoke_types.h"
#include "DNA_speaker_types.h"
#include "DNA_sound_types.h"
#include "DNA_space_types.h"
#include "DNA_vfont_types.h"
#include "DNA_workspace_types.h"
#include "DNA_world_types.h"
#include "DNA_movieclip_types.h"
#include "DNA_mask_types.h"

#include "RNA_access.h"

#include "MEM_guardedalloc.h"

#include "BLI_endian_switch.h"
#include "BLI_blenlib.h"
#include "BLI_math.h"
#include "BLI_threads.h"
#include "BLI_mempool.h"

#include "BLT_translation.h"

#include "BKE_action.h"
#include "BKE_armature.h"
#include "BKE_brush.h"
#include "BKE_cachefile.h"
#include "BKE_cloth.h"
#include "BKE_constraint.h"
#include "BKE_context.h"
#include "BKE_curve.h"
#include "BKE_effect.h"
#include "BKE_fcurve.h"
#include "BKE_global.h" // for G
#include "BKE_group.h"
#include "BKE_layer.h"
#include "BKE_library.h" // for which_libbase
#include "BKE_library_idmap.h"
#include "BKE_library_override.h"
#include "BKE_library_query.h"
#include "BKE_idcode.h"
#include "BKE_idprop.h"
#include "BKE_material.h"
#include "BKE_main.h" // for Main
#include "BKE_mesh.h" // for ME_ defines (patching)
#include "BKE_modifier.h"
#include "BKE_multires.h"
#include "BKE_node.h" // for tree type defines
#include "BKE_object.h"
#include "BKE_paint.h"
#include "BKE_particle.h"
#include "BKE_pointcache.h"
#include "BKE_report.h"
#include "BKE_sca.h" // for init_actuator
#include "BKE_scene.h"
#include "BKE_screen.h"
#include "BKE_sequencer.h"
#include "BKE_outliner_treehash.h"
#include "BKE_sound.h"
#include "BKE_colortools.h"
#include "BKE_workspace.h"

#include "DEG_depsgraph.h"

#include "NOD_common.h"
#include "NOD_socket.h"

#include "BLO_readfile.h"
#include "BLO_undofile.h"
#include "BLO_blend_defs.h"

#include "RE_engine.h"

#include "readfile.h"


#include <errno.h>

/**
 * READ
 * ====
 *
 * - Existing Library (#Main) push or free
 * - allocate new #Main
 * - load file
 * - read #SDNA
 * - for each LibBlock
 *   - read LibBlock
 *   - if a Library
 *     - make a new #Main
 *     - attach ID's to it
 *   - else
 *     - read associated 'direct data'
 *     - link direct data (internal and to LibBlock)
 * - read #FileGlobal
 * - read #USER data, only when indicated (file is ``~/X.XX/startup.blend``)
 * - free file
 * - per Library (per #Main)
 *   - read file
 *   - read #SDNA
 *   - find LibBlocks and attach #ID's to #Main
 *     - if external LibBlock
 *       - search all #Main's
 *         - or it's already read,
 *         - or not read yet
 *         - or make new #Main
 *   - per LibBlock
 *     - read recursive
 *     - read associated direct data
 *     - link direct data (internal and to LibBlock)
 *   - free file
 * - per Library with unread LibBlocks
 *   - read file
 *   - read #SDNA
 *   - per LibBlock
 *     - read recursive
 *     - read associated direct data
 *     - link direct data (internal and to LibBlock)
 *   - free file
 * - join all #Main's
 * - link all LibBlocks and indirect pointers to libblocks
 * - initialize #FileGlobal and copy pointers to #Global
 *
 * \note Still a weak point is the new-address function, that doesnt solve reading from
 * multiple files at the same time.
 * (added remark: oh, i thought that was solved? will look at that... (ton).
 */

/* use GHash for BHead name-based lookups (speeds up linking) */
#define USE_GHASH_BHEAD

/* Use GHash for restoring pointers by name */
#define USE_GHASH_RESTORE_POINTER

/* Define this to have verbose debug prints. */
#define USE_DEBUG_PRINT

#ifdef USE_DEBUG_PRINT
#  define DEBUG_PRINTF(...) printf(__VA_ARGS__)
#else
#  define DEBUG_PRINTF(...)
#endif

/***/

typedef struct OldNew {
	const void *old;
	void *newp;
	int nr;
} OldNew;

typedef struct OldNewMap {
	OldNew *entries;
	int nentries, entriessize;
	bool sorted;
	int lasthit;
} OldNewMap;


/* local prototypes */
static void *read_struct(FileData *fd, BHead *bh, const char *blockname);
static void direct_link_modifiers(FileData *fd, ListBase *lb);
static BHead *find_bhead_from_code_name(FileData *fd, const short idcode, const char *name);
static BHead *find_bhead_from_idname(FileData *fd, const char *idname);
static void expand_scene_collection(FileData *fd, Main *mainvar, SceneCollection *sc);
static SceneCollection *get_scene_collection_active_or_create(
        struct Scene *scene, struct ViewLayer *view_layer, const int flag);

/* this function ensures that reports are printed,
 * in the case of libraray linking errors this is important!
 *
 * bit kludge but better then doubling up on prints,
 * we could alternatively have a versions of a report function which forces printing - campbell
 */

void blo_reportf_wrap(ReportList *reports, ReportType type, const char *format, ...)
{
	char fixed_buf[1024]; /* should be long enough */
	
	va_list args;
	
	va_start(args, format);
	vsnprintf(fixed_buf, sizeof(fixed_buf), format, args);
	va_end(args);
	
	fixed_buf[sizeof(fixed_buf) - 1] = '\0';
	
	BKE_report(reports, type, fixed_buf);
	
	if (G.background == 0) {
		printf("%s: %s\n", BKE_report_type_str(type), fixed_buf);
	}
}

/* for reporting linking messages */
static const char *library_parent_filepath(Library *lib)
{
	return lib->parent ? lib->parent->filepath : "<direct>";
}

static OldNewMap *oldnewmap_new(void) 
{
	OldNewMap *onm= MEM_callocN(sizeof(*onm), "OldNewMap");
	
	onm->entriessize = 1024;
	onm->entries = MEM_malloc_arrayN(onm->entriessize, sizeof(*onm->entries), "OldNewMap.entries");
	
	return onm;
}

static int verg_oldnewmap(const void *v1, const void *v2)
{
	const struct OldNew *x1=v1, *x2=v2;
	
	if (x1->old > x2->old) return 1;
	else if (x1->old < x2->old) return -1;
	return 0;
}


static void oldnewmap_sort(FileData *fd) 
{
	BLI_assert(fd->libmap->sorted == false);
	qsort(fd->libmap->entries, fd->libmap->nentries, sizeof(OldNew), verg_oldnewmap);
	fd->libmap->sorted = 1;
}

/* nr is zero for data, and ID code for libdata */
static void oldnewmap_insert(OldNewMap *onm, const void *oldaddr, void *newaddr, int nr)
{
	OldNew *entry;
	
	if (oldaddr==NULL || newaddr==NULL) return;
	
	if (UNLIKELY(onm->nentries == onm->entriessize)) {
		onm->entriessize *= 2;
		onm->entries = MEM_reallocN(onm->entries, sizeof(*onm->entries) * onm->entriessize);
	}

	entry = &onm->entries[onm->nentries++];
	entry->old = oldaddr;
	entry->newp = newaddr;
	entry->nr = nr;
}

void blo_do_versions_oldnewmap_insert(OldNewMap *onm, const void *oldaddr, void *newaddr, int nr)
{
	oldnewmap_insert(onm, oldaddr, newaddr, nr);
}

/**
 * Do a full search (no state).
 *
 * \param lasthit: Use as a reference position to avoid a full search
 * from either end of the array, giving more efficient lookups.
 *
 * \note This would seem an ideal case for hash or btree lookups.
 * However the data is written in-order, using the \a lasthit will normally avoid calling this function.
 * Creating a btree/hash structure adds overhead for the common-case to optimize the corner-case
 * (since most entries will never be retrieved).
 * So just keep full lookups as a fall-back.
 */
static int oldnewmap_lookup_entry_full(const OldNewMap *onm, const void *addr, int lasthit)
{
	const int nentries = onm->nentries;
	const OldNew *entries = onm->entries;
	int i;

	/* search relative to lasthit where possible */
	if (lasthit >= 0 && lasthit < nentries) {

		/* search forwards */
		i = lasthit;
		while (++i != nentries) {
			if (entries[i].old == addr) {
				return i;
			}
		}

		/* search backwards */
		i = lasthit + 1;
		while (i--) {
			if (entries[i].old == addr) {
				return i;
			}
		}
	}
	else {
		/* search backwards (full) */
		i = nentries;
		while (i--) {
			if (entries[i].old == addr) {
				return i;
			}
		}
	}

	return -1;
}

static void *oldnewmap_lookup_and_inc(OldNewMap *onm, const void *addr, bool increase_users)
{
	int i;
	
	if (addr == NULL) return NULL;
	
	if (onm->lasthit < onm->nentries-1) {
		OldNew *entry = &onm->entries[++onm->lasthit];
		
		if (entry->old == addr) {
			if (increase_users)
				entry->nr++;
			return entry->newp;
		}
	}
	
	i = oldnewmap_lookup_entry_full(onm, addr, onm->lasthit);
	if (i != -1) {
		OldNew *entry = &onm->entries[i];
		BLI_assert(entry->old == addr);
		onm->lasthit = i;
		if (increase_users)
			entry->nr++;
		return entry->newp;
	}
	
	return NULL;
}

/* for libdata, nr has ID code, no increment */
static void *oldnewmap_liblookup(OldNewMap *onm, const void *addr, const void *lib)
{
	if (addr == NULL) {
		return NULL;
	}

	/* lasthit works fine for non-libdata, linking there is done in same sequence as writing */
	if (onm->sorted) {
		const OldNew entry_s = {.old = addr};
		OldNew *entry = bsearch(&entry_s, onm->entries, onm->nentries, sizeof(OldNew), verg_oldnewmap);
		if (entry) {
			ID *id = entry->newp;

			if (id && (!lib || id->lib)) {
				return id;
			}
		}
	}
	else {
		/* note, this can be a bottle neck when loading some files */
		const int i = oldnewmap_lookup_entry_full(onm, addr, -1);
		if (i != -1) {
			OldNew *entry = &onm->entries[i];
			ID *id = entry->newp;
			BLI_assert(entry->old == addr);
			if (id && (!lib || id->lib)) {
				return id;
			}
		}
	}

	return NULL;
}

static void oldnewmap_free_unused(OldNewMap *onm) 
{
	int i;

	for (i = 0; i < onm->nentries; i++) {
		OldNew *entry = &onm->entries[i];
		if (entry->nr == 0) {
			MEM_freeN(entry->newp);
			entry->newp = NULL;
		}
	}
}

static void oldnewmap_clear(OldNewMap *onm) 
{
	onm->nentries = 0;
	onm->lasthit = 0;
}

static void oldnewmap_free(OldNewMap *onm) 
{
	MEM_freeN(onm->entries);
	MEM_freeN(onm);
}

/***/

static void read_libraries(FileData *basefd, ListBase *mainlist);

/* ************ help functions ***************** */

static void add_main_to_main(Main *mainvar, Main *from)
{
	ListBase *lbarray[MAX_LIBARRAY], *fromarray[MAX_LIBARRAY];
	int a;
	
	set_listbasepointers(mainvar, lbarray);
	a = set_listbasepointers(from, fromarray);
	while (a--) {
		BLI_movelisttolist(lbarray[a], fromarray[a]);
	}
}

void blo_join_main(ListBase *mainlist)
{
	Main *tojoin, *mainl;
	
	mainl = mainlist->first;
	while ((tojoin = mainl->next)) {
		add_main_to_main(mainl, tojoin);
		BLI_remlink(mainlist, tojoin);
		BKE_main_free(tojoin);
	}
}

static void split_libdata(ListBase *lb_src, Main **lib_main_array, const unsigned int lib_main_array_len)
{
	for (ID *id = lb_src->first, *idnext; id; id = idnext) {
		idnext = id->next;

		if (id->lib) {
			if (((unsigned int)id->lib->temp_index < lib_main_array_len) &&
			    /* this check should never fail, just incase 'id->lib' is a dangling pointer. */
			    (lib_main_array[id->lib->temp_index]->curlib == id->lib))
			{
				Main *mainvar = lib_main_array[id->lib->temp_index];
				ListBase *lb_dst = which_libbase(mainvar, GS(id->name));
				BLI_remlink(lb_src, id);
				BLI_addtail(lb_dst, id);
			}
			else {
				printf("%s: invalid library for '%s'\n", __func__, id->name);
				BLI_assert(0);
			}
		}
	}
}

void blo_split_main(ListBase *mainlist, Main *main)
{
	mainlist->first = mainlist->last = main;
	main->next = NULL;
	
	if (BLI_listbase_is_empty(&main->library))
		return;
	
	/* (Library.temp_index -> Main), lookup table */
	const unsigned int lib_main_array_len = BLI_listbase_count(&main->library);
	Main             **lib_main_array     = MEM_malloc_arrayN(lib_main_array_len, sizeof(*lib_main_array), __func__);

	int i = 0;
	for (Library *lib = main->library.first; lib; lib = lib->id.next, i++) {
		Main *libmain = BKE_main_new();
		libmain->curlib = lib;
		libmain->versionfile = lib->versionfile;
		libmain->subversionfile = lib->subversionfile;
		BLI_addtail(mainlist, libmain);
		lib->temp_index = i;
		lib_main_array[i] = libmain;
	}
	
	ListBase *lbarray[MAX_LIBARRAY];
	i = set_listbasepointers(main, lbarray);
	while (i--) {
		split_libdata(lbarray[i], lib_main_array, lib_main_array_len);
	}

	MEM_freeN(lib_main_array);
}

static void read_file_version(FileData *fd, Main *main)
{
	BHead *bhead;
	
	for (bhead= blo_firstbhead(fd); bhead; bhead= blo_nextbhead(fd, bhead)) {
		if (bhead->code == GLOB) {
			FileGlobal *fg= read_struct(fd, bhead, "Global");
			if (fg) {
				main->subversionfile= fg->subversion;
				main->minversionfile= fg->minversion;
				main->minsubversionfile= fg->minsubversion;
				MEM_freeN(fg);
			}
			else if (bhead->code == ENDB)
				break;
		}
	}
	if (main->curlib) {
		main->curlib->versionfile = main->versionfile;
		main->curlib->subversionfile = main->subversionfile;
	}
}

#ifdef USE_GHASH_BHEAD
static void read_file_bhead_idname_map_create(FileData *fd)
{
	BHead *bhead;

	/* dummy values */
	bool is_link = false;
	int code_prev = ENDB;
	unsigned int reserve = 0;

	for (bhead = blo_firstbhead(fd); bhead; bhead = blo_nextbhead(fd, bhead)) {
		if (code_prev != bhead->code) {
			code_prev = bhead->code;
			is_link = BKE_idcode_is_valid(code_prev) ? BKE_idcode_is_linkable(code_prev) : false;
		}

		if (is_link) {
			reserve += 1;
		}
	}

	BLI_assert(fd->bhead_idname_hash == NULL);

	fd->bhead_idname_hash = BLI_ghash_str_new_ex(__func__, reserve);

	for (bhead = blo_firstbhead(fd); bhead; bhead = blo_nextbhead(fd, bhead)) {
		if (code_prev != bhead->code) {
			code_prev = bhead->code;
			is_link = BKE_idcode_is_valid(code_prev) ? BKE_idcode_is_linkable(code_prev) : false;
		}

		if (is_link) {
			BLI_ghash_insert(fd->bhead_idname_hash, (void *)bhead_id_name(fd, bhead), bhead);
		}
	}
}
#endif


static Main *blo_find_main(FileData *fd, const char *filepath, const char *relabase)
{
	ListBase *mainlist = fd->mainlist;
	Main *m;
	Library *lib;
	char name1[FILE_MAX];
	
	BLI_strncpy(name1, filepath, sizeof(name1));
	BLI_cleanup_path(relabase, name1);
	
//	printf("blo_find_main: relabase  %s\n", relabase);
//	printf("blo_find_main: original in  %s\n", filepath);
//	printf("blo_find_main: converted to %s\n", name1);
	
	for (m = mainlist->first; m; m = m->next) {
		const char *libname = (m->curlib) ? m->curlib->filepath : m->name;
		
		if (BLI_path_cmp(name1, libname) == 0) {
			if (G.debug & G_DEBUG) printf("blo_find_main: found library %s\n", libname);
			return m;
		}
	}
	
	m = BKE_main_new();
	BLI_addtail(mainlist, m);
	
	/* Add library datablock itself to 'main' Main, since libraries are **never** linked data.
	 * Fixes bug where you could end with all ID_LI datablocks having the same name... */
	lib = BKE_libblock_alloc(mainlist->first, ID_LI, "Lib", 0);
	lib->id.us = ID_FAKE_USERS(lib);  /* Important, consistency with main ID reading code from read_libblock(). */
	BLI_strncpy(lib->name, filepath, sizeof(lib->name));
	BLI_strncpy(lib->filepath, name1, sizeof(lib->filepath));
	
	m->curlib = lib;
	
	read_file_version(fd, m);
	
	if (G.debug & G_DEBUG) printf("blo_find_main: added new lib %s\n", filepath);
	return m;
}


/* ************ FILE PARSING ****************** */

static void switch_endian_bh4(BHead4 *bhead)
{
	/* the ID_.. codes */
	if ((bhead->code & 0xFFFF)==0) bhead->code >>= 16;
	
	if (bhead->code != ENDB) {
		BLI_endian_switch_int32(&bhead->len);
		BLI_endian_switch_int32(&bhead->SDNAnr);
		BLI_endian_switch_int32(&bhead->nr);
	}
}

static void switch_endian_bh8(BHead8 *bhead)
{
	/* the ID_.. codes */
	if ((bhead->code & 0xFFFF)==0) bhead->code >>= 16;
	
	if (bhead->code != ENDB) {
		BLI_endian_switch_int32(&bhead->len);
		BLI_endian_switch_int32(&bhead->SDNAnr);
		BLI_endian_switch_int32(&bhead->nr);
	}
}

static void bh4_from_bh8(BHead *bhead, BHead8 *bhead8, int do_endian_swap)
{
	BHead4 *bhead4 = (BHead4 *) bhead;
	int64_t old;

	bhead4->code = bhead8->code;
	bhead4->len = bhead8->len;

	if (bhead4->code != ENDB) {
		/* perform a endian swap on 64bit pointers, otherwise the pointer might map to zero
		 * 0x0000000000000000000012345678 would become 0x12345678000000000000000000000000
		 */
		if (do_endian_swap) {
			BLI_endian_switch_int64(&bhead8->old);
		}
		
		/* this patch is to avoid a long long being read from not-eight aligned positions
		 * is necessary on any modern 64bit architecture) */
		memcpy(&old, &bhead8->old, 8);
		bhead4->old = (int) (old >> 3);
		
		bhead4->SDNAnr = bhead8->SDNAnr;
		bhead4->nr = bhead8->nr;
	}
}

static void bh8_from_bh4(BHead *bhead, BHead4 *bhead4)
{
	BHead8 *bhead8 = (BHead8 *) bhead;
	
	bhead8->code = bhead4->code;
	bhead8->len = bhead4->len;
	
	if (bhead8->code != ENDB) {
		bhead8->old = bhead4->old;
		bhead8->SDNAnr = bhead4->SDNAnr;
		bhead8->nr= bhead4->nr;
	}
}

static BHeadN *get_bhead(FileData *fd)
{
	BHeadN *new_bhead = NULL;
	int readsize;
	
	if (fd) {
		if (!fd->eof) {
			/* initializing to zero isn't strictly needed but shuts valgrind up
			 * since uninitialized memory gets compared */
			BHead8 bhead8 = {0};
			BHead4 bhead4 = {0};
			BHead  bhead = {0};
			
			/* First read the bhead structure.
			 * Depending on the platform the file was written on this can
			 * be a big or little endian BHead4 or BHead8 structure.
			 *
			 * As usual 'ENDB' (the last *partial* bhead of the file)
			 * needs some special handling. We don't want to EOF just yet.
			 */
			if (fd->flags & FD_FLAGS_FILE_POINTSIZE_IS_4) {
				bhead4.code = DATA;
				readsize = fd->read(fd, &bhead4, sizeof(bhead4));
				
				if (readsize == sizeof(bhead4) || bhead4.code == ENDB) {
					if (fd->flags & FD_FLAGS_SWITCH_ENDIAN) {
						switch_endian_bh4(&bhead4);
					}
					
					if (fd->flags & FD_FLAGS_POINTSIZE_DIFFERS) {
						bh8_from_bh4(&bhead, &bhead4);
					}
					else {
						memcpy(&bhead, &bhead4, sizeof(bhead));
					}
				}
				else {
					fd->eof = 1;
					bhead.len= 0;
				}
			}
			else {
				bhead8.code = DATA;
				readsize = fd->read(fd, &bhead8, sizeof(bhead8));
				
				if (readsize == sizeof(bhead8) || bhead8.code == ENDB) {
					if (fd->flags & FD_FLAGS_SWITCH_ENDIAN) {
						switch_endian_bh8(&bhead8);
					}
					
					if (fd->flags & FD_FLAGS_POINTSIZE_DIFFERS) {
						bh4_from_bh8(&bhead, &bhead8, (fd->flags & FD_FLAGS_SWITCH_ENDIAN));
					}
					else {
						memcpy(&bhead, &bhead8, sizeof(bhead));
					}
				}
				else {
					fd->eof = 1;
					bhead.len= 0;
				}
			}
			
			/* make sure people are not trying to pass bad blend files */
			if (bhead.len < 0) fd->eof = 1;
			
			/* bhead now contains the (converted) bhead structure. Now read
			 * the associated data and put everything in a BHeadN (creative naming !)
			 */
			if (!fd->eof) {
				new_bhead = MEM_mallocN(sizeof(BHeadN) + bhead.len, "new_bhead");
				if (new_bhead) {
					new_bhead->next = new_bhead->prev = NULL;
					new_bhead->bhead = bhead;
					
					readsize = fd->read(fd, new_bhead + 1, bhead.len);
					
					if (readsize != bhead.len) {
						fd->eof = 1;
						MEM_freeN(new_bhead);
						new_bhead = NULL;
					}
				}
				else {
					fd->eof = 1;
				}
			}
		}
	}

	/* We've read a new block. Now add it to the list
	 * of blocks.
	 */
	if (new_bhead) {
		BLI_addtail(&fd->listbase, new_bhead);
	}
	
	return(new_bhead);
}

BHead *blo_firstbhead(FileData *fd)
{
	BHeadN *new_bhead;
	BHead *bhead = NULL;
	
	/* Rewind the file
	 * Read in a new block if necessary
	 */
	new_bhead = fd->listbase.first;
	if (new_bhead == NULL) {
		new_bhead = get_bhead(fd);
	}
	
	if (new_bhead) {
		bhead = &new_bhead->bhead;
	}
	
	return(bhead);
}

BHead *blo_prevbhead(FileData *UNUSED(fd), BHead *thisblock)
{
	BHeadN *bheadn = (BHeadN *)POINTER_OFFSET(thisblock, -offsetof(BHeadN, bhead));
	BHeadN *prev = bheadn->prev;
	
	return (prev) ? &prev->bhead : NULL;
}

BHead *blo_nextbhead(FileData *fd, BHead *thisblock)
{
	BHeadN *new_bhead = NULL;
	BHead *bhead = NULL;
	
	if (thisblock) {
		/* bhead is actually a sub part of BHeadN
		 * We calculate the BHeadN pointer from the BHead pointer below */
		new_bhead = (BHeadN *)POINTER_OFFSET(thisblock, -offsetof(BHeadN, bhead));
		
		/* get the next BHeadN. If it doesn't exist we read in the next one */
		new_bhead = new_bhead->next;
		if (new_bhead == NULL) {
			new_bhead = get_bhead(fd);
		}
	}
	
	if (new_bhead) {
		/* here we do the reverse:
		 * go from the BHeadN pointer to the BHead pointer */
		bhead = &new_bhead->bhead;
	}
	
	return(bhead);
}

/* Warning! Caller's responsibility to ensure given bhead **is** and ID one! */
const char *bhead_id_name(const FileData *fd, const BHead *bhead)
{
	return (const char *)POINTER_OFFSET(bhead, sizeof(*bhead) + fd->id_name_offs);
}

static void decode_blender_header(FileData *fd)
{
	char header[SIZEOFBLENDERHEADER], num[4];
	int readsize;

	/* read in the header data */
	readsize = fd->read(fd, header, sizeof(header));

	if (readsize == sizeof(header) &&
	    STREQLEN(header, "BLENDER", 7) &&
	    ELEM(header[7], '_', '-') &&
	    ELEM(header[8], 'v', 'V') &&
	    (isdigit(header[9]) && isdigit(header[10]) && isdigit(header[11])))
	{
		fd->flags |= FD_FLAGS_FILE_OK;

		/* what size are pointers in the file ? */
		if (header[7] == '_') {
			fd->flags |= FD_FLAGS_FILE_POINTSIZE_IS_4;
			if (sizeof(void *) != 4) {
				fd->flags |= FD_FLAGS_POINTSIZE_DIFFERS;
			}
		}
		else {
			if (sizeof(void *) != 8) {
				fd->flags |= FD_FLAGS_POINTSIZE_DIFFERS;
			}
		}

		/* is the file saved in a different endian
		 * than we need ?
		 */
		if (((header[8] == 'v') ? L_ENDIAN : B_ENDIAN) != ENDIAN_ORDER) {
			fd->flags |= FD_FLAGS_SWITCH_ENDIAN;
		}

		/* get the version number */
		memcpy(num, header + 9, 3);
		num[3] = 0;
		fd->fileversion = atoi(num);
	}
}

/**
 * \return Success if the file is read correctly, else set \a r_error_message.
 */
static bool read_file_dna(FileData *fd, const char **r_error_message)
{
	BHead *bhead;
	
	for (bhead = blo_firstbhead(fd); bhead; bhead = blo_nextbhead(fd, bhead)) {
		if (bhead->code == DNA1) {
			const bool do_endian_swap = (fd->flags & FD_FLAGS_SWITCH_ENDIAN) != 0;
			
			fd->filesdna = DNA_sdna_from_data(&bhead[1], bhead->len, do_endian_swap, true, r_error_message);
			if (fd->filesdna) {
				fd->compflags = DNA_struct_get_compareflags(fd->filesdna, fd->memsdna);
				/* used to retrieve ID names from (bhead+1) */
				fd->id_name_offs = DNA_elem_offset(fd->filesdna, "ID", "char", "name[]");

				return true;
			}
			else {
				return false;
			}
			
		}
		else if (bhead->code == ENDB)
			break;
	}
	
	*r_error_message = "Missing DNA block";
	return false;
}

static int *read_file_thumbnail(FileData *fd)
{
	BHead *bhead;
	int *blend_thumb = NULL;

	for (bhead = blo_firstbhead(fd); bhead; bhead = blo_nextbhead(fd, bhead)) {
		if (bhead->code == TEST) {
			const bool do_endian_swap = (fd->flags & FD_FLAGS_SWITCH_ENDIAN) != 0;
			int *data = (int *)(bhead + 1);

			if (bhead->len < (2 * sizeof(int))) {
				break;
			}

			if (do_endian_swap) {
				BLI_endian_switch_int32(&data[0]);
				BLI_endian_switch_int32(&data[1]);
			}

			int width = data[0];
			int height = data[1];

			if (!BLEN_THUMB_SAFE_MEMSIZE(width, height)) {
				break;
			}
			if (bhead->len < BLEN_THUMB_MEMSIZE_FILE(width, height)) {
				break;
			}

			blend_thumb = data;
			break;
		}
		else if (bhead->code != REND) {
			/* Thumbnail is stored in TEST immediately after first REND... */
			break;
		}
	}

	return blend_thumb;
}

static int fd_read_from_file(FileData *filedata, void *buffer, unsigned int size)
{
	int readsize = read(filedata->filedes, buffer, size);
	
	if (readsize < 0) {
		readsize = EOF;
	}
	else {
		filedata->seek += readsize;
	}
	
	return readsize;
}

static int fd_read_gzip_from_file(FileData *filedata, void *buffer, unsigned int size)
{
	int readsize = gzread(filedata->gzfiledes, buffer, size);
	
	if (readsize < 0) {
		readsize = EOF;
	}
	else {
		filedata->seek += readsize;
	}
	
	return (readsize);
}

static int fd_read_from_memory(FileData *filedata, void *buffer, unsigned int size)
{
	/* don't read more bytes then there are available in the buffer */
	int readsize = (int)MIN2(size, (unsigned int)(filedata->buffersize - filedata->seek));
	
	memcpy(buffer, filedata->buffer + filedata->seek, readsize);
	filedata->seek += readsize;
	
	return (readsize);
}

static int fd_read_from_memfile(FileData *filedata, void *buffer, unsigned int size)
{
	static unsigned int seek = (1<<30);	/* the current position */
	static unsigned int offset = 0;		/* size of previous chunks */
	static MemFileChunk *chunk = NULL;
	unsigned int chunkoffset, readsize, totread;
	
	if (size == 0) return 0;
	
	if (seek != (unsigned int)filedata->seek) {
		chunk = filedata->memfile->chunks.first;
		seek = 0;
		
		while (chunk) {
			if (seek + chunk->size > (unsigned) filedata->seek) break;
			seek += chunk->size;
			chunk = chunk->next;
		}
		offset = seek;
		seek = filedata->seek;
	}
	
	if (chunk) {
		totread = 0;
		
		do {
			/* first check if it's on the end if current chunk */
			if (seek-offset == chunk->size) {
				offset += chunk->size;
				chunk = chunk->next;
			}
			
			/* debug, should never happen */
			if (chunk == NULL) {
				printf("illegal read, chunk zero\n");
				return 0;
			}
			
			chunkoffset = seek-offset;
			readsize = size-totread;
			
			/* data can be spread over multiple chunks, so clamp size
			 * to within this chunk, and then it will read further in
			 * the next chunk */
			if (chunkoffset+readsize > chunk->size)
				readsize= chunk->size-chunkoffset;
			
			memcpy(POINTER_OFFSET(buffer, totread), chunk->buf + chunkoffset, readsize);
			totread += readsize;
			filedata->seek += readsize;
			seek += readsize;
		} while (totread < size);
		
		return totread;
	}
	
	return 0;
}

static FileData *filedata_new(void)
{
	FileData *fd = MEM_callocN(sizeof(FileData), "FileData");
	
	fd->filedes = -1;
	fd->gzfiledes = NULL;

	fd->memsdna = DNA_sdna_current_get();

	fd->datamap = oldnewmap_new();
	fd->globmap = oldnewmap_new();
	fd->libmap = oldnewmap_new();
	
	return fd;
}

static FileData *blo_decode_and_check(FileData *fd, ReportList *reports)
{
	decode_blender_header(fd);
	
	if (fd->flags & FD_FLAGS_FILE_OK) {
		const char *error_message = NULL;
		if (read_file_dna(fd, &error_message) == false) {
			BKE_reportf(reports, RPT_ERROR,
			            "Failed to read blend file '%s': %s",
			            fd->relabase, error_message);
			blo_freefiledata(fd);
			fd = NULL;
		}
	}
	else {
		BKE_reportf(reports, RPT_ERROR, "Failed to read blend file '%s', not a blend file", fd->relabase);
		blo_freefiledata(fd);
		fd = NULL;
	}
	
	return fd;
}

/* cannot be called with relative paths anymore! */
/* on each new library added, it now checks for the current FileData and expands relativeness */
FileData *blo_openblenderfile(const char *filepath, ReportList *reports)
{
	gzFile gzfile;
	errno = 0;
	gzfile = BLI_gzopen(filepath, "rb");
	
	if (gzfile == (gzFile)Z_NULL) {
		BKE_reportf(reports, RPT_WARNING, "Unable to open '%s': %s",
		            filepath, errno ? strerror(errno) : TIP_("unknown error reading file"));
		return NULL;
	}
	else {
		FileData *fd = filedata_new();
		fd->gzfiledes = gzfile;
		fd->read = fd_read_gzip_from_file;
		
		/* needed for library_append and read_libraries */
		BLI_strncpy(fd->relabase, filepath, sizeof(fd->relabase));
		
		return blo_decode_and_check(fd, reports);
	}
}

/**
 * Same as blo_openblenderfile(), but does not reads DNA data, only header. Use it for light access
 * (e.g. thumbnail reading).
 */
static FileData *blo_openblenderfile_minimal(const char *filepath)
{
	gzFile gzfile;
	errno = 0;
	gzfile = BLI_gzopen(filepath, "rb");

	if (gzfile != (gzFile)Z_NULL) {
		FileData *fd = filedata_new();
		fd->gzfiledes = gzfile;
		fd->read = fd_read_gzip_from_file;

		decode_blender_header(fd);

		if (fd->flags & FD_FLAGS_FILE_OK) {
			return fd;
		}

		blo_freefiledata(fd);
	}

	return NULL;
}

static int fd_read_gzip_from_memory(FileData *filedata, void *buffer, unsigned int size)
{
	int err;

	filedata->strm.next_out = (Bytef *) buffer;
	filedata->strm.avail_out = size;

	// Inflate another chunk.
	err = inflate (&filedata->strm, Z_SYNC_FLUSH);

	if (err == Z_STREAM_END) {
		return 0;
	}
	else if (err != Z_OK) {
		printf("fd_read_gzip_from_memory: zlib error\n");
		return 0;
	}

	filedata->seek += size;

	return (size);
}

static int fd_read_gzip_from_memory_init(FileData *fd)
{

	fd->strm.next_in = (Bytef *) fd->buffer;
	fd->strm.avail_in = fd->buffersize;
	fd->strm.total_out = 0;
	fd->strm.zalloc = Z_NULL;
	fd->strm.zfree = Z_NULL;
	
	if (inflateInit2(&fd->strm, (16+MAX_WBITS)) != Z_OK)
		return 0;

	fd->read = fd_read_gzip_from_memory;
	
	return 1;
}

FileData *blo_openblendermemory(const void *mem, int memsize, ReportList *reports)
{
	if (!mem || memsize<SIZEOFBLENDERHEADER) {
		BKE_report(reports, RPT_WARNING, (mem) ? TIP_("Unable to read"): TIP_("Unable to open"));
		return NULL;
	}
	else {
		FileData *fd = filedata_new();
		const char *cp = mem;
		
		fd->buffer = mem;
		fd->buffersize = memsize;
		
		/* test if gzip */
		if (cp[0] == 0x1f && cp[1] == 0x8b) {
			if (0 == fd_read_gzip_from_memory_init(fd)) {
				blo_freefiledata(fd);
				return NULL;
			}
		}
		else
			fd->read = fd_read_from_memory;
			
		fd->flags |= FD_FLAGS_NOT_MY_BUFFER;

		return blo_decode_and_check(fd, reports);
	}
}

FileData *blo_openblendermemfile(MemFile *memfile, ReportList *reports)
{
	if (!memfile) {
		BKE_report(reports, RPT_WARNING, "Unable to open blend <memory>");
		return NULL;
	}
	else {
		FileData *fd = filedata_new();
		fd->memfile = memfile;
		
		fd->read = fd_read_from_memfile;
		fd->flags |= FD_FLAGS_NOT_MY_BUFFER;
		
		return blo_decode_and_check(fd, reports);
	}
}


void blo_freefiledata(FileData *fd)
{
	if (fd) {
		if (fd->filedes != -1) {
			close(fd->filedes);
		}
		
		if (fd->gzfiledes != NULL) {
			gzclose(fd->gzfiledes);
		}
		
		if (fd->strm.next_in) {
			if (inflateEnd(&fd->strm) != Z_OK) {
				printf("close gzip stream error\n");
			}
		}
		
		if (fd->buffer && !(fd->flags & FD_FLAGS_NOT_MY_BUFFER)) {
			MEM_freeN((void *)fd->buffer);
			fd->buffer = NULL;
		}
		
		// Free all BHeadN data blocks
		BLI_freelistN(&fd->listbase);

		if (fd->filesdna)
			DNA_sdna_free(fd->filesdna);
		if (fd->compflags)
			MEM_freeN((void *)fd->compflags);
		
		if (fd->datamap)
			oldnewmap_free(fd->datamap);
		if (fd->globmap)
			oldnewmap_free(fd->globmap);
		if (fd->imamap)
			oldnewmap_free(fd->imamap);
		if (fd->movieclipmap)
			oldnewmap_free(fd->movieclipmap);
		if (fd->soundmap)
			oldnewmap_free(fd->soundmap);
		if (fd->packedmap)
			oldnewmap_free(fd->packedmap);
		if (fd->libmap && !(fd->flags & FD_FLAGS_NOT_MY_LIBMAP))
			oldnewmap_free(fd->libmap);
		if (fd->bheadmap)
			MEM_freeN(fd->bheadmap);
		
#ifdef USE_GHASH_BHEAD
		if (fd->bhead_idname_hash) {
			BLI_ghash_free(fd->bhead_idname_hash, NULL, NULL);
		}
#endif

		MEM_freeN(fd);
	}
}

/* ************ DIV ****************** */

/**
 * Check whether given path ends with a blend file compatible extension (.blend, .ble or .blend.gz).
 *
 * \param str The path to check.
 * \return true is this path ends with a blender file extension.
 */
bool BLO_has_bfile_extension(const char *str)
{
	const char *ext_test[4] = {".blend", ".ble", ".blend.gz", NULL};
	return BLI_testextensie_array(str, ext_test);
}

/**
 * Try to explode given path into its 'library components' (i.e. a .blend file, id type/group, and datablock itself).
 *
 * \param path the full path to explode.
 * \param r_dir the string that'll contain path up to blend file itself ('library' path).
 *              WARNING! Must be FILE_MAX_LIBEXTRA long (it also stores group and name strings)!
 * \param r_group the string that'll contain 'group' part of the path, if any. May be NULL.
 * \param r_name the string that'll contain data's name part of the path, if any. May be NULL.
 * \return true if path contains a blend file.
 */
bool BLO_library_path_explode(const char *path, char *r_dir, char **r_group, char **r_name)
{
	/* We might get some data names with slashes, so we have to go up in path until we find blend file itself,
	 * then we now next path item is group, and everything else is data name. */
	char *slash = NULL, *prev_slash = NULL, c = '\0';

	r_dir[0] = '\0';
	if (r_group) {
		*r_group = NULL;
	}
	if (r_name) {
		*r_name = NULL;
	}

	/* if path leads to an existing directory, we can be sure we're not (in) a library */
	if (BLI_is_dir(path)) {
		return false;
	}

	strcpy(r_dir, path);

	while ((slash = (char *)BLI_last_slash(r_dir))) {
		char tc = *slash;
		*slash = '\0';
		if (BLO_has_bfile_extension(r_dir) && BLI_is_file(r_dir)) {
			break;
		}

		if (prev_slash) {
			*prev_slash = c;
		}
		prev_slash = slash;
		c = tc;
	}

	if (!slash) {
		return false;
	}

	if (slash[1] != '\0') {
		BLI_assert(strlen(slash + 1) < BLO_GROUP_MAX);
		if (r_group) {
			*r_group = slash + 1;
		}
	}

	if (prev_slash && (prev_slash[1] != '\0')) {
		BLI_assert(strlen(prev_slash + 1) < MAX_ID_NAME - 2);
		if (r_name) {
			*r_name = prev_slash + 1;
		}
	}

	return true;
}

/**
 * Does a very light reading of given .blend file to extract its stored thumbnail.
 *
 * \param filepath The path of the file to extract thumbnail from.
 * \return The raw thumbnail
 *         (MEM-allocated, as stored in file, use BKE_main_thumbnail_to_imbuf() to convert it to ImBuf image).
 */
BlendThumbnail *BLO_thumbnail_from_file(const char *filepath)
{
	FileData *fd;
	BlendThumbnail *data = NULL;
	int *fd_data;

	fd = blo_openblenderfile_minimal(filepath);
	fd_data = fd ? read_file_thumbnail(fd) : NULL;

	if (fd_data) {
		int width = fd_data[0];
		int height = fd_data[1];

		/* Protect against buffer overflow vulnerability. */
		if (BLEN_THUMB_SAFE_MEMSIZE(width, height)) {
			const size_t sz = BLEN_THUMB_MEMSIZE(width, height);
			data = MEM_mallocN(sz, __func__);

			if (data) {
				BLI_assert((sz - sizeof(*data)) == (BLEN_THUMB_MEMSIZE_FILE(width, height) - (sizeof(*fd_data) * 2)));
				data->width = width;
				data->height = height;
				memcpy(data->rect, &fd_data[2], sz - sizeof(*data));
			}
		}
	}

	blo_freefiledata(fd);

	return data;
}

/* ************** OLD POINTERS ******************* */

static void *newdataadr(FileData *fd, const void *adr)		/* only direct databocks */
{
	return oldnewmap_lookup_and_inc(fd->datamap, adr, true);
}

/* This is a special version of newdataadr() which allows us to keep lasthit of
 * map unchanged. In certain cases this makes file loading time significantly
 * faster.
 *
 * Use this function in cases like restoring pointer from one list element to
 * another list element, but keep lasthit value so we can continue restoring
 * pointers efficiently.
 *
 * Example of this could be found in direct_link_fcurves() which restores the
 * fcurve group pointer and keeps lasthit optimal for linking all further
 * fcurves.
 */
static void *newdataadr_ex(FileData *fd, const void *adr, bool increase_lasthit)		/* only direct databocks */
{
	if (increase_lasthit) {
		return newdataadr(fd, adr);
	}
	else {
		int lasthit = fd->datamap->lasthit;
		void *newadr = newdataadr(fd, adr);
		fd->datamap->lasthit = lasthit;
		return newadr;
	}
}

static void *newdataadr_no_us(FileData *fd, const void *adr)		/* only direct databocks */
{
	return oldnewmap_lookup_and_inc(fd->datamap, adr, false);
}

static void *newglobadr(FileData *fd, const void *adr)	    /* direct datablocks with global linking */
{
	return oldnewmap_lookup_and_inc(fd->globmap, adr, true);
}

static void *newimaadr(FileData *fd, const void *adr)		    /* used to restore image data after undo */
{
	if (fd->imamap && adr)
		return oldnewmap_lookup_and_inc(fd->imamap, adr, true);
	return NULL;
}

static void *newmclipadr(FileData *fd, const void *adr)      /* used to restore movie clip data after undo */
{
	if (fd->movieclipmap && adr)
		return oldnewmap_lookup_and_inc(fd->movieclipmap, adr, true);
	return NULL;
}

static void *newsoundadr(FileData *fd, const void *adr)      /* used to restore sound data after undo */
{
	if (fd->soundmap && adr)
		return oldnewmap_lookup_and_inc(fd->soundmap, adr, true);
	return NULL;
}

static void *newpackedadr(FileData *fd, const void *adr)      /* used to restore packed data after undo */
{
	if (fd->packedmap && adr)
		return oldnewmap_lookup_and_inc(fd->packedmap, adr, true);
	
	return oldnewmap_lookup_and_inc(fd->datamap, adr, true);
}


static void *newlibadr(FileData *fd, const void *lib, const void *adr)		/* only lib data */
{
	return oldnewmap_liblookup(fd->libmap, adr, lib);
}

void *blo_do_versions_newlibadr(FileData *fd, const void *lib, const void *adr)		/* only lib data */
{
	return newlibadr(fd, lib, adr);
}

static void *newlibadr_us(FileData *fd, const void *lib, const void *adr)	/* increases user number */
{
	ID *id = newlibadr(fd, lib, adr);
	
	id_us_plus_no_lib(id);
	
	return id;
}

void *blo_do_versions_newlibadr_us(FileData *fd, const void *lib, const void *adr)	/* increases user number */
{
	return newlibadr_us(fd, lib, adr);
}

static void *newlibadr_real_us(FileData *fd, const void *lib, const void *adr)	/* ensures real user */
{
	ID *id = newlibadr(fd, lib, adr);

	id_us_ensure_real(id);

	return id;
}

static void change_idid_adr_fd(FileData *fd, const void *old, void *new)
{
	int i;
	
	/* use a binary search if we have a sorted libmap, for now it's not needed. */
	BLI_assert(fd->libmap->sorted == false);

	for (i = 0; i < fd->libmap->nentries; i++) {
		OldNew *entry = &fd->libmap->entries[i];
		
		if (old==entry->newp && entry->nr==ID_ID) {
			entry->newp = new;
			if (new) entry->nr = GS( ((ID *)new)->name );
		}
	}
}

static void change_idid_adr(ListBase *mainlist, FileData *basefd, void *old, void *new)
{
	Main *mainptr;
	
	for (mainptr = mainlist->first; mainptr; mainptr = mainptr->next) {
		FileData *fd;
		
		if (mainptr->curlib)
			fd = mainptr->curlib->filedata;
		else
			fd = basefd;
		
		if (fd) {
			change_idid_adr_fd(fd, old, new);
		}
	}
}

/* lib linked proxy objects point to our local data, we need
 * to clear that pointer before reading the undo memfile since
 * the object might be removed, it is set again in reading
 * if the local object still exists */
void blo_clear_proxy_pointers_from_lib(Main *oldmain)
{
	Object *ob = oldmain->object.first;
	
	for (; ob; ob= ob->id.next) {
		if (ob->id.lib)
			ob->proxy_from = NULL;
	}
}

void blo_make_image_pointer_map(FileData *fd, Main *oldmain)
{
	Image *ima = oldmain->image.first;
	Scene *sce = oldmain->scene.first;
	int a;
	
	fd->imamap = oldnewmap_new();
	
	for (; ima; ima = ima->id.next) {
		if (ima->cache)
			oldnewmap_insert(fd->imamap, ima->cache, ima->cache, 0);
		for (a = 0; a < TEXTARGET_COUNT; a++)
			if (ima->gputexture[a])
				oldnewmap_insert(fd->imamap, ima->gputexture[a], ima->gputexture[a], 0);
		if (ima->rr)
			oldnewmap_insert(fd->imamap, ima->rr, ima->rr, 0);
		for (a=0; a < IMA_MAX_RENDER_SLOT; a++)
			if (ima->renders[a])
				oldnewmap_insert(fd->imamap, ima->renders[a], ima->renders[a], 0);
	}
	for (; sce; sce = sce->id.next) {
		if (sce->nodetree && sce->nodetree->previews) {
			bNodeInstanceHashIterator iter;
			NODE_INSTANCE_HASH_ITER(iter, sce->nodetree->previews) {
				bNodePreview *preview = BKE_node_instance_hash_iterator_get_value(&iter);
				oldnewmap_insert(fd->imamap, preview, preview, 0);
			}
		}
	}
}

/* set old main image ibufs to zero if it has been restored */
/* this works because freeing old main only happens after this call */
void blo_end_image_pointer_map(FileData *fd, Main *oldmain)
{
	OldNew *entry = fd->imamap->entries;
	Image *ima = oldmain->image.first;
	Scene *sce = oldmain->scene.first;
	int i;
	
	/* used entries were restored, so we put them to zero */
	for (i = 0; i < fd->imamap->nentries; i++, entry++) {
		if (entry->nr > 0)
			entry->newp = NULL;
	}
	
	for (; ima; ima = ima->id.next) {
		ima->cache = newimaadr(fd, ima->cache);
		if (ima->cache == NULL) {
			ima->tpageflag &= ~IMA_GLBIND_IS_DATA;
			for (i = 0; i < TEXTARGET_COUNT; i++) {
				ima->bindcode[i] = 0;
				ima->gputexture[i] = NULL;
			}
			ima->rr = NULL;
		}
		for (i = 0; i < IMA_MAX_RENDER_SLOT; i++)
			ima->renders[i] = newimaadr(fd, ima->renders[i]);
		
		for (i = 0; i < TEXTARGET_COUNT; i++)
			ima->gputexture[i] = newimaadr(fd, ima->gputexture[i]);
		ima->rr = newimaadr(fd, ima->rr);
	}
	for (; sce; sce = sce->id.next) {
		if (sce->nodetree && sce->nodetree->previews) {
			bNodeInstanceHash *new_previews = BKE_node_instance_hash_new("node previews");
			bNodeInstanceHashIterator iter;
			
			/* reconstruct the preview hash, only using remaining pointers */
			NODE_INSTANCE_HASH_ITER(iter, sce->nodetree->previews) {
				bNodePreview *preview = BKE_node_instance_hash_iterator_get_value(&iter);
				if (preview) {
					bNodePreview *new_preview = newimaadr(fd, preview);
					if (new_preview) {
						bNodeInstanceKey key = BKE_node_instance_hash_iterator_get_key(&iter);
						BKE_node_instance_hash_insert(new_previews, key, new_preview);
					}
				}
			}
			BKE_node_instance_hash_free(sce->nodetree->previews, NULL);
			sce->nodetree->previews = new_previews;
		}
	}
}

void blo_make_movieclip_pointer_map(FileData *fd, Main *oldmain)
{
	MovieClip *clip = oldmain->movieclip.first;
	Scene *sce = oldmain->scene.first;
	
	fd->movieclipmap = oldnewmap_new();
	
	for (; clip; clip = clip->id.next) {
		if (clip->cache)
			oldnewmap_insert(fd->movieclipmap, clip->cache, clip->cache, 0);
		
		if (clip->tracking.camera.intrinsics)
			oldnewmap_insert(fd->movieclipmap, clip->tracking.camera.intrinsics, clip->tracking.camera.intrinsics, 0);
	}
	
	for (; sce; sce = sce->id.next) {
		if (sce->nodetree) {
			bNode *node;
			for (node = sce->nodetree->nodes.first; node; node = node->next)
				if (node->type == CMP_NODE_MOVIEDISTORTION)
					oldnewmap_insert(fd->movieclipmap, node->storage, node->storage, 0);
		}
	}
}

/* set old main movie clips caches to zero if it has been restored */
/* this works because freeing old main only happens after this call */
void blo_end_movieclip_pointer_map(FileData *fd, Main *oldmain)
{
	OldNew *entry = fd->movieclipmap->entries;
	MovieClip *clip = oldmain->movieclip.first;
	Scene *sce = oldmain->scene.first;
	int i;
	
	/* used entries were restored, so we put them to zero */
	for (i=0; i < fd->movieclipmap->nentries; i++, entry++) {
		if (entry->nr > 0)
			entry->newp = NULL;
	}
	
	for (; clip; clip = clip->id.next) {
		clip->cache = newmclipadr(fd, clip->cache);
		clip->tracking.camera.intrinsics = newmclipadr(fd, clip->tracking.camera.intrinsics);
	}
	
	for (; sce; sce = sce->id.next) {
		if (sce->nodetree) {
			bNode *node;
			for (node = sce->nodetree->nodes.first; node; node = node->next)
				if (node->type == CMP_NODE_MOVIEDISTORTION)
					node->storage = newmclipadr(fd, node->storage);
		}
	}
}

void blo_make_sound_pointer_map(FileData *fd, Main *oldmain)
{
	bSound *sound = oldmain->sound.first;
	
	fd->soundmap = oldnewmap_new();
	
	for (; sound; sound = sound->id.next) {
		if (sound->waveform)
			oldnewmap_insert(fd->soundmap, sound->waveform, sound->waveform, 0);			
	}
}

/* set old main sound caches to zero if it has been restored */
/* this works because freeing old main only happens after this call */
void blo_end_sound_pointer_map(FileData *fd, Main *oldmain)
{
	OldNew *entry = fd->soundmap->entries;
	bSound *sound = oldmain->sound.first;
	int i;
	
	/* used entries were restored, so we put them to zero */
	for (i = 0; i < fd->soundmap->nentries; i++, entry++) {
		if (entry->nr > 0)
			entry->newp = NULL;
	}
	
	for (; sound; sound = sound->id.next) {
		sound->waveform = newsoundadr(fd, sound->waveform);
	}
}

/* XXX disabled this feature - packed files also belong in temp saves and quit.blend, to make restore work */

static void insert_packedmap(FileData *fd, PackedFile *pf)
{
	oldnewmap_insert(fd->packedmap, pf, pf, 0);
	oldnewmap_insert(fd->packedmap, pf->data, pf->data, 0);
}

void blo_make_packed_pointer_map(FileData *fd, Main *oldmain)
{
	Image *ima;
	VFont *vfont;
	bSound *sound;
	Library *lib;
	
	fd->packedmap = oldnewmap_new();
	
	for (ima = oldmain->image.first; ima; ima = ima->id.next) {
		ImagePackedFile *imapf;

		if (ima->packedfile)
			insert_packedmap(fd, ima->packedfile);

		for (imapf = ima->packedfiles.first; imapf; imapf = imapf->next)
			if (imapf->packedfile)
				insert_packedmap(fd, imapf->packedfile);
	}
			
	for (vfont = oldmain->vfont.first; vfont; vfont = vfont->id.next)
		if (vfont->packedfile)
			insert_packedmap(fd, vfont->packedfile);
	
	for (sound = oldmain->sound.first; sound; sound = sound->id.next)
		if (sound->packedfile)
			insert_packedmap(fd, sound->packedfile);
	
	for (lib = oldmain->library.first; lib; lib = lib->id.next)
		if (lib->packedfile)
			insert_packedmap(fd, lib->packedfile);

}

/* set old main packed data to zero if it has been restored */
/* this works because freeing old main only happens after this call */
void blo_end_packed_pointer_map(FileData *fd, Main *oldmain)
{
	Image *ima;
	VFont *vfont;
	bSound *sound;
	Library *lib;
	OldNew *entry = fd->packedmap->entries;
	int i;
	
	/* used entries were restored, so we put them to zero */
	for (i=0; i < fd->packedmap->nentries; i++, entry++) {
		if (entry->nr > 0)
			entry->newp = NULL;
	}
	
	for (ima = oldmain->image.first; ima; ima = ima->id.next) {
		ImagePackedFile *imapf;

		ima->packedfile = newpackedadr(fd, ima->packedfile);

		for (imapf = ima->packedfiles.first; imapf; imapf = imapf->next)
			imapf->packedfile = newpackedadr(fd, imapf->packedfile);
	}
	
	for (vfont = oldmain->vfont.first; vfont; vfont = vfont->id.next)
		vfont->packedfile = newpackedadr(fd, vfont->packedfile);

	for (sound = oldmain->sound.first; sound; sound = sound->id.next)
		sound->packedfile = newpackedadr(fd, sound->packedfile);
		
	for (lib = oldmain->library.first; lib; lib = lib->id.next)
		lib->packedfile = newpackedadr(fd, lib->packedfile);
}


/* undo file support: add all library pointers in lookup */
void blo_add_library_pointer_map(ListBase *old_mainlist, FileData *fd)
{
	Main *ptr = old_mainlist->first;
	ListBase *lbarray[MAX_LIBARRAY];
	
	for (ptr = ptr->next; ptr; ptr = ptr->next) {
		int i = set_listbasepointers(ptr, lbarray);
		while (i--) {
			ID *id;
			for (id = lbarray[i]->first; id; id = id->next)
				oldnewmap_insert(fd->libmap, id, id, GS(id->name));
		}
	}

	fd->old_mainlist = old_mainlist;
}


/* ********** END OLD POINTERS ****************** */
/* ********** READ FILE ****************** */

static void switch_endian_structs(const struct SDNA *filesdna, BHead *bhead)
{
	int blocksize, nblocks;
	char *data;
	
	data = (char *)(bhead+1);
	blocksize = filesdna->typelens[ filesdna->structs[bhead->SDNAnr][0] ];
	
	nblocks = bhead->nr;
	while (nblocks--) {
		DNA_struct_switch_endian(filesdna, bhead->SDNAnr, data);
		
		data += blocksize;
	}
}

static void *read_struct(FileData *fd, BHead *bh, const char *blockname)
{
	void *temp = NULL;
	
	if (bh->len) {
		/* switch is based on file dna */
		if (bh->SDNAnr && (fd->flags & FD_FLAGS_SWITCH_ENDIAN))
			switch_endian_structs(fd->filesdna, bh);
		
		if (fd->compflags[bh->SDNAnr] != SDNA_CMP_REMOVED) {
			if (fd->compflags[bh->SDNAnr] == SDNA_CMP_NOT_EQUAL) {
				temp = DNA_struct_reconstruct(fd->memsdna, fd->filesdna, fd->compflags, bh->SDNAnr, bh->nr, (bh+1));
			}
			else {
				/* SDNA_CMP_EQUAL */
				temp = MEM_mallocN(bh->len, blockname);
				memcpy(temp, (bh+1), bh->len);
			}
		}
	}

	return temp;
}

typedef void (*link_list_cb)(FileData *fd, void *data);

static void link_list_ex(FileData *fd, ListBase *lb, link_list_cb callback)		/* only direct data */
{
	Link *ln, *prev;
	
	if (BLI_listbase_is_empty(lb)) return;
	
	lb->first = newdataadr(fd, lb->first);
	if (callback != NULL) {
		callback(fd, lb->first);
	}
	ln = lb->first;
	prev = NULL;
	while (ln) {
		ln->next = newdataadr(fd, ln->next);
		if (ln->next != NULL && callback != NULL) {
			callback(fd, ln->next);
		}
		ln->prev = prev;
		prev = ln;
		ln = ln->next;
	}
	lb->last = prev;
}

static void link_list(FileData *fd, ListBase *lb)		/* only direct data */
{
	link_list_ex(fd, lb, NULL);
}

static void link_glob_list(FileData *fd, ListBase *lb)		/* for glob data */
{
	Link *ln, *prev;
	void *poin;

	if (BLI_listbase_is_empty(lb)) return;
	poin = newdataadr(fd, lb->first);
	if (lb->first) {
		oldnewmap_insert(fd->globmap, lb->first, poin, 0);
	}
	lb->first = poin;
	
	ln = lb->first;
	prev = NULL;
	while (ln) {
		poin = newdataadr(fd, ln->next);
		if (ln->next) {
			oldnewmap_insert(fd->globmap, ln->next, poin, 0);
		}
		ln->next = poin;
		ln->prev = prev;
		prev = ln;
		ln = ln->next;
	}
	lb->last = prev;
}

static void test_pointer_array(FileData *fd, void **mat)
{
	int64_t *lpoin, *lmat;
	int *ipoin, *imat;
	size_t len;

		/* manually convert the pointer array in
		 * the old dna format to a pointer array in
		 * the new dna format.
		 */
	if (*mat) {
		len = MEM_allocN_len(*mat)/fd->filesdna->pointerlen;
			
		if (fd->filesdna->pointerlen==8 && fd->memsdna->pointerlen==4) {
			ipoin=imat= MEM_malloc_arrayN(len, 4, "newmatar");
			lpoin= *mat;
			
			while (len-- > 0) {
				if ((fd->flags & FD_FLAGS_SWITCH_ENDIAN))
					BLI_endian_switch_int64(lpoin);
				*ipoin = (int)((*lpoin) >> 3);
				ipoin++;
				lpoin++;
			}
			MEM_freeN(*mat);
			*mat = imat;
		}
		
		if (fd->filesdna->pointerlen==4 && fd->memsdna->pointerlen==8) {
			lpoin = lmat = MEM_malloc_arrayN(len, 8, "newmatar");
			ipoin = *mat;
			
			while (len-- > 0) {
				*lpoin = *ipoin;
				ipoin++;
				lpoin++;
			}
			MEM_freeN(*mat);
			*mat= lmat;
		}
	}
}

/* ************ READ ID Properties *************** */

static void IDP_DirectLinkProperty(IDProperty *prop, int switch_endian, FileData *fd);
static void IDP_LibLinkProperty(IDProperty *prop, FileData *fd);

static void IDP_DirectLinkIDPArray(IDProperty *prop, int switch_endian, FileData *fd)
{
	IDProperty *array;
	int i;
	
	/* since we didn't save the extra buffer, set totallen to len */
	prop->totallen = prop->len;
	prop->data.pointer = newdataadr(fd, prop->data.pointer);

	array = (IDProperty *)prop->data.pointer;
	
	/* note!, idp-arrays didn't exist in 2.4x, so the pointer will be cleared
	 * theres not really anything we can do to correct this, at least don't crash */
	if (array == NULL) {
		prop->len = 0;
		prop->totallen = 0;
	}
	
	
	for (i = 0; i < prop->len; i++)
		IDP_DirectLinkProperty(&array[i], switch_endian, fd);
}

static void IDP_DirectLinkArray(IDProperty *prop, int switch_endian, FileData *fd)
{
	IDProperty **array;
	int i;
	
	/* since we didn't save the extra buffer, set totallen to len */
	prop->totallen = prop->len;
	prop->data.pointer = newdataadr(fd, prop->data.pointer);
	
	if (prop->subtype == IDP_GROUP) {
		test_pointer_array(fd, prop->data.pointer);
		array = prop->data.pointer;
		
		for (i = 0; i < prop->len; i++)
			IDP_DirectLinkProperty(array[i], switch_endian, fd);
	}
	else if (prop->subtype == IDP_DOUBLE) {
		if (switch_endian) {
			BLI_endian_switch_double_array(prop->data.pointer, prop->len);
		}
	}
	else {
		if (switch_endian) {
			/* also used for floats */
			BLI_endian_switch_int32_array(prop->data.pointer, prop->len);
		}
	}
}

static void IDP_DirectLinkString(IDProperty *prop, FileData *fd)
{
	/*since we didn't save the extra string buffer, set totallen to len.*/
	prop->totallen = prop->len;
	prop->data.pointer = newdataadr(fd, prop->data.pointer);
}

static void IDP_DirectLinkGroup(IDProperty *prop, int switch_endian, FileData *fd)
{
	ListBase *lb = &prop->data.group;
	IDProperty *loop;
	
	link_list(fd, lb);
	
	/*Link child id properties now*/
	for (loop=prop->data.group.first; loop; loop=loop->next) {
		IDP_DirectLinkProperty(loop, switch_endian, fd);
	}
}

static void IDP_DirectLinkProperty(IDProperty *prop, int switch_endian, FileData *fd)
{
	switch (prop->type) {
		case IDP_GROUP:
			IDP_DirectLinkGroup(prop, switch_endian, fd);
			break;
		case IDP_STRING:
			IDP_DirectLinkString(prop, fd);
			break;
		case IDP_ARRAY:
			IDP_DirectLinkArray(prop, switch_endian, fd);
			break;
		case IDP_IDPARRAY:
			IDP_DirectLinkIDPArray(prop, switch_endian, fd);
			break;
		case IDP_DOUBLE:
			/* erg, stupid doubles.  since I'm storing them
			 * in the same field as int val; val2 in the
			 * IDPropertyData struct, they have to deal with
			 * endianness specifically
			 *
			 * in theory, val and val2 would've already been swapped
			 * if switch_endian is true, so we have to first unswap
			 * them then reswap them as a single 64-bit entity.
			 */
			
			if (switch_endian) {
				BLI_endian_switch_int32(&prop->data.val);
				BLI_endian_switch_int32(&prop->data.val2);
				BLI_endian_switch_int64((int64_t *)&prop->data.val);
			}
			break;
		case IDP_INT:
		case IDP_FLOAT:
		case IDP_ID:
			break;  /* Nothing special to do here. */
		default:
			/* Unknown IDP type, nuke it (we cannot handle unknown types everywhere in code,
			 * IDP are way too polymorphic to do it safely. */
			printf("%s: found unknown IDProperty type %d, reset to Integer one !\n", __func__, prop->type);
			/* Note: we do not attempt to free unknown prop, we have no way to know how to do that! */
			prop->type = IDP_INT;
			prop->subtype = 0;
			IDP_Int(prop) = 0;
	}
}

#define IDP_DirectLinkGroup_OrFree(prop, switch_endian, fd) \
       _IDP_DirectLinkGroup_OrFree(prop, switch_endian, fd, __func__)

static void _IDP_DirectLinkGroup_OrFree(IDProperty **prop, int switch_endian, FileData *fd,
                                        const char *caller_func_id)
{
	if (*prop) {
		if ((*prop)->type == IDP_GROUP) {
			IDP_DirectLinkGroup(*prop, switch_endian, fd);
		}
		else {
			/* corrupt file! */
			printf("%s: found non group data, freeing type %d!\n",
			       caller_func_id, (*prop)->type);
			/* don't risk id, data's likely corrupt. */
			// IDP_FreeProperty(*prop);
			*prop = NULL;
		}
	}
}

static void IDP_LibLinkProperty(IDProperty *prop, FileData *fd)
{
	if (!prop)
		return;

	switch (prop->type) {
		case IDP_ID: /* PointerProperty */
		{
			void *newaddr = newlibadr_us(fd, NULL, IDP_Id(prop));
			if (IDP_Id(prop) && !newaddr && G.debug) {
				printf("Error while loading \"%s\". Data not found in file!\n", prop->name);
			}
			prop->data.pointer = newaddr;
			break;
		}
		case IDP_IDPARRAY: /* CollectionProperty */
		{
			IDProperty *idp_array = IDP_IDPArray(prop);
			for (int i = 0; i < prop->len; i++) {
				IDP_LibLinkProperty(&(idp_array[i]), fd);
			}
			break;
		}
		case IDP_GROUP: /* PointerProperty */
		{
			for (IDProperty *loop = prop->data.group.first; loop; loop = loop->next) {
				IDP_LibLinkProperty(loop, fd);
			}
			break;
		}
		default:
			break;  /* Nothing to do for other IDProps. */
	}
}

/* ************ READ IMAGE PREVIEW *************** */

static PreviewImage *direct_link_preview_image(FileData *fd, PreviewImage *old_prv)
{
	PreviewImage *prv = newdataadr(fd, old_prv);
	
	if (prv) {
		int i;
		for (i = 0; i < NUM_ICON_SIZES; ++i) {
			if (prv->rect[i]) {
				prv->rect[i] = newdataadr(fd, prv->rect[i]);
			}
			prv->gputexture[i] = NULL;
		}
		prv->icon_id = 0;
		prv->tag = 0;
	}
	
	return prv;
}

/* ************ READ ID *************** */

static void lib_link_id(FileData *fd, Main *main)
{
	ListBase *lbarray[MAX_LIBARRAY];
	int base_count, i;

	base_count = set_listbasepointers(main, lbarray);

	for (i = 0; i < base_count; i++) {
		ListBase *lb = lbarray[i];
		ID *id;

		for (id = lb->first; id; id = id->next) {
			if (id->override_static) {
				id->override_static->reference = newlibadr_us(fd, id->lib, id->override_static->reference);
				id->override_static->storage = newlibadr_us(fd, id->lib, id->override_static->storage);
			}
		}
	}
}

static void direct_link_id_override_property_operation_cb(FileData *fd, void *data)
{
	IDOverrideStaticPropertyOperation *opop = data;

	opop->subitem_reference_name = newdataadr(fd, opop->subitem_reference_name);
	opop->subitem_local_name = newdataadr(fd, opop->subitem_local_name);
}

static void direct_link_id_override_property_cb(FileData *fd, void *data)
{
	IDOverrideStaticProperty *op = data;

	op->rna_path = newdataadr(fd, op->rna_path);
	link_list_ex(fd, &op->operations, direct_link_id_override_property_operation_cb);
}

static void direct_link_id(FileData *fd, ID *id)
{
	/*link direct data of ID properties*/
	if (id->properties) {
		id->properties = newdataadr(fd, id->properties);
		/* this case means the data was written incorrectly, it should not happen */
		IDP_DirectLinkGroup_OrFree(&id->properties, (fd->flags & FD_FLAGS_SWITCH_ENDIAN), fd);
	}
	id->py_instance = NULL;

	/* Link direct data of overrides. */
	if (id->override_static) {
		id->override_static = newdataadr(fd, id->override_static);
		link_list_ex(fd, &id->override_static->properties, direct_link_id_override_property_cb);
	}
}

/* ************ READ CurveMapping *************** */

/* cuma itself has been read! */
static void direct_link_curvemapping(FileData *fd, CurveMapping *cumap)
{
	int a;
	
	/* flag seems to be able to hang? Maybe old files... not bad to clear anyway */
	cumap->flag &= ~CUMA_PREMULLED;
	
	for (a = 0; a < CM_TOT; a++) {
		cumap->cm[a].curve = newdataadr(fd, cumap->cm[a].curve);
		cumap->cm[a].table = NULL;
		cumap->cm[a].premultable = NULL;
	}
}

/* ************ READ Brush *************** */
/* library brush linking after fileread */
static void lib_link_brush(FileData *fd, Main *main)
{
	/* only link ID pointers */
	for (Brush *brush = main->brush.first; brush; brush = brush->id.next) {
		if (brush->id.tag & LIB_TAG_NEED_LINK) {
			IDP_LibLinkProperty(brush->id.properties, fd);

			/* brush->(mask_)mtex.obj is ignored on purpose? */
			brush->mtex.tex = newlibadr_us(fd, brush->id.lib, brush->mtex.tex);
			brush->mask_mtex.tex = newlibadr_us(fd, brush->id.lib, brush->mask_mtex.tex);
			brush->clone.image = newlibadr(fd, brush->id.lib, brush->clone.image);
			brush->toggle_brush = newlibadr(fd, brush->id.lib, brush->toggle_brush);
			brush->paint_curve = newlibadr_us(fd, brush->id.lib, brush->paint_curve);

			brush->id.tag &= ~LIB_TAG_NEED_LINK;
		}
	}
}

static void direct_link_brush(FileData *fd, Brush *brush)
{
	/* brush itself has been read */

	/* fallof curve */
	brush->curve = newdataadr(fd, brush->curve);
	brush->gradient = newdataadr(fd, brush->gradient);

	if (brush->curve)
		direct_link_curvemapping(fd, brush->curve);
	else
		BKE_brush_curve_preset(brush, CURVE_PRESET_SHARP);

	brush->preview = NULL;
	brush->icon_imbuf = NULL;
}

/* ************ READ Palette *************** */
static void lib_link_palette(FileData *fd, Main *main)
{
	/* only link ID pointers */
	for (Palette *palette = main->palettes.first; palette; palette = palette->id.next) {
		if (palette->id.tag & LIB_TAG_NEED_LINK) {
			IDP_LibLinkProperty(palette->id.properties, fd);

			palette->id.tag &= ~LIB_TAG_NEED_LINK;
		}
	}
}

static void direct_link_palette(FileData *fd, Palette *palette)
{
	/* palette itself has been read */
	link_list(fd, &palette->colors);
}

static void lib_link_paint_curve(FileData *fd, Main *main)
{
	/* only link ID pointers */
	for (PaintCurve *pc = main->paintcurves.first; pc; pc = pc->id.next) {
		if (pc->id.tag & LIB_TAG_NEED_LINK) {
			IDP_LibLinkProperty(pc->id.properties, fd);

			pc->id.tag &= ~LIB_TAG_NEED_LINK;
		}
	}
}

static void direct_link_paint_curve(FileData *fd, PaintCurve *pc)
{
	pc->points = newdataadr(fd, pc->points);
}

/* ************ READ PACKEDFILE *************** */

static PackedFile *direct_link_packedfile(FileData *fd, PackedFile *oldpf)
{
	PackedFile *pf = newpackedadr(fd, oldpf);

	if (pf) {
		pf->data = newpackedadr(fd, pf->data);
	}
	
	return pf;
}

/* ************ READ ANIMATION STUFF ***************** */

/* Legacy Data Support (for Version Patching) ----------------------------- */

// XXX deprecated - old animation system
static void lib_link_ipo(FileData *fd, Main *main)
{
	Ipo *ipo;
	
	for (ipo = main->ipo.first; ipo; ipo = ipo->id.next) {
		if (ipo->id.tag & LIB_TAG_NEED_LINK) {
			IpoCurve *icu;
			for (icu = ipo->curve.first; icu; icu = icu->next) {
				if (icu->driver)
					icu->driver->ob = newlibadr(fd, ipo->id.lib, icu->driver->ob);
			}
			ipo->id.tag &= ~LIB_TAG_NEED_LINK;
		}
	}
}

// XXX deprecated - old animation system
static void direct_link_ipo(FileData *fd, Ipo *ipo)
{
	IpoCurve *icu;

	link_list(fd, &(ipo->curve));
	
	for (icu = ipo->curve.first; icu; icu = icu->next) {
		icu->bezt = newdataadr(fd, icu->bezt);
		icu->bp = newdataadr(fd, icu->bp);
		icu->driver = newdataadr(fd, icu->driver);
	}
}

// XXX deprecated - old animation system
static void lib_link_nlastrips(FileData *fd, ID *id, ListBase *striplist)
{
	bActionStrip *strip;
	bActionModifier *amod;
	
	for (strip=striplist->first; strip; strip=strip->next) {
		strip->object = newlibadr(fd, id->lib, strip->object);
		strip->act = newlibadr_us(fd, id->lib, strip->act);
		strip->ipo = newlibadr(fd, id->lib, strip->ipo);
		for (amod = strip->modifiers.first; amod; amod = amod->next)
			amod->ob = newlibadr(fd, id->lib, amod->ob);
	}
}

// XXX deprecated - old animation system
static void direct_link_nlastrips(FileData *fd, ListBase *strips)
{
	bActionStrip *strip;
	
	link_list(fd, strips);
	
	for (strip = strips->first; strip; strip = strip->next)
		link_list(fd, &strip->modifiers);
}

// XXX deprecated - old animation system
static void lib_link_constraint_channels(FileData *fd, ID *id, ListBase *chanbase)
{
	bConstraintChannel *chan;

	for (chan=chanbase->first; chan; chan=chan->next) {
		chan->ipo = newlibadr_us(fd, id->lib, chan->ipo);
	}
}

/* Data Linking ----------------------------- */

static void lib_link_fmodifiers(FileData *fd, ID *id, ListBase *list)
{
	FModifier *fcm;
	
	for (fcm = list->first; fcm; fcm = fcm->next) {
		/* data for specific modifiers */
		switch (fcm->type) {
			case FMODIFIER_TYPE_PYTHON:
			{
				FMod_Python *data = (FMod_Python *)fcm->data;
				data->script = newlibadr(fd, id->lib, data->script);

				break;
			}
		}
	}
}

static void lib_link_fcurves(FileData *fd, ID *id, ListBase *list) 
{
	FCurve *fcu;
	
	if (list == NULL)
		return;
	
	/* relink ID-block references... */
	for (fcu = list->first; fcu; fcu = fcu->next) {
		/* driver data */
		if (fcu->driver) {
			ChannelDriver *driver = fcu->driver;
			DriverVar *dvar;
			
			for (dvar= driver->variables.first; dvar; dvar= dvar->next) {
				DRIVER_TARGETS_LOOPER(dvar)
				{
					/* only relink if still used */
					if (tarIndex < dvar->num_targets)
						dtar->id = newlibadr(fd, id->lib, dtar->id); 
					else
						dtar->id = NULL;
				}
				DRIVER_TARGETS_LOOPER_END
			}
		}
		
		/* modifiers */
		lib_link_fmodifiers(fd, id, &fcu->modifiers);
	}
}


/* NOTE: this assumes that link_list has already been called on the list */
static void direct_link_fmodifiers(FileData *fd, ListBase *list, FCurve *curve)
{
	FModifier *fcm;
	
	for (fcm = list->first; fcm; fcm = fcm->next) {
		/* relink general data */
		fcm->data  = newdataadr(fd, fcm->data);
		fcm->curve = curve;
		
		/* do relinking of data for specific types */
		switch (fcm->type) {
			case FMODIFIER_TYPE_GENERATOR:
			{
				FMod_Generator *data = (FMod_Generator *)fcm->data;
				
				data->coefficients = newdataadr(fd, data->coefficients);
				
				if (fd->flags & FD_FLAGS_SWITCH_ENDIAN) {
					BLI_endian_switch_float_array(data->coefficients, data->arraysize);
				}

				break;
			}
			case FMODIFIER_TYPE_ENVELOPE:
			{
				FMod_Envelope *data=  (FMod_Envelope *)fcm->data;
				
				data->data= newdataadr(fd, data->data);

				break;
			}
			case FMODIFIER_TYPE_PYTHON:
			{
				FMod_Python *data = (FMod_Python *)fcm->data;
				
				data->prop = newdataadr(fd, data->prop);
				IDP_DirectLinkGroup_OrFree(&data->prop, (fd->flags & FD_FLAGS_SWITCH_ENDIAN), fd);

				break;
			}
		}
	}
}

/* NOTE: this assumes that link_list has already been called on the list */
static void direct_link_fcurves(FileData *fd, ListBase *list)
{
	FCurve *fcu;
	
	/* link F-Curve data to F-Curve again (non ID-libs) */
	for (fcu = list->first; fcu; fcu = fcu->next) {
		/* curve data */
		fcu->bezt = newdataadr(fd, fcu->bezt);
		fcu->fpt = newdataadr(fd, fcu->fpt);
		
		/* rna path */
		fcu->rna_path = newdataadr(fd, fcu->rna_path);
		
		/* group */
		fcu->grp = newdataadr_ex(fd, fcu->grp, false);
		
		/* clear disabled flag - allows disabled drivers to be tried again ([#32155]),
		 * but also means that another method for "reviving disabled F-Curves" exists
		 */
		fcu->flag &= ~FCURVE_DISABLED;
		
		/* driver */
		fcu->driver= newdataadr(fd, fcu->driver);
		if (fcu->driver) {
			ChannelDriver *driver= fcu->driver;
			DriverVar *dvar;
			
			/* compiled expression data will need to be regenerated (old pointer may still be set here) */
			driver->expr_comp = NULL;
			
			/* give the driver a fresh chance - the operating environment may be different now 
			 * (addons, etc. may be different) so the driver namespace may be sane now [#32155]
			 */
			driver->flag &= ~DRIVER_FLAG_INVALID;
			
			/* relink variables, targets and their paths */
			link_list(fd, &driver->variables);
			for (dvar= driver->variables.first; dvar; dvar= dvar->next) {
				DRIVER_TARGETS_LOOPER(dvar)
				{
					/* only relink the targets being used */
					if (tarIndex < dvar->num_targets)
						dtar->rna_path = newdataadr(fd, dtar->rna_path);
					else
						dtar->rna_path = NULL;
				}
				DRIVER_TARGETS_LOOPER_END
			}
		}
		
		/* modifiers */
		link_list(fd, &fcu->modifiers);
		direct_link_fmodifiers(fd, &fcu->modifiers, fcu);
	}
}


static void lib_link_action(FileData *fd, Main *main)
{
	for (bAction *act = main->action.first; act; act = act->id.next) {
		if (act->id.tag & LIB_TAG_NEED_LINK) {
			IDP_LibLinkProperty(act->id.properties, fd);
			
// XXX deprecated - old animation system <<<
			for (bActionChannel *chan = act->chanbase.first; chan; chan = chan->next) {
				chan->ipo = newlibadr_us(fd, act->id.lib, chan->ipo);
				lib_link_constraint_channels(fd, &act->id, &chan->constraintChannels);
			}
// >>> XXX deprecated - old animation system
			
			lib_link_fcurves(fd, &act->id, &act->curves);

			for (TimeMarker *marker = act->markers.first; marker; marker = marker->next) {
				if (marker->camera) {
					marker->camera = newlibadr(fd, act->id.lib, marker->camera);
				}
			}

			act->id.tag &= ~LIB_TAG_NEED_LINK;
		}
	}
}

static void direct_link_action(FileData *fd, bAction *act)
{
	bActionChannel *achan; // XXX deprecated - old animation system
	bActionGroup *agrp;

	link_list(fd, &act->curves);
	link_list(fd, &act->chanbase); // XXX deprecated - old animation system
	link_list(fd, &act->groups);
	link_list(fd, &act->markers);

// XXX deprecated - old animation system <<<
	for (achan = act->chanbase.first; achan; achan=achan->next) {
		achan->grp = newdataadr(fd, achan->grp);
		
		link_list(fd, &achan->constraintChannels);
	}
// >>> XXX deprecated - old animation system

	direct_link_fcurves(fd, &act->curves);
	
	for (agrp = act->groups.first; agrp; agrp= agrp->next) {
		agrp->channels.first= newdataadr(fd, agrp->channels.first);
		agrp->channels.last= newdataadr(fd, agrp->channels.last);
	}
}

static void lib_link_nladata_strips(FileData *fd, ID *id, ListBase *list)
{
	NlaStrip *strip;
	
	for (strip = list->first; strip; strip = strip->next) {
		/* check strip's children */
		lib_link_nladata_strips(fd, id, &strip->strips);
		
		/* check strip's F-Curves */
		lib_link_fcurves(fd, id, &strip->fcurves);
		
		/* reassign the counted-reference to action */
		strip->act = newlibadr_us(fd, id->lib, strip->act);
		
		/* fix action id-root (i.e. if it comes from a pre 2.57 .blend file) */
		if ((strip->act) && (strip->act->idroot == 0))
			strip->act->idroot = GS(id->name);
	}
}

static void lib_link_nladata(FileData *fd, ID *id, ListBase *list)
{
	NlaTrack *nlt;
	
	/* we only care about the NLA strips inside the tracks */
	for (nlt = list->first; nlt; nlt = nlt->next) {
		lib_link_nladata_strips(fd, id, &nlt->strips);
	}
}

/* This handles Animato NLA-Strips linking 
 * NOTE: this assumes that link_list has already been called on the list 
 */
static void direct_link_nladata_strips(FileData *fd, ListBase *list)
{
	NlaStrip *strip;
	
	for (strip = list->first; strip; strip = strip->next) {
		/* strip's child strips */
		link_list(fd, &strip->strips);
		direct_link_nladata_strips(fd, &strip->strips);
		
		/* strip's F-Curves */
		link_list(fd, &strip->fcurves);
		direct_link_fcurves(fd, &strip->fcurves);
		
		/* strip's F-Modifiers */
		link_list(fd, &strip->modifiers);
		direct_link_fmodifiers(fd, &strip->modifiers, NULL);
	}
}

/* NOTE: this assumes that link_list has already been called on the list */
static void direct_link_nladata(FileData *fd, ListBase *list)
{
	NlaTrack *nlt;
	
	for (nlt = list->first; nlt; nlt = nlt->next) {
		/* relink list of strips */
		link_list(fd, &nlt->strips);
		
		/* relink strip data */
		direct_link_nladata_strips(fd, &nlt->strips);
	}
}

/* ------- */

static void lib_link_keyingsets(FileData *fd, ID *id, ListBase *list)
{
	KeyingSet *ks;
	KS_Path *ksp;
	
	/* here, we're only interested in the ID pointer stored in some of the paths */
	for (ks = list->first; ks; ks = ks->next) {
		for (ksp = ks->paths.first; ksp; ksp = ksp->next) {
			ksp->id= newlibadr(fd, id->lib, ksp->id); 
		}
	}
}

/* NOTE: this assumes that link_list has already been called on the list */
static void direct_link_keyingsets(FileData *fd, ListBase *list)
{
	KeyingSet *ks;
	KS_Path *ksp;
	
	/* link KeyingSet data to KeyingSet again (non ID-libs) */
	for (ks = list->first; ks; ks = ks->next) {
		/* paths */
		link_list(fd, &ks->paths);
		
		for (ksp = ks->paths.first; ksp; ksp = ksp->next) {
			/* rna path */
			ksp->rna_path= newdataadr(fd, ksp->rna_path);
		}
	}
}

/* ------- */

static void lib_link_animdata(FileData *fd, ID *id, AnimData *adt)
{
	if (adt == NULL)
		return;
	
	/* link action data */
	adt->action= newlibadr_us(fd, id->lib, adt->action);
	adt->tmpact= newlibadr_us(fd, id->lib, adt->tmpact);
	
	/* fix action id-roots (i.e. if they come from a pre 2.57 .blend file) */
	if ((adt->action) && (adt->action->idroot == 0))
		adt->action->idroot = GS(id->name);
	if ((adt->tmpact) && (adt->tmpact->idroot == 0))
		adt->tmpact->idroot = GS(id->name);
	
	/* link drivers */
	lib_link_fcurves(fd, id, &adt->drivers);
	
	/* overrides don't have lib-link for now, so no need to do anything */
	
	/* link NLA-data */
	lib_link_nladata(fd, id, &adt->nla_tracks);
}

static void direct_link_animdata(FileData *fd, AnimData *adt)
{
	/* NOTE: must have called newdataadr already before doing this... */
	if (adt == NULL)
		return;
	
	/* link drivers */
	link_list(fd, &adt->drivers);
	direct_link_fcurves(fd, &adt->drivers);
	
	/* link overrides */
	// TODO...
	
	/* link NLA-data */
	link_list(fd, &adt->nla_tracks);
	direct_link_nladata(fd, &adt->nla_tracks);
	
	/* relink active track/strip - even though strictly speaking this should only be used
	 * if we're in 'tweaking mode', we need to be able to have this loaded back for
	 * undo, but also since users may not exit tweakmode before saving (#24535)
	 */
	// TODO: it's not really nice that anyone should be able to save the file in this
	//		state, but it's going to be too hard to enforce this single case...
	adt->act_track = newdataadr(fd, adt->act_track);
	adt->actstrip = newdataadr(fd, adt->actstrip);
}	

/* ************ READ CACHEFILES *************** */

static void lib_link_cachefiles(FileData *fd, Main *bmain)
{
	/* only link ID pointers */
	for (CacheFile *cache_file = bmain->cachefiles.first; cache_file; cache_file = cache_file->id.next) {
		if (cache_file->id.tag & LIB_TAG_NEED_LINK) {
			IDP_LibLinkProperty(cache_file->id.properties, fd);
			lib_link_animdata(fd, &cache_file->id, cache_file->adt);

			cache_file->id.tag &= ~LIB_TAG_NEED_LINK;
		}
	}
}

static void direct_link_cachefile(FileData *fd, CacheFile *cache_file)
{
	BLI_listbase_clear(&cache_file->object_paths);
	cache_file->handle = NULL;
	cache_file->handle_mutex = NULL;

	/* relink animdata */
	cache_file->adt = newdataadr(fd, cache_file->adt);
	direct_link_animdata(fd, cache_file->adt);
}

/* ************ READ WORKSPACES *************** */

static void lib_link_workspaces(FileData *fd, Main *bmain)
{
	for (WorkSpace *workspace = bmain->workspaces.first; workspace; workspace = workspace->id.next) {
		ListBase *layouts = BKE_workspace_layouts_get(workspace);
		ID *id = (ID *)workspace;

		if ((id->tag & LIB_TAG_NEED_LINK) == 0) {
			continue;
		}
		IDP_LibLinkProperty(id->properties, fd);
		id_us_ensure_real(id);

		for (WorkSpaceDataRelation *relation = workspace->scene_viewlayer_relations.first;
		     relation != NULL;
		     relation = relation->next)
		{
			relation->parent = newlibadr(fd, id->lib, relation->parent);
			/* relation->value is set in direct_link_workspace_link_scene_data */
		}

		for (WorkSpaceLayout *layout = layouts->first, *layout_next; layout; layout = layout_next) {
			bScreen *screen = newlibadr(fd, id->lib, BKE_workspace_layout_screen_get(layout));

			layout_next = layout->next;
			if (screen) {
				BKE_workspace_layout_screen_set(layout, screen);

				if (ID_IS_LINKED(id)) {
					screen->winid = 0;
					if (screen->temp) {
						/* delete temp layouts when appending */
						BKE_workspace_layout_remove(bmain, workspace, layout);
					}
				}
			}
		}

		id->tag &= ~LIB_TAG_NEED_LINK;
	}
}

static void direct_link_workspace(FileData *fd, WorkSpace *workspace, const Main *main)
{
	link_list(fd, BKE_workspace_layouts_get(workspace));
	link_list(fd, &workspace->hook_layout_relations);
	link_list(fd, &workspace->scene_viewlayer_relations);
	link_list(fd, BKE_workspace_transform_orientations_get(workspace));

	for (WorkSpaceDataRelation *relation = workspace->hook_layout_relations.first;
	     relation;
	     relation = relation->next)
	{
		relation->parent = newglobadr(fd, relation->parent); /* data from window - need to access through global oldnew-map */
		relation->value = newdataadr(fd, relation->value);
	}

	if (ID_IS_LINKED(&workspace->id)) {
		/* Appending workspace so render layer is likely from a different scene. Unset
		 * now, when activating workspace later we set a valid one from current scene. */
		BKE_workspace_relations_free(&workspace->scene_viewlayer_relations);
	}

	/* Same issue/fix as in direct_link_workspace_link_scene_data: Can't read workspace data
	 * when reading windows, so have to update windows after/when reading workspaces. */
	for (wmWindowManager *wm = main->wm.first; wm; wm = wm->id.next) {
		for (wmWindow *win = wm->windows.first; win; win = win->next) {
			WorkSpaceLayout *act_layout = newdataadr(fd, BKE_workspace_active_layout_get(win->workspace_hook));
			if (act_layout) {
				BKE_workspace_active_layout_set(win->workspace_hook, act_layout);
			}
		}
	}
}

static void lib_link_workspace_instance_hook(FileData *fd, WorkSpaceInstanceHook *hook, ID *id)
{
	WorkSpace *workspace = BKE_workspace_active_get(hook);
	BKE_workspace_active_set(hook, newlibadr(fd, id->lib, workspace));
}


/* ************ READ MOTION PATHS *************** */

/* direct data for cache */
static void direct_link_motionpath(FileData *fd, bMotionPath *mpath)
{
	/* sanity check */
	if (mpath == NULL)
		return;
	
	/* relink points cache */
	mpath->points = newdataadr(fd, mpath->points);
}

/* ************ READ NODE TREE *************** */

/* Single node tree (also used for material/scene trees), ntree is not NULL */
static void lib_link_ntree(FileData *fd, ID *id, bNodeTree *ntree)
{
	bNode *node;
	bNodeSocket *sock;
	
	IDP_LibLinkProperty(ntree->id.properties, fd);
	lib_link_animdata(fd, &ntree->id, ntree->adt);
	
	ntree->gpd = newlibadr_us(fd, id->lib, ntree->gpd);
	
	for (node = ntree->nodes.first; node; node = node->next) {
		/* Link ID Properties -- and copy this comment EXACTLY for easy finding
		 * of library blocks that implement this.*/
		IDP_LibLinkProperty(node->prop, fd);
		
		node->id = newlibadr_us(fd, id->lib, node->id);

		for (sock = node->inputs.first; sock; sock = sock->next) {
			IDP_LibLinkProperty(sock->prop, fd);
		}
		for (sock = node->outputs.first; sock; sock = sock->next) {
			IDP_LibLinkProperty(sock->prop, fd);
		}
	}
	
	for (sock = ntree->inputs.first; sock; sock = sock->next) {
		IDP_LibLinkProperty(sock->prop, fd);
	}
	for (sock = ntree->outputs.first; sock; sock = sock->next) {
		IDP_LibLinkProperty(sock->prop, fd);
	}
}

/* library ntree linking after fileread */
static void lib_link_nodetree(FileData *fd, Main *main)
{
	/* only link ID pointers */
	for (bNodeTree *ntree = main->nodetree.first; ntree; ntree = ntree->id.next) {
		if (ntree->id.tag & LIB_TAG_NEED_LINK) {
			lib_link_ntree(fd, &ntree->id, ntree);

			ntree->id.tag &= ~LIB_TAG_NEED_LINK;
		}
	}
}

/* updates group node socket identifier so that
 * external links to/from the group node are preserved.
 */
static void lib_node_do_versions_group_indices(bNode *gnode)
{
	bNodeTree *ngroup = (bNodeTree*)gnode->id;
	bNodeSocket *sock;
	bNodeLink *link;
	
	for (sock=gnode->outputs.first; sock; sock = sock->next) {
		int old_index = sock->to_index;
		
		for (link = ngroup->links.first; link; link = link->next) {
			if (link->tonode == NULL && link->fromsock->own_index == old_index) {
				strcpy(sock->identifier, link->fromsock->identifier);
				/* deprecated */
				sock->own_index = link->fromsock->own_index;
				sock->to_index = 0;
				sock->groupsock = NULL;
			}
		}
	}
	for (sock=gnode->inputs.first; sock; sock = sock->next) {
		int old_index = sock->to_index;
		
		for (link = ngroup->links.first; link; link = link->next) {
			if (link->fromnode == NULL && link->tosock->own_index == old_index) {
				strcpy(sock->identifier, link->tosock->identifier);
				/* deprecated */
				sock->own_index = link->tosock->own_index;
				sock->to_index = 0;
				sock->groupsock = NULL;
			}
		}
	}
}

/* verify types for nodes and groups, all data has to be read */
/* open = 0: appending/linking, open = 1: open new file (need to clean out dynamic
 * typedefs */
static void lib_verify_nodetree(Main *main, int UNUSED(open))
{
	/* this crashes blender on undo/redo */
#if 0
		if (open == 1) {
			reinit_nodesystem();
		}
#endif
	
	/* set node->typeinfo pointers */
	FOREACH_NODETREE(main, ntree, id) {
		ntreeSetTypes(NULL, ntree);
	} FOREACH_NODETREE_END
	
	/* verify static socket templates */
	FOREACH_NODETREE(main, ntree, id) {
		bNode *node;
		for (node=ntree->nodes.first; node; node=node->next)
			node_verify_socket_templates(ntree, node);
	} FOREACH_NODETREE_END
	
	{
		bool has_old_groups = false;
		/* XXX this should actually be part of do_versions, but since we need
		 * finished library linking, it is not possible there. Instead in do_versions
		 * we have set the NTREE_DO_VERSIONS_GROUP_EXPOSE_2_56_2 flag, so at this point we can do the
		 * actual group node updates.
		 */
		for (bNodeTree *ntree = main->nodetree.first; ntree; ntree = ntree->id.next) {
			if (ntree->flag & NTREE_DO_VERSIONS_GROUP_EXPOSE_2_56_2) {
				has_old_groups = 1;
			}
		}
		
		if (has_old_groups) {
			FOREACH_NODETREE(main, ntree, id) {
				/* updates external links for all group nodes in a tree */
				bNode *node;
				for (node = ntree->nodes.first; node; node = node->next) {
					if (node->type == NODE_GROUP) {
						bNodeTree *ngroup = (bNodeTree*)node->id;
						if (ngroup && (ngroup->flag & NTREE_DO_VERSIONS_GROUP_EXPOSE_2_56_2))
							lib_node_do_versions_group_indices(node);
					}
				}
			} FOREACH_NODETREE_END
		}
		
		for (bNodeTree *ntree = main->nodetree.first; ntree; ntree = ntree->id.next) {
			ntree->flag &= ~NTREE_DO_VERSIONS_GROUP_EXPOSE_2_56_2;
		}
	}
	
	{
		/* Convert the previously used ntree->inputs/ntree->outputs lists to interface nodes.
		 * Pre 2.56.2 node trees automatically have all unlinked sockets exposed already
		 * (see NTREE_DO_VERSIONS_GROUP_EXPOSE_2_56_2).
		 *
		 * XXX this should actually be part of do_versions,
		 * but needs valid typeinfo pointers to create interface nodes.
		 *
		 * Note: theoretically only needed in node groups (main->nodetree),
		 * but due to a temporary bug such links could have been added in all trees,
		 * so have to clean up all of them ...
		 */
		
		FOREACH_NODETREE(main, ntree, id) {
			if (ntree->flag & NTREE_DO_VERSIONS_CUSTOMNODES_GROUP) {
				bNode *input_node = NULL, *output_node = NULL;
				int num_inputs = 0, num_outputs = 0;
				bNodeLink *link, *next_link;
				/* Only create new interface nodes for actual older files.
				 * New file versions already have input/output nodes with duplicate links,
				 * in that case just remove the invalid links.
				 */
				const bool create_io_nodes = (ntree->flag & NTREE_DO_VERSIONS_CUSTOMNODES_GROUP_CREATE_INTERFACE) != 0;
				
				float input_locx = 1000000.0f, input_locy = 0.0f;
				float output_locx = -1000000.0f, output_locy = 0.0f;
				/* rough guess, not nice but we don't have access to UI constants here ... */
				static const float offsetx = 42 + 3*20 + 20;
				/*static const float offsety = 0.0f;*/
				
				if (create_io_nodes) {
					if (ntree->inputs.first)
						input_node = nodeAddStaticNode(NULL, ntree, NODE_GROUP_INPUT);
					
					if (ntree->outputs.first)
						output_node = nodeAddStaticNode(NULL, ntree, NODE_GROUP_OUTPUT);
				}
				
				/* Redirect links from/to the node tree interface to input/output node.
				 * If the fromnode/tonode pointers are NULL, this means a link from/to
				 * the ntree interface sockets, which need to be redirected to new interface nodes.
				 */
				for (link = ntree->links.first; link; link = next_link) {
					bool free_link = false;
					next_link = link->next;
					
					if (link->fromnode == NULL) {
						if (input_node) {
							link->fromnode = input_node;
							link->fromsock = node_group_input_find_socket(input_node, link->fromsock->identifier);
							++num_inputs;
							
							if (link->tonode) {
								if (input_locx > link->tonode->locx - offsetx)
									input_locx = link->tonode->locx - offsetx;
								input_locy += link->tonode->locy;
							}
						}
						else {
							free_link = true;
						}
					}
					
					if (link->tonode == NULL) {
						if (output_node) {
							link->tonode = output_node;
							link->tosock = node_group_output_find_socket(output_node, link->tosock->identifier);
							++num_outputs;
							
							if (link->fromnode) {
								if (output_locx < link->fromnode->locx + offsetx)
									output_locx = link->fromnode->locx + offsetx;
								output_locy += link->fromnode->locy;
							}
						}
						else {
							free_link = true;
						}
					}
					
					if (free_link)
						nodeRemLink(ntree, link);
				}
				
				if (num_inputs > 0) {
					input_locy /= num_inputs;
					input_node->locx = input_locx;
					input_node->locy = input_locy;
				}
				if (num_outputs > 0) {
					output_locy /= num_outputs;
					output_node->locx = output_locx;
					output_node->locy = output_locy;
				}
				
				/* clear do_versions flags */
				ntree->flag &= ~(NTREE_DO_VERSIONS_CUSTOMNODES_GROUP | NTREE_DO_VERSIONS_CUSTOMNODES_GROUP_CREATE_INTERFACE);
			}
		}
		FOREACH_NODETREE_END
	}
	
	/* verify all group user nodes */
	for (bNodeTree *ntree = main->nodetree.first; ntree; ntree = ntree->id.next) {
		ntreeVerifyNodes(main, &ntree->id);
	}
	
	/* make update calls where necessary */
	{
		FOREACH_NODETREE(main, ntree, id) {
			/* make an update call for the tree */
			ntreeUpdateTree(main, ntree);
		} FOREACH_NODETREE_END
	}
}

static void direct_link_node_socket(FileData *fd, bNodeSocket *sock)
{
	sock->prop = newdataadr(fd, sock->prop);
	IDP_DirectLinkGroup_OrFree(&sock->prop, (fd->flags & FD_FLAGS_SWITCH_ENDIAN), fd);
	
	sock->link = newdataadr(fd, sock->link);
	sock->typeinfo = NULL;
	sock->storage = newdataadr(fd, sock->storage);
	sock->default_value = newdataadr(fd, sock->default_value);
	sock->cache = NULL;
}

/* ntree itself has been read! */
static void direct_link_nodetree(FileData *fd, bNodeTree *ntree)
{
	/* note: writing and reading goes in sync, for speed */
	bNode *node;
	bNodeSocket *sock;
	bNodeLink *link;
	
	ntree->init = 0;		/* to set callbacks and force setting types */
	ntree->is_updating = false;
	ntree->typeinfo= NULL;
	ntree->interface_type = NULL;
	
	ntree->progress = NULL;
	ntree->execdata = NULL;
	ntree->duplilock = NULL;

	ntree->adt = newdataadr(fd, ntree->adt);
	direct_link_animdata(fd, ntree->adt);
	
	ntree->id.recalc &= ~ID_RECALC_ALL;

	link_list(fd, &ntree->nodes);
	for (node = ntree->nodes.first; node; node = node->next) {
		node->typeinfo = NULL;
		
		link_list(fd, &node->inputs);
		link_list(fd, &node->outputs);
		
		node->prop = newdataadr(fd, node->prop);
		IDP_DirectLinkGroup_OrFree(&node->prop, (fd->flags & FD_FLAGS_SWITCH_ENDIAN), fd);
		
		link_list(fd, &node->internal_links);
		for (link = node->internal_links.first; link; link = link->next) {
			link->fromnode = newdataadr(fd, link->fromnode);
			link->fromsock = newdataadr(fd, link->fromsock);
			link->tonode = newdataadr(fd, link->tonode);
			link->tosock = newdataadr(fd, link->tosock);
		}
		
		if (node->type == CMP_NODE_MOVIEDISTORTION) {
			node->storage = newmclipadr(fd, node->storage);
		}
		else {
			node->storage = newdataadr(fd, node->storage);
		}
		
		if (node->storage) {
			/* could be handlerized at some point */
			if (ntree->type==NTREE_SHADER) {
				if (node->type==SH_NODE_CURVE_VEC || node->type==SH_NODE_CURVE_RGB) {
					direct_link_curvemapping(fd, node->storage);
				}
				else if (node->type==SH_NODE_SCRIPT) {
					NodeShaderScript *nss = (NodeShaderScript *) node->storage;
					nss->bytecode = newdataadr(fd, nss->bytecode);
				}
				else if (node->type==SH_NODE_TEX_POINTDENSITY) {
					NodeShaderTexPointDensity *npd = (NodeShaderTexPointDensity *) node->storage;
					memset(&npd->pd, 0, sizeof(npd->pd));
				}
			}
			else if (ntree->type==NTREE_COMPOSIT) {
				if (ELEM(node->type, CMP_NODE_TIME, CMP_NODE_CURVE_VEC, CMP_NODE_CURVE_RGB, CMP_NODE_HUECORRECT))
					direct_link_curvemapping(fd, node->storage);
				else if (ELEM(node->type, CMP_NODE_IMAGE, CMP_NODE_R_LAYERS, CMP_NODE_VIEWER, CMP_NODE_SPLITVIEWER))
					((ImageUser *)node->storage)->ok = 1;
			}
			else if ( ntree->type==NTREE_TEXTURE) {
				if (node->type==TEX_NODE_CURVE_RGB || node->type==TEX_NODE_CURVE_TIME)
					direct_link_curvemapping(fd, node->storage);
				else if (node->type==TEX_NODE_IMAGE)
					((ImageUser *)node->storage)->ok = 1;
			}
		}
	}
	link_list(fd, &ntree->links);
	
	/* and we connect the rest */
	for (node = ntree->nodes.first; node; node = node->next) {
		node->parent = newdataadr(fd, node->parent);
		node->lasty = 0;
		
		for (sock = node->inputs.first; sock; sock = sock->next)
			direct_link_node_socket(fd, sock);
		for (sock = node->outputs.first; sock; sock = sock->next)
			direct_link_node_socket(fd, sock);
	}
	
	/* interface socket lists */
	link_list(fd, &ntree->inputs);
	link_list(fd, &ntree->outputs);
	for (sock = ntree->inputs.first; sock; sock = sock->next)
		direct_link_node_socket(fd, sock);
	for (sock = ntree->outputs.first; sock; sock = sock->next)
		direct_link_node_socket(fd, sock);
	
	for (link = ntree->links.first; link; link= link->next) {
		link->fromnode = newdataadr(fd, link->fromnode);
		link->tonode = newdataadr(fd, link->tonode);
		link->fromsock = newdataadr(fd, link->fromsock);
		link->tosock = newdataadr(fd, link->tosock);
	}
	
#if 0
	if (ntree->previews) {
		bNodeInstanceHash *new_previews = BKE_node_instance_hash_new("node previews");
		bNodeInstanceHashIterator iter;
		
		NODE_INSTANCE_HASH_ITER(iter, ntree->previews) {
			bNodePreview *preview = BKE_node_instance_hash_iterator_get_value(&iter);
			if (preview) {
				bNodePreview *new_preview = newimaadr(fd, preview);
				if (new_preview) {
					bNodeInstanceKey key = BKE_node_instance_hash_iterator_get_key(&iter);
					BKE_node_instance_hash_insert(new_previews, key, new_preview);
				}
			}
		}
		BKE_node_instance_hash_free(ntree->previews, NULL);
		ntree->previews = new_previews;
	}
#else
	/* XXX TODO */
	ntree->previews = NULL;
#endif
	
	/* type verification is in lib-link */
}

/* ************ READ ARMATURE ***************** */

/* temp struct used to transport needed info to lib_link_constraint_cb() */
typedef struct tConstraintLinkData {
	FileData *fd;
	ID *id;
} tConstraintLinkData;
/* callback function used to relink constraint ID-links */
static void lib_link_constraint_cb(bConstraint *UNUSED(con), ID **idpoin, bool is_reference, void *userdata)
{
	tConstraintLinkData *cld= (tConstraintLinkData *)userdata;
	
	/* for reference types, we need to increment the usercounts on load... */
	if (is_reference) {
		/* reference type - with usercount */
		*idpoin = newlibadr_us(cld->fd, cld->id->lib, *idpoin);
	}
	else {
		/* target type - no usercount needed */
		*idpoin = newlibadr(cld->fd, cld->id->lib, *idpoin);
	}
}

static void lib_link_constraints(FileData *fd, ID *id, ListBase *conlist)
{
	tConstraintLinkData cld;
	bConstraint *con;
	
	/* legacy fixes */
	for (con = conlist->first; con; con=con->next) {
		/* patch for error introduced by changing constraints (dunno how) */
		/* if con->data type changes, dna cannot resolve the pointer! (ton) */
		if (con->data == NULL) {
			con->type = CONSTRAINT_TYPE_NULL;
		}
		/* own ipo, all constraints have it */
		con->ipo = newlibadr_us(fd, id->lib, con->ipo); // XXX deprecated - old animation system
	}
	
	/* relink all ID-blocks used by the constraints */
	cld.fd = fd;
	cld.id = id;
	
	BKE_constraints_id_loop(conlist, lib_link_constraint_cb, &cld);
}

static void direct_link_constraints(FileData *fd, ListBase *lb)
{
	bConstraint *con;
	
	link_list(fd, lb);
	for (con=lb->first; con; con=con->next) {
		con->data = newdataadr(fd, con->data);
		
		switch (con->type) {
			case CONSTRAINT_TYPE_PYTHON:
			{
				bPythonConstraint *data= con->data;
				
				link_list(fd, &data->targets);
				
				data->prop = newdataadr(fd, data->prop);
				IDP_DirectLinkGroup_OrFree(&data->prop, (fd->flags & FD_FLAGS_SWITCH_ENDIAN), fd);
				break;
			}
			case CONSTRAINT_TYPE_SPLINEIK:
			{
				bSplineIKConstraint *data= con->data;

				data->points= newdataadr(fd, data->points);
				break;
			}
			case CONSTRAINT_TYPE_KINEMATIC:
			{
				bKinematicConstraint *data = con->data;

				con->lin_error = 0.f;
				con->rot_error = 0.f;

				/* version patch for runtime flag, was not cleared in some case */
				data->flag &= ~CONSTRAINT_IK_AUTO;
				break;
			}
			case CONSTRAINT_TYPE_CHILDOF:
			{
				/* XXX version patch, in older code this flag wasn't always set, and is inherent to type */
				if (con->ownspace == CONSTRAINT_SPACE_POSE)
					con->flag |= CONSTRAINT_SPACEONCE;
				break;
			}
			case CONSTRAINT_TYPE_TRANSFORM_CACHE:
			{
				bTransformCacheConstraint *data = con->data;
				data->reader = NULL;
			}
		}
	}
}

static void lib_link_pose(FileData *fd, Main *bmain, Object *ob, bPose *pose)
{
	bArmature *arm = ob->data;
	
	if (!pose || !arm)
		return;
	
	/* always rebuild to match proxy or lib changes, but on Undo */
	bool rebuild = false;

	if (fd->memfile == NULL) {
		if (ob->proxy || (ob->id.lib==NULL && arm->id.lib)) {
			rebuild = true;
		}
	}

	/* avoid string */
	GHash *bone_hash = BKE_armature_bone_from_name_map(arm);

	if (ob->proxy) {
		/* sync proxy layer */
		if (pose->proxy_layer)
			arm->layer = pose->proxy_layer;
		
		/* sync proxy active bone */
		if (pose->proxy_act_bone[0]) {
			Bone *bone = BLI_ghash_lookup(bone_hash, pose->proxy_act_bone);
			if (bone) {
				arm->act_bone = bone;
			}
		}
	}

	for (bPoseChannel *pchan = pose->chanbase.first; pchan; pchan = pchan->next) {
		lib_link_constraints(fd, (ID *)ob, &pchan->constraints);

		pchan->bone = BLI_ghash_lookup(bone_hash, pchan->name);
		
		IDP_LibLinkProperty(pchan->prop, fd);

		pchan->custom = newlibadr_us(fd, arm->id.lib, pchan->custom);
		if (UNLIKELY(pchan->bone == NULL)) {
			rebuild = true;
		}
		else if ((ob->id.lib == NULL) && arm->id.lib) {
			/* local pose selection copied to armature, bit hackish */
			pchan->bone->flag &= ~BONE_SELECTED;
			pchan->bone->flag |= pchan->selectflag;
		}
	}

	BLI_ghash_free(bone_hash, NULL, NULL);
	

	if (rebuild) {
		DEG_id_tag_update_ex(bmain, &ob->id, OB_RECALC_OB | OB_RECALC_DATA | OB_RECALC_TIME);
		BKE_pose_tag_recalc(bmain, pose);
	}
}

static void lib_link_bones(FileData *fd, Bone *bone)
{
	IDP_LibLinkProperty(bone->prop, fd);

	for (Bone *curbone = bone->childbase.first; curbone; curbone = curbone->next) {
		lib_link_bones(fd, curbone);
	}
}

static void lib_link_armature(FileData *fd, Main *main)
{
	for (bArmature *arm = main->armature.first; arm; arm = arm->id.next) {
		if (arm->id.tag & LIB_TAG_NEED_LINK) {
			IDP_LibLinkProperty(arm->id.properties, fd);
			lib_link_animdata(fd, &arm->id, arm->adt);

			for (Bone *curbone = arm->bonebase.first; curbone; curbone = curbone->next) {
				lib_link_bones(fd, curbone);
			}

			arm->id.tag &= ~LIB_TAG_NEED_LINK;
		}
	}
}

static void direct_link_bones(FileData *fd, Bone *bone)
{
	Bone *child;
	
	bone->parent = newdataadr(fd, bone->parent);
	bone->prop = newdataadr(fd, bone->prop);
	IDP_DirectLinkGroup_OrFree(&bone->prop, (fd->flags & FD_FLAGS_SWITCH_ENDIAN), fd);
		
	bone->flag &= ~BONE_DRAW_ACTIVE;
	
	link_list(fd, &bone->childbase);
	
	for (child=bone->childbase.first; child; child=child->next)
		direct_link_bones(fd, child);
}

static void direct_link_armature(FileData *fd, bArmature *arm)
{
	Bone *bone;
	
	link_list(fd, &arm->bonebase);
	arm->edbo = NULL;
	arm->sketch = NULL;
	
	arm->adt = newdataadr(fd, arm->adt);
	direct_link_animdata(fd, arm->adt);
	
	for (bone = arm->bonebase.first; bone; bone = bone->next) {
		direct_link_bones(fd, bone);
	}
	
	arm->act_bone = newdataadr(fd, arm->act_bone);
	arm->act_edbone = NULL;
}

/* ************ READ CAMERA ***************** */

static void lib_link_camera(FileData *fd, Main *main)
{
	for (Camera *ca = main->camera.first; ca; ca = ca->id.next) {
		if (ca->id.tag & LIB_TAG_NEED_LINK) {
			IDP_LibLinkProperty(ca->id.properties, fd);
			lib_link_animdata(fd, &ca->id, ca->adt);
			
			ca->ipo = newlibadr_us(fd, ca->id.lib, ca->ipo); // XXX deprecated - old animation system

			ca->dof_ob = newlibadr(fd, ca->id.lib, ca->dof_ob);
			
			for (CameraBGImage *bgpic = ca->bg_images.first; bgpic; bgpic = bgpic->next) {
				bgpic->ima = newlibadr_us(fd, ca->id.lib, bgpic->ima);
				bgpic->clip = newlibadr_us(fd, ca->id.lib, bgpic->clip);
			}

			ca->id.tag &= ~LIB_TAG_NEED_LINK;
		}
	}
}

static void direct_link_camera(FileData *fd, Camera *ca)
{
	ca->adt = newdataadr(fd, ca->adt);
	direct_link_animdata(fd, ca->adt);

	link_list(fd, &ca->bg_images);

	for (CameraBGImage *bgpic = ca->bg_images.first; bgpic; bgpic = bgpic->next) {
		bgpic->iuser.ok = 1;
	}
}


/* ************ READ LAMP ***************** */

static void lib_link_lamp(FileData *fd, Main *main)
{
	for (Lamp *la = main->lamp.first; la; la = la->id.next) {
		if (la->id.tag & LIB_TAG_NEED_LINK) {
			IDP_LibLinkProperty(la->id.properties, fd);
			lib_link_animdata(fd, &la->id, la->adt);
			
			for (int a = 0; a < MAX_MTEX; a++) {
				MTex *mtex = la->mtex[a];
				if (mtex) {
					mtex->tex = newlibadr_us(fd, la->id.lib, mtex->tex);
					mtex->object = newlibadr(fd, la->id.lib, mtex->object);
				}
			}
			
			la->ipo = newlibadr_us(fd, la->id.lib, la->ipo); // XXX deprecated - old animation system
			
			if (la->nodetree) {
				lib_link_ntree(fd, &la->id, la->nodetree);
				la->nodetree->id.lib = la->id.lib;
			}
			
			la->id.tag &= ~LIB_TAG_NEED_LINK;
		}
	}
}

static void direct_link_lamp(FileData *fd, Lamp *la)
{
	int a;
	
	la->adt = newdataadr(fd, la->adt);
	direct_link_animdata(fd, la->adt);
	
	for (a=0; a<MAX_MTEX; a++) {
		la->mtex[a] = newdataadr(fd, la->mtex[a]);
	}
	
	la->curfalloff = newdataadr(fd, la->curfalloff);
	if (la->curfalloff)
		direct_link_curvemapping(fd, la->curfalloff);

	la->nodetree= newdataadr(fd, la->nodetree);
	if (la->nodetree) {
		direct_link_id(fd, &la->nodetree->id);
		direct_link_nodetree(fd, la->nodetree);
	}
	
	la->preview = direct_link_preview_image(fd, la->preview);
}

/* ************ READ keys ***************** */

void blo_do_versions_key_uidgen(Key *key)
{
	KeyBlock *block;

	key->uidgen = 1;
	for (block = key->block.first; block; block = block->next) {
		block->uid = key->uidgen++;
	}
}

static void lib_link_key(FileData *fd, Main *main)
{
	for (Key *key = main->key.first; key; key = key->id.next) {
		BLI_assert((key->id.tag & LIB_TAG_EXTERN) == 0);

		if (key->id.tag & LIB_TAG_NEED_LINK) {
			IDP_LibLinkProperty(key->id.properties, fd);
			lib_link_animdata(fd, &key->id, key->adt);
			
			key->ipo = newlibadr_us(fd, key->id.lib, key->ipo); // XXX deprecated - old animation system
			key->from = newlibadr(fd, key->id.lib, key->from);
			
			key->id.tag &= ~LIB_TAG_NEED_LINK;
		}
	}
}

static void switch_endian_keyblock(Key *key, KeyBlock *kb)
{
	int elemsize, a, b;
	char *data;
	
	elemsize = key->elemsize;
	data = kb->data;
	
	for (a = 0; a < kb->totelem; a++) {
		const char *cp = key->elemstr;
		char *poin = data;
		
		while (cp[0]) {  /* cp[0] == amount */
			switch (cp[1]) {  /* cp[1] = type */
				case IPO_FLOAT:
				case IPO_BPOINT:
				case IPO_BEZTRIPLE:
					b = cp[0];
					BLI_endian_switch_float_array((float *)poin, b);
					poin += sizeof(float) * b;
					break;
			}
			
			cp += 2;
		}
		data += elemsize;
	}
}

static void direct_link_key(FileData *fd, Key *key)
{
	KeyBlock *kb;
	
	link_list(fd, &(key->block));
	
	key->adt = newdataadr(fd, key->adt);
	direct_link_animdata(fd, key->adt);
		
	key->refkey= newdataadr(fd, key->refkey);
	
	for (kb = key->block.first; kb; kb = kb->next) {
		kb->data = newdataadr(fd, kb->data);
		
		if (fd->flags & FD_FLAGS_SWITCH_ENDIAN)
			switch_endian_keyblock(key, kb);
	}
}

/* ************ READ mball ***************** */

static void lib_link_mball(FileData *fd, Main *main)
{
	for (MetaBall *mb = main->mball.first; mb; mb = mb->id.next) {
		if (mb->id.tag & LIB_TAG_NEED_LINK) {
			IDP_LibLinkProperty(mb->id.properties, fd);
			lib_link_animdata(fd, &mb->id, mb->adt);
			
			for (int a = 0; a < mb->totcol; a++) {
				mb->mat[a] = newlibadr_us(fd, mb->id.lib, mb->mat[a]);
			}
			
			mb->ipo = newlibadr_us(fd, mb->id.lib, mb->ipo); // XXX deprecated - old animation system
			
			mb->id.tag &= ~LIB_TAG_NEED_LINK;
		}
	}
}

static void direct_link_mball(FileData *fd, MetaBall *mb)
{
	mb->adt = newdataadr(fd, mb->adt);
	direct_link_animdata(fd, mb->adt);
	
	mb->mat = newdataadr(fd, mb->mat);
	test_pointer_array(fd, (void **)&mb->mat);
	
	link_list(fd, &(mb->elems));
	
	BLI_listbase_clear(&mb->disp);
	mb->editelems = NULL;
/*	mb->edit_elems.first= mb->edit_elems.last= NULL;*/
	mb->lastelem = NULL;
	mb->batch_cache = NULL;
}

/* ************ READ WORLD ***************** */

static void lib_link_world(FileData *fd, Main *main)
{
	for (World *wrld = main->world.first; wrld; wrld = wrld->id.next) {
		if (wrld->id.tag & LIB_TAG_NEED_LINK) {
			IDP_LibLinkProperty(wrld->id.properties, fd);
			lib_link_animdata(fd, &wrld->id, wrld->adt);
			
			wrld->ipo = newlibadr_us(fd, wrld->id.lib, wrld->ipo); // XXX deprecated - old animation system
			
			for (int a = 0; a < MAX_MTEX; a++) {
				MTex *mtex = wrld->mtex[a];
				if (mtex) {
					mtex->tex = newlibadr_us(fd, wrld->id.lib, mtex->tex);
					mtex->object = newlibadr(fd, wrld->id.lib, mtex->object);
				}
			}
			
			if (wrld->nodetree) {
				lib_link_ntree(fd, &wrld->id, wrld->nodetree);
				wrld->nodetree->id.lib = wrld->id.lib;
			}
			
			wrld->id.tag &= ~LIB_TAG_NEED_LINK;
		}
	}
}

static void direct_link_world(FileData *fd, World *wrld)
{
	int a;
	
	wrld->adt = newdataadr(fd, wrld->adt);
	direct_link_animdata(fd, wrld->adt);
	
	for (a = 0; a < MAX_MTEX; a++) {
		wrld->mtex[a] = newdataadr(fd, wrld->mtex[a]);
	}
	
	wrld->nodetree = newdataadr(fd, wrld->nodetree);
	if (wrld->nodetree) {
		direct_link_id(fd, &wrld->nodetree->id);
		direct_link_nodetree(fd, wrld->nodetree);
	}
	
	wrld->preview = direct_link_preview_image(fd, wrld->preview);
	BLI_listbase_clear(&wrld->gpumaterial);
}


/* ************ READ VFONT ***************** */

static void lib_link_vfont(FileData *fd, Main *main)
{
	for (VFont *vf = main->vfont.first; vf; vf = vf->id.next) {
		if (vf->id.tag & LIB_TAG_NEED_LINK) {
			IDP_LibLinkProperty(vf->id.properties, fd);

			vf->id.tag &= ~LIB_TAG_NEED_LINK;
		}
	}
}

static void direct_link_vfont(FileData *fd, VFont *vf)
{
	vf->data = NULL;
	vf->temp_pf = NULL;
	vf->packedfile = direct_link_packedfile(fd, vf->packedfile);
}

/* ************ READ TEXT ****************** */

static void lib_link_text(FileData *fd, Main *main)
{
	for (Text *text = main->text.first; text; text = text->id.next) {
		if (text->id.tag & LIB_TAG_NEED_LINK) {
			IDP_LibLinkProperty(text->id.properties, fd);

			text->id.tag &= ~LIB_TAG_NEED_LINK;
		}
	}
}

static void direct_link_text(FileData *fd, Text *text)
{
	TextLine *ln;
	
	text->name = newdataadr(fd, text->name);
	
	text->undo_pos = -1;
	text->undo_len = TXT_INIT_UNDO;
	text->undo_buf = MEM_mallocN(text->undo_len, "undo buf");
	
	text->compiled = NULL;
	
#if 0
	if (text->flags & TXT_ISEXT) {
		BKE_text_reload(text);
		}
		/* else { */
#endif
	
	link_list(fd, &text->lines);
	
	text->curl = newdataadr(fd, text->curl);
	text->sell = newdataadr(fd, text->sell);
	
	for (ln = text->lines.first; ln; ln = ln->next) {
		ln->line = newdataadr(fd, ln->line);
		ln->format = NULL;
		
		if (ln->len != (int) strlen(ln->line)) {
			printf("Error loading text, line lengths differ\n");
			ln->len = strlen(ln->line);
		}
	}
	
	text->flags = (text->flags) & ~TXT_ISEXT;
	
	id_us_ensure_real(&text->id);
}

/* ************ READ IMAGE ***************** */

static void lib_link_image(FileData *fd, Main *main)
{
	for (Image *ima = main->image.first; ima; ima = ima->id.next) {
		if (ima->id.tag & LIB_TAG_NEED_LINK) {
			IDP_LibLinkProperty(ima->id.properties, fd);
			
			ima->id.tag &= ~LIB_TAG_NEED_LINK;
		}
	}
}

static void direct_link_image(FileData *fd, Image *ima)
{
	ImagePackedFile *imapf;

	/* for undo system, pointers could be restored */
	if (fd->imamap)
		ima->cache = newimaadr(fd, ima->cache);
	else
		ima->cache = NULL;

	/* if not restored, we keep the binded opengl index */
	if (!ima->cache) {
		ima->tpageflag &= ~IMA_GLBIND_IS_DATA;
		for (int i = 0; i < TEXTARGET_COUNT; i++) {
			ima->bindcode[i] = 0;
			ima->gputexture[i] = NULL;
		}
		ima->rr = NULL;
	}

	ima->repbind = NULL;
	
	/* undo system, try to restore render buffers */
	if (fd->imamap) {
		int a;
		
		for (a = 0; a < IMA_MAX_RENDER_SLOT; a++)
			ima->renders[a] = newimaadr(fd, ima->renders[a]);
	}
	else {
		memset(ima->renders, 0, sizeof(ima->renders));
		ima->last_render_slot = ima->render_slot;
	}

	link_list(fd, &(ima->views));
	link_list(fd, &(ima->packedfiles));

	if (ima->packedfiles.first) {
		for (imapf = ima->packedfiles.first; imapf; imapf = imapf->next) {
			imapf->packedfile = direct_link_packedfile(fd, imapf->packedfile);
		}
		ima->packedfile = NULL;
	}
	else {
		ima->packedfile = direct_link_packedfile(fd, ima->packedfile);
	}

	BLI_listbase_clear(&ima->anims);
	ima->preview = direct_link_preview_image(fd, ima->preview);
	ima->stereo3d_format = newdataadr(fd, ima->stereo3d_format);
	ima->ok = 1;
}


/* ************ READ CURVE ***************** */

static void lib_link_curve(FileData *fd, Main *main)
{
	for (Curve *cu = main->curve.first; cu; cu = cu->id.next) {
		if (cu->id.tag & LIB_TAG_NEED_LINK) {
			IDP_LibLinkProperty(cu->id.properties, fd);
			lib_link_animdata(fd, &cu->id, cu->adt);
			
			for (int a = 0; a < cu->totcol; a++) {
				cu->mat[a] = newlibadr_us(fd, cu->id.lib, cu->mat[a]);
			}
			
			cu->bevobj = newlibadr(fd, cu->id.lib, cu->bevobj);
			cu->taperobj = newlibadr(fd, cu->id.lib, cu->taperobj);
			cu->textoncurve = newlibadr(fd, cu->id.lib, cu->textoncurve);
			cu->vfont = newlibadr_us(fd, cu->id.lib, cu->vfont);
			cu->vfontb = newlibadr_us(fd, cu->id.lib, cu->vfontb);
			cu->vfonti = newlibadr_us(fd, cu->id.lib, cu->vfonti);
			cu->vfontbi = newlibadr_us(fd, cu->id.lib, cu->vfontbi);
			
			cu->ipo = newlibadr_us(fd, cu->id.lib, cu->ipo); // XXX deprecated - old animation system
			cu->key = newlibadr_us(fd, cu->id.lib, cu->key);
			
			cu->id.tag &= ~LIB_TAG_NEED_LINK;
		}
	}
}


static void switch_endian_knots(Nurb *nu)
{
	if (nu->knotsu) {
		BLI_endian_switch_float_array(nu->knotsu, KNOTSU(nu));
	}
	if (nu->knotsv) {
		BLI_endian_switch_float_array(nu->knotsv, KNOTSV(nu));
	}
}

static void direct_link_curve(FileData *fd, Curve *cu)
{
	Nurb *nu;
	TextBox *tb;
	
	cu->adt= newdataadr(fd, cu->adt);
	direct_link_animdata(fd, cu->adt);
	
	/* Protect against integer overflow vulnerability. */
	CLAMP(cu->len_wchar, 0, INT_MAX - 4);

	cu->mat = newdataadr(fd, cu->mat);
	test_pointer_array(fd, (void **)&cu->mat);
	cu->str = newdataadr(fd, cu->str);
	cu->strinfo= newdataadr(fd, cu->strinfo);
	cu->tb = newdataadr(fd, cu->tb);

	if (cu->vfont == NULL) {
		link_list(fd, &(cu->nurb));
	}
	else {
		cu->nurb.first=cu->nurb.last= NULL;
		
		tb = MEM_calloc_arrayN(MAXTEXTBOX, sizeof(TextBox), "TextBoxread");
		if (cu->tb) {
			memcpy(tb, cu->tb, cu->totbox*sizeof(TextBox));
			MEM_freeN(cu->tb);
			cu->tb = tb;
		}
		else {
			cu->totbox = 1;
			cu->actbox = 1;
			cu->tb = tb;
			cu->tb[0].w = cu->linewidth;
		}
		if (cu->wordspace == 0.0f) cu->wordspace = 1.0f;
	}

	cu->editnurb = NULL;
	cu->editfont = NULL;
	cu->batch_cache = NULL;
	
	for (nu = cu->nurb.first; nu; nu = nu->next) {
		nu->bezt = newdataadr(fd, nu->bezt);
		nu->bp = newdataadr(fd, nu->bp);
		nu->knotsu = newdataadr(fd, nu->knotsu);
		nu->knotsv = newdataadr(fd, nu->knotsv);
		if (cu->vfont == NULL) nu->charidx = 0;
		
		if (fd->flags & FD_FLAGS_SWITCH_ENDIAN) {
			switch_endian_knots(nu);
		}
	}
	cu->bb = NULL;
}

/* ************ READ TEX ***************** */

static void lib_link_texture(FileData *fd, Main *main)
{
	for (Tex *tex = main->tex.first; tex; tex = tex->id.next) {
		if (tex->id.tag & LIB_TAG_NEED_LINK) {
			IDP_LibLinkProperty(tex->id.properties, fd);
			lib_link_animdata(fd, &tex->id, tex->adt);
			
			tex->ima = newlibadr_us(fd, tex->id.lib, tex->ima);
			tex->ipo = newlibadr_us(fd, tex->id.lib, tex->ipo);  // XXX deprecated - old animation system
			if (tex->env)
				tex->env->object = newlibadr(fd, tex->id.lib, tex->env->object);
			if (tex->pd)
				tex->pd->object = newlibadr(fd, tex->id.lib, tex->pd->object);
			if (tex->vd)
				tex->vd->object = newlibadr(fd, tex->id.lib, tex->vd->object);
			if (tex->ot)
				tex->ot->object = newlibadr(fd, tex->id.lib, tex->ot->object);
			
			if (tex->nodetree) {
				lib_link_ntree(fd, &tex->id, tex->nodetree);
				tex->nodetree->id.lib = tex->id.lib;
			}
			
			tex->id.tag &= ~LIB_TAG_NEED_LINK;
		}
	}
}

static void direct_link_texture(FileData *fd, Tex *tex)
{
	tex->adt = newdataadr(fd, tex->adt);
	direct_link_animdata(fd, tex->adt);

	tex->coba = newdataadr(fd, tex->coba);
	tex->env = newdataadr(fd, tex->env);
	if (tex->env) {
		tex->env->ima = NULL;
		memset(tex->env->cube, 0, 6 * sizeof(void *));
		tex->env->ok= 0;
	}
	tex->pd = newdataadr(fd, tex->pd);
	if (tex->pd) {
		tex->pd->point_tree = NULL;
		tex->pd->coba = newdataadr(fd, tex->pd->coba);
		tex->pd->falloff_curve = newdataadr(fd, tex->pd->falloff_curve);
		if (tex->pd->falloff_curve) {
			direct_link_curvemapping(fd, tex->pd->falloff_curve);
		}
		tex->pd->point_data = NULL; /* runtime data */
	}
	
	tex->vd = newdataadr(fd, tex->vd);
	if (tex->vd) {
		tex->vd->dataset = NULL;
		tex->vd->ok = 0;
	}
	else {
		if (tex->type == TEX_VOXELDATA)
			tex->vd = MEM_callocN(sizeof(VoxelData), "direct_link_texture VoxelData");
	}
	
	tex->ot = newdataadr(fd, tex->ot);
	
	tex->nodetree = newdataadr(fd, tex->nodetree);
	if (tex->nodetree) {
		direct_link_id(fd, &tex->nodetree->id);
		direct_link_nodetree(fd, tex->nodetree);
	}
	
	tex->preview = direct_link_preview_image(fd, tex->preview);
	
	tex->iuser.ok = 1;
}



/* ************ READ MATERIAL ***************** */

static void lib_link_material(FileData *fd, Main *main)
{
	for (Material *ma = main->mat.first; ma; ma = ma->id.next) {
		if (ma->id.tag & LIB_TAG_NEED_LINK) {
			IDP_LibLinkProperty(ma->id.properties, fd);
			lib_link_animdata(fd, &ma->id, ma->adt);
			
			ma->ipo = newlibadr_us(fd, ma->id.lib, ma->ipo);  // XXX deprecated - old animation system
			ma->group = newlibadr_us(fd, ma->id.lib, ma->group);
			
			for (int a = 0; a < MAX_MTEX; a++) {
				MTex *mtex = ma->mtex[a];
				if (mtex) {
					mtex->tex = newlibadr_us(fd, ma->id.lib, mtex->tex);
					mtex->object = newlibadr(fd, ma->id.lib, mtex->object);
				}
			}
			
			if (ma->nodetree) {
				lib_link_ntree(fd, &ma->id, ma->nodetree);
				ma->nodetree->id.lib = ma->id.lib;
			}
			
			ma->id.tag &= ~LIB_TAG_NEED_LINK;
		}
	}
}

static void direct_link_material(FileData *fd, Material *ma)
{
	int a;
	
	ma->adt = newdataadr(fd, ma->adt);
	direct_link_animdata(fd, ma->adt);
	
	for (a = 0; a < MAX_MTEX; a++) {
		ma->mtex[a] = newdataadr(fd, ma->mtex[a]);
	}
	ma->texpaintslot = NULL;

	ma->ramp_col = newdataadr(fd, ma->ramp_col);
	ma->ramp_spec = newdataadr(fd, ma->ramp_spec);
	
	ma->nodetree = newdataadr(fd, ma->nodetree);
	if (ma->nodetree) {
		direct_link_id(fd, &ma->nodetree->id);
		direct_link_nodetree(fd, ma->nodetree);
	}
	
	ma->preview = direct_link_preview_image(fd, ma->preview);
	BLI_listbase_clear(&ma->gpumaterial);
}

/* ************ READ PARTICLE SETTINGS ***************** */
/* update this also to writefile.c */
static const char *ptcache_data_struct[] = {
	"", // BPHYS_DATA_INDEX
	"", // BPHYS_DATA_LOCATION
	"", // BPHYS_DATA_VELOCITY
	"", // BPHYS_DATA_ROTATION
	"", // BPHYS_DATA_AVELOCITY / BPHYS_DATA_XCONST */
	"", // BPHYS_DATA_SIZE:
	"", // BPHYS_DATA_TIMES:
	"BoidData" // case BPHYS_DATA_BOIDS:
};

static void direct_link_pointcache_cb(FileData *fd, void *data)
{
	PTCacheMem *pm = data;
	PTCacheExtra *extra;
	int i;
	for (i = 0; i < BPHYS_TOT_DATA; i++) {
		pm->data[i] = newdataadr(fd, pm->data[i]);

		/* the cache saves non-struct data without DNA */
		if (pm->data[i] && ptcache_data_struct[i][0]=='\0' && (fd->flags & FD_FLAGS_SWITCH_ENDIAN)) {
			int tot = (BKE_ptcache_data_size(i) * pm->totpoint) / sizeof(int);  /* data_size returns bytes */
			int *poin = pm->data[i];

			BLI_endian_switch_int32_array(poin, tot);
		}
	}

	link_list(fd, &pm->extradata);

	for (extra=pm->extradata.first; extra; extra=extra->next)
		extra->data = newdataadr(fd, extra->data);
}

static void direct_link_pointcache(FileData *fd, PointCache *cache)
{
	if ((cache->flag & PTCACHE_DISK_CACHE)==0) {
		link_list_ex(fd, &cache->mem_cache, direct_link_pointcache_cb);
	}
	else
		BLI_listbase_clear(&cache->mem_cache);
	
	cache->flag &= ~PTCACHE_SIMULATION_VALID;
	cache->simframe = 0;
	cache->edit = NULL;
	cache->free_edit = NULL;
	cache->cached_frames = NULL;
}

static void direct_link_pointcache_list(FileData *fd, ListBase *ptcaches, PointCache **ocache, int force_disk)
{
	if (ptcaches->first) {
		PointCache *cache= NULL;
		link_list(fd, ptcaches);
		for (cache=ptcaches->first; cache; cache=cache->next) {
			direct_link_pointcache(fd, cache);
			if (force_disk) {
				cache->flag |= PTCACHE_DISK_CACHE;
				cache->step = 1;
			}
		}
		
		*ocache = newdataadr(fd, *ocache);
	}
	else if (*ocache) {
		/* old "single" caches need to be linked too */
		*ocache = newdataadr(fd, *ocache);
		direct_link_pointcache(fd, *ocache);
		if (force_disk) {
			(*ocache)->flag |= PTCACHE_DISK_CACHE;
			(*ocache)->step = 1;
		}
		
		ptcaches->first = ptcaches->last = *ocache;
	}
}

static void lib_link_partdeflect(FileData *fd, ID *id, PartDeflect *pd)
{
	if (pd && pd->tex)
		pd->tex = newlibadr_us(fd, id->lib, pd->tex);
	if (pd && pd->f_source)
		pd->f_source = newlibadr(fd, id->lib, pd->f_source);
}

static void lib_link_particlesettings(FileData *fd, Main *main)
{
	for (ParticleSettings *part = main->particle.first; part; part = part->id.next) {
		if (part->id.tag & LIB_TAG_NEED_LINK) {
			IDP_LibLinkProperty(part->id.properties, fd);
			lib_link_animdata(fd, &part->id, part->adt);

			part->ipo = newlibadr_us(fd, part->id.lib, part->ipo); // XXX deprecated - old animation system
			
			part->dup_ob = newlibadr(fd, part->id.lib, part->dup_ob);
			part->dup_group = newlibadr(fd, part->id.lib, part->dup_group);
			part->eff_group = newlibadr(fd, part->id.lib, part->eff_group);
			part->bb_ob = newlibadr(fd, part->id.lib, part->bb_ob);
			part->collision_group = newlibadr(fd, part->id.lib, part->collision_group);
			
			lib_link_partdeflect(fd, &part->id, part->pd);
			lib_link_partdeflect(fd, &part->id, part->pd2);
			
			if (part->effector_weights) {
				part->effector_weights->group = newlibadr(fd, part->id.lib, part->effector_weights->group);
			}
			else {
				part->effector_weights = BKE_add_effector_weights(part->eff_group);
			}

			if (part->dupliweights.first && part->dup_group) {
				ParticleDupliWeight *dw;
				int index_ok = 0;
				/* check for old files without indices (all indexes 0) */
				if (BLI_listbase_is_single(&part->dupliweights)) {
					/* special case for only one object in the group */
					index_ok = 1;
				}
				else {
					for (dw = part->dupliweights.first; dw; dw = dw->next) {
						if (dw->index > 0) {
							index_ok = 1;
							break;
						}
					}
				}

				if (index_ok) {
					/* if we have indexes, let's use them */
					for (dw = part->dupliweights.first; dw; dw = dw->next) {
						/* Do not try to restore pointer here, we have to search for group objects in another
						 * separated step.
						 * Reason is, the used group may be linked from another library, which has not yet
						 * been 'lib_linked'.
						 * Since dw->ob is not considered as an object user (it does not make objet directly linked),
						 * we may have no valid way to retrieve it yet.
						 * See T49273. */
						dw->ob = NULL;
					}
				}
				else {
					/* otherwise try to get objects from own library (won't work on library linked groups) */
					for (dw = part->dupliweights.first; dw; dw = dw->next) {
						dw->ob = newlibadr(fd, part->id.lib, dw->ob);
					}
				}
			}
			else {
				BLI_listbase_clear(&part->dupliweights);
			}
			
			if (part->boids) {
				BoidState *state = part->boids->states.first;
				BoidRule *rule;
				for (; state; state=state->next) {
					rule = state->rules.first;
					for (; rule; rule=rule->next) {
						switch (rule->type) {
							case eBoidRuleType_Goal:
							case eBoidRuleType_Avoid:
							{
								BoidRuleGoalAvoid *brga = (BoidRuleGoalAvoid*)rule;
								brga->ob = newlibadr(fd, part->id.lib, brga->ob);
								break;
							}
							case eBoidRuleType_FollowLeader:
							{
								BoidRuleFollowLeader *brfl = (BoidRuleFollowLeader*)rule;
								brfl->ob = newlibadr(fd, part->id.lib, brfl->ob);
								break;
							}
						}
					}
				}
			}

			for (int a = 0; a < MAX_MTEX; a++) {
				MTex *mtex= part->mtex[a];
				if (mtex) {
					mtex->tex = newlibadr_us(fd, part->id.lib, mtex->tex);
					mtex->object = newlibadr(fd, part->id.lib, mtex->object);
				}
			}
			
			part->id.tag &= ~LIB_TAG_NEED_LINK;
		}
	}
}

static void direct_link_partdeflect(PartDeflect *pd)
{
	if (pd) pd->rng = NULL;
}

static void direct_link_particlesettings(FileData *fd, ParticleSettings *part)
{
	int a;
	
	part->adt = newdataadr(fd, part->adt);
	part->pd = newdataadr(fd, part->pd);
	part->pd2 = newdataadr(fd, part->pd2);

	direct_link_animdata(fd, part->adt);
	direct_link_partdeflect(part->pd);
	direct_link_partdeflect(part->pd2);

	part->clumpcurve = newdataadr(fd, part->clumpcurve);
	if (part->clumpcurve)
		direct_link_curvemapping(fd, part->clumpcurve);
	part->roughcurve = newdataadr(fd, part->roughcurve);
	if (part->roughcurve)
		direct_link_curvemapping(fd, part->roughcurve);

	part->effector_weights = newdataadr(fd, part->effector_weights);
	if (!part->effector_weights)
		part->effector_weights = BKE_add_effector_weights(part->eff_group);

	link_list(fd, &part->dupliweights);

	part->boids = newdataadr(fd, part->boids);
	part->fluid = newdataadr(fd, part->fluid);

	if (part->boids) {
		BoidState *state;
		link_list(fd, &part->boids->states);
		
		for (state=part->boids->states.first; state; state=state->next) {
			link_list(fd, &state->rules);
			link_list(fd, &state->conditions);
			link_list(fd, &state->actions);
		}
	}
	for (a = 0; a < MAX_MTEX; a++) {
		part->mtex[a] = newdataadr(fd, part->mtex[a]);
	}

	/* Protect against integer overflow vulnerability. */
	CLAMP(part->trail_count, 1, 100000);
}

static void lib_link_particlesystems(FileData *fd, Object *ob, ID *id, ListBase *particles)
{
	ParticleSystem *psys, *psysnext;

	for (psys=particles->first; psys; psys=psysnext) {
		psysnext = psys->next;
		
		psys->part = newlibadr_us(fd, id->lib, psys->part);
		if (psys->part) {
			ParticleTarget *pt = psys->targets.first;
			
			for (; pt; pt=pt->next)
				pt->ob=newlibadr(fd, id->lib, pt->ob);
			
			psys->parent = newlibadr(fd, id->lib, psys->parent);
			psys->target_ob = newlibadr(fd, id->lib, psys->target_ob);
			
			if (psys->clmd) {
				/* XXX - from reading existing code this seems correct but intended usage of
				 * pointcache /w cloth should be added in 'ParticleSystem' - campbell */
				psys->clmd->point_cache = psys->pointcache;
				psys->clmd->ptcaches.first = psys->clmd->ptcaches.last= NULL;
				psys->clmd->coll_parms->group = newlibadr(fd, id->lib, psys->clmd->coll_parms->group);
				psys->clmd->modifier.error = NULL;
			}
		}
		else {
			/* particle modifier must be removed before particle system */
			ParticleSystemModifierData *psmd = psys_get_modifier(ob, psys);
			BLI_remlink(&ob->modifiers, psmd);
			modifier_free((ModifierData *)psmd);
			
			BLI_remlink(particles, psys);
			MEM_freeN(psys);
		}
	}
}
static void direct_link_particlesystems(FileData *fd, ListBase *particles)
{
	ParticleSystem *psys;
	ParticleData *pa;
	int a;
	
	for (psys=particles->first; psys; psys=psys->next) {
		psys->particles=newdataadr(fd, psys->particles);
		
		if (psys->particles && psys->particles->hair) {
			for (a=0, pa=psys->particles; a<psys->totpart; a++, pa++)
				pa->hair=newdataadr(fd, pa->hair);
		}
		
		if (psys->particles && psys->particles->keys) {
			for (a=0, pa=psys->particles; a<psys->totpart; a++, pa++) {
				pa->keys= NULL;
				pa->totkey= 0;
			}
			
			psys->flag &= ~PSYS_KEYED;
		}

		if (psys->particles && psys->particles->boid) {
			pa = psys->particles;
			pa->boid = newdataadr(fd, pa->boid);
			pa->boid->ground = NULL;  /* This is purely runtime data, but still can be an issue if left dangling. */
			for (a = 1, pa++; a < psys->totpart; a++, pa++) {
				pa->boid = (pa - 1)->boid + 1;
				pa->boid->ground = NULL;
			}
		}
		else if (psys->particles) {
			for (a=0, pa=psys->particles; a<psys->totpart; a++, pa++)
				pa->boid = NULL;
		}
		
		psys->fluid_springs = newdataadr(fd, psys->fluid_springs);
		
		psys->child = newdataadr(fd, psys->child);
		psys->effectors = NULL;
		
		link_list(fd, &psys->targets);
		
		psys->edit = NULL;
		psys->free_edit = NULL;
		psys->pathcache = NULL;
		psys->childcache = NULL;
		BLI_listbase_clear(&psys->pathcachebufs);
		BLI_listbase_clear(&psys->childcachebufs);
		psys->pdd = NULL;
		psys->renderdata = NULL;
		
		if (psys->clmd) {
			psys->clmd = newdataadr(fd, psys->clmd);
			psys->clmd->clothObject = NULL;
			psys->clmd->hairdata = NULL;
			
			psys->clmd->sim_parms= newdataadr(fd, psys->clmd->sim_parms);
			psys->clmd->coll_parms= newdataadr(fd, psys->clmd->coll_parms);
			
			if (psys->clmd->sim_parms) {
				psys->clmd->sim_parms->effector_weights = NULL;
				if (psys->clmd->sim_parms->presets > 10)
					psys->clmd->sim_parms->presets = 0;
			}
			
			psys->hair_in_dm = psys->hair_out_dm = NULL;
			psys->clmd->solver_result = NULL;
		}

		direct_link_pointcache_list(fd, &psys->ptcaches, &psys->pointcache, 0);
		if (psys->clmd) {
			psys->clmd->point_cache = psys->pointcache;
		}

		psys->tree = NULL;
		psys->bvhtree = NULL;

		psys->batch_cache = NULL;
	}
	return;
}

/* ************ READ MESH ***************** */

static void lib_link_mesh(FileData *fd, Main *main)
{
	Mesh *me;
	
	for (me = main->mesh.first; me; me = me->id.next) {
		if (me->id.tag & LIB_TAG_NEED_LINK) {
			int i;
			
			/* Link ID Properties -- and copy this comment EXACTLY for easy finding
			 * of library blocks that implement this.*/
			IDP_LibLinkProperty(me->id.properties, fd);
			lib_link_animdata(fd, &me->id, me->adt);
			
			/* this check added for python created meshes */
			if (me->mat) {
				for (i = 0; i < me->totcol; i++) {
					me->mat[i] = newlibadr_us(fd, me->id.lib, me->mat[i]);
				}
			}
			else {
				me->totcol = 0;
			}

			me->ipo = newlibadr_us(fd, me->id.lib, me->ipo); // XXX: deprecated: old anim sys
			me->key = newlibadr_us(fd, me->id.lib, me->key);
			me->texcomesh = newlibadr_us(fd, me->id.lib, me->texcomesh);
		}
	}

	for (me = main->mesh.first; me; me = me->id.next) {
		if (me->id.tag & LIB_TAG_NEED_LINK) {
			/*check if we need to convert mfaces to mpolys*/
			if (me->totface && !me->totpoly) {
				/* temporarily switch main so that reading from
				 * external CustomData works */
				Main *gmain = G.main;
				G.main = main;
				
				BKE_mesh_do_versions_convert_mfaces_to_mpolys(me);
				
				G.main = gmain;
			}

			/*
			 * Re-tessellate, even if the polys were just created from tessfaces, this
			 * is important because it:
			 *  - fill the CD_ORIGINDEX layer
			 *  - gives consistency of tessface between loading from a file and
			 *    converting an edited BMesh back into a mesh (i.e. it replaces
			 *    quad tessfaces in a loaded mesh immediately, instead of lazily
			 *    waiting until edit mode has been entered/exited, making it easier
			 *    to recognize problems that would otherwise only show up after edits).
			 */
#ifdef USE_TESSFACE_DEFAULT
			BKE_mesh_tessface_calc(me);
#else
			BKE_mesh_tessface_clear(me);
#endif

			me->id.tag &= ~LIB_TAG_NEED_LINK;
		}
	}
}

static void direct_link_dverts(FileData *fd, int count, MDeformVert *mdverts)
{
	int i;
	
	if (mdverts == NULL) {
		return;
	}
	
	for (i = count; i > 0; i--, mdverts++) {
		/*convert to vgroup allocation system*/
		MDeformWeight *dw;
		if (mdverts->dw && (dw = newdataadr(fd, mdverts->dw))) {
			const ssize_t dw_len = mdverts->totweight * sizeof(MDeformWeight);
			void *dw_tmp = MEM_mallocN(dw_len, "direct_link_dverts");
			memcpy(dw_tmp, dw, dw_len);
			mdverts->dw = dw_tmp;
			MEM_freeN(dw);
		}
		else {
			mdverts->dw = NULL;
			mdverts->totweight = 0;
		}
	}
}

static void direct_link_mdisps(FileData *fd, int count, MDisps *mdisps, int external)
{
	if (mdisps) {
		int i;
		
		for (i = 0; i < count; ++i) {
			mdisps[i].disps = newdataadr(fd, mdisps[i].disps);
			mdisps[i].hidden = newdataadr(fd, mdisps[i].hidden);
			
			if (mdisps[i].totdisp && !mdisps[i].level) {
				/* this calculation is only correct for loop mdisps;
				 * if loading pre-BMesh face mdisps this will be
				 * overwritten with the correct value in
				 * bm_corners_to_loops() */
				float gridsize = sqrtf(mdisps[i].totdisp);
				mdisps[i].level = (int)(logf(gridsize - 1.0f) / (float)M_LN2) + 1;
			}
			
			if ((fd->flags & FD_FLAGS_SWITCH_ENDIAN) && (mdisps[i].disps)) {
				/* DNA_struct_switch_endian doesn't do endian swap for (*disps)[] */
				/* this does swap for data written at write_mdisps() - readfile.c */
				BLI_endian_switch_float_array(*mdisps[i].disps, mdisps[i].totdisp * 3);
			}
			if (!external && !mdisps[i].disps)
				mdisps[i].totdisp = 0;
		}
	}
}

static void direct_link_grid_paint_mask(FileData *fd, int count, GridPaintMask *grid_paint_mask)
{
	if (grid_paint_mask) {
		int i;
		
		for (i = 0; i < count; ++i) {
			GridPaintMask *gpm = &grid_paint_mask[i];
			if (gpm->data)
				gpm->data = newdataadr(fd, gpm->data);
		}
	}
}

/*this isn't really a public api function, so prototyped here*/
static void direct_link_customdata(FileData *fd, CustomData *data, int count)
{
	int i = 0;
	
	data->layers = newdataadr(fd, data->layers);
	
	/* annoying workaround for bug [#31079] loading legacy files with
	 * no polygons _but_ have stale customdata */
	if (UNLIKELY(count == 0 && data->layers == NULL && data->totlayer != 0)) {
		CustomData_reset(data);
		return;
	}
	
	data->external = newdataadr(fd, data->external);
	
	while (i < data->totlayer) {
		CustomDataLayer *layer = &data->layers[i];
		
		if (layer->flag & CD_FLAG_EXTERNAL)
			layer->flag &= ~CD_FLAG_IN_MEMORY;

		layer->flag &= ~CD_FLAG_NOFREE;
		
		if (CustomData_verify_versions(data, i)) {
			layer->data = newdataadr(fd, layer->data);
			if (layer->type == CD_MDISPS)
				direct_link_mdisps(fd, count, layer->data, layer->flag & CD_FLAG_EXTERNAL);
			else if (layer->type == CD_GRID_PAINT_MASK)
				direct_link_grid_paint_mask(fd, count, layer->data);
			i++;
		}
	}
	
	CustomData_update_typemap(data);
}

static void direct_link_mesh(FileData *fd, Mesh *mesh)
{
	mesh->mat= newdataadr(fd, mesh->mat);
	test_pointer_array(fd, (void **)&mesh->mat);
	
	mesh->mvert = newdataadr(fd, mesh->mvert);
	mesh->medge = newdataadr(fd, mesh->medge);
	mesh->mface = newdataadr(fd, mesh->mface);
	mesh->mloop = newdataadr(fd, mesh->mloop);
	mesh->mpoly = newdataadr(fd, mesh->mpoly);
	mesh->tface = newdataadr(fd, mesh->tface);
	mesh->mtface = newdataadr(fd, mesh->mtface);
	mesh->mcol = newdataadr(fd, mesh->mcol);
	mesh->dvert = newdataadr(fd, mesh->dvert);
	mesh->mloopcol = newdataadr(fd, mesh->mloopcol);
	mesh->mloopuv = newdataadr(fd, mesh->mloopuv);
	mesh->mselect = newdataadr(fd, mesh->mselect);
	
	/* animdata */
	mesh->adt = newdataadr(fd, mesh->adt);
	direct_link_animdata(fd, mesh->adt);
	
	/* normally direct_link_dverts should be called in direct_link_customdata,
	 * but for backwards compat in do_versions to work we do it here */
	direct_link_dverts(fd, mesh->totvert, mesh->dvert);
	
	direct_link_customdata(fd, &mesh->vdata, mesh->totvert);
	direct_link_customdata(fd, &mesh->edata, mesh->totedge);
	direct_link_customdata(fd, &mesh->fdata, mesh->totface);
	direct_link_customdata(fd, &mesh->ldata, mesh->totloop);
	direct_link_customdata(fd, &mesh->pdata, mesh->totpoly);

	mesh->bb = NULL;
	mesh->edit_btmesh = NULL;
	mesh->batch_cache = NULL;
	
	/* happens with old files */
	if (mesh->mselect == NULL) {
		mesh->totselect = 0;
	}

	/* Multires data */
	mesh->mr= newdataadr(fd, mesh->mr);
	if (mesh->mr) {
		MultiresLevel *lvl;
		
		link_list(fd, &mesh->mr->levels);
		lvl = mesh->mr->levels.first;
		
		direct_link_customdata(fd, &mesh->mr->vdata, lvl->totvert);
		direct_link_dverts(fd, lvl->totvert, CustomData_get(&mesh->mr->vdata, 0, CD_MDEFORMVERT));
		direct_link_customdata(fd, &mesh->mr->fdata, lvl->totface);
		
		mesh->mr->edge_flags = newdataadr(fd, mesh->mr->edge_flags);
		mesh->mr->edge_creases = newdataadr(fd, mesh->mr->edge_creases);
		
		mesh->mr->verts = newdataadr(fd, mesh->mr->verts);
		
		/* If mesh has the same number of vertices as the
		 * highest multires level, load the current mesh verts
		 * into multires and discard the old data. Needed
		 * because some saved files either do not have a verts
		 * array, or the verts array contains out-of-date
		 * data. */
		if (mesh->totvert == ((MultiresLevel*)mesh->mr->levels.last)->totvert) {
			if (mesh->mr->verts)
				MEM_freeN(mesh->mr->verts);
			mesh->mr->verts = MEM_dupallocN(mesh->mvert);
		}
			
		for (; lvl; lvl = lvl->next) {
			lvl->verts = newdataadr(fd, lvl->verts);
			lvl->faces = newdataadr(fd, lvl->faces);
			lvl->edges = newdataadr(fd, lvl->edges);
			lvl->colfaces = newdataadr(fd, lvl->colfaces);
		}
	}

	/* if multires is present but has no valid vertex data,
	 * there's no way to recover it; silently remove multires */
	if (mesh->mr && !mesh->mr->verts) {
		multires_free(mesh->mr);
		mesh->mr = NULL;
	}
	
	if ((fd->flags & FD_FLAGS_SWITCH_ENDIAN) && mesh->tface) {
		TFace *tf = mesh->tface;
		int i;
		
		for (i = 0; i < mesh->totface; i++, tf++) {
			BLI_endian_switch_uint32_array(tf->col, 4);
		}
	}
}

/* ************ READ LATTICE ***************** */

static void lib_link_latt(FileData *fd, Main *main)
{
	for (Lattice *lt = main->latt.first; lt; lt = lt->id.next) {
		if (lt->id.tag & LIB_TAG_NEED_LINK) {
			IDP_LibLinkProperty(lt->id.properties, fd);
			lib_link_animdata(fd, &lt->id, lt->adt);
			
			lt->ipo = newlibadr_us(fd, lt->id.lib, lt->ipo); // XXX deprecated - old animation system
			lt->key = newlibadr_us(fd, lt->id.lib, lt->key);
			
			lt->id.tag &= ~LIB_TAG_NEED_LINK;
		}
	}
}

static void direct_link_latt(FileData *fd, Lattice *lt)
{
	lt->def = newdataadr(fd, lt->def);
	
	lt->dvert = newdataadr(fd, lt->dvert);
	direct_link_dverts(fd, lt->pntsu*lt->pntsv*lt->pntsw, lt->dvert);
	
	lt->editlatt = NULL;
	lt->batch_cache = NULL;
	
	lt->adt = newdataadr(fd, lt->adt);
	direct_link_animdata(fd, lt->adt);
}


/* ************ READ OBJECT ***************** */

static void lib_link_modifiers__linkModifiers(
        void *userData, Object *ob, ID **idpoin, int cb_flag)
{
	FileData *fd = userData;

	*idpoin = newlibadr(fd, ob->id.lib, *idpoin);
	if (*idpoin != NULL && (cb_flag & IDWALK_CB_USER) != 0) {
		id_us_plus_no_lib(*idpoin);
	}
}
static void lib_link_modifiers(FileData *fd, Object *ob)
{
	modifiers_foreachIDLink(ob, lib_link_modifiers__linkModifiers, fd);
}

static void lib_link_object(FileData *fd, Main *main)
{
	bool warn = false;

	for (Object *ob = main->object.first; ob; ob = ob->id.next) {
		if (ob->id.tag & LIB_TAG_NEED_LINK) {
			int a;

			IDP_LibLinkProperty(ob->id.properties, fd);
			lib_link_animdata(fd, &ob->id, ob->adt);
			
// XXX deprecated - old animation system <<<
			ob->ipo = newlibadr_us(fd, ob->id.lib, ob->ipo);
			ob->action = newlibadr_us(fd, ob->id.lib, ob->action);
// >>> XXX deprecated - old animation system

			ob->parent = newlibadr(fd, ob->id.lib, ob->parent);
			ob->track = newlibadr(fd, ob->id.lib, ob->track);
			ob->poselib = newlibadr_us(fd, ob->id.lib, ob->poselib);

			/* 2.8x drops support for non-empty dupli instances. */
			if (ob->type == OB_EMPTY) {
				ob->dup_group = newlibadr_us(fd, ob->id.lib, ob->dup_group);
			}
			else {
				ob->dup_group = NULL;
				ob->transflag &= ~OB_DUPLIGROUP;
			}
			
			ob->proxy = newlibadr_us(fd, ob->id.lib, ob->proxy);
			if (ob->proxy) {
				/* paranoia check, actually a proxy_from pointer should never be written... */
				if (ob->proxy->id.lib == NULL) {
					ob->proxy->proxy_from = NULL;
					ob->proxy = NULL;
					
					if (ob->id.lib)
						printf("Proxy lost from  object %s lib %s\n", ob->id.name + 2, ob->id.lib->name);
					else
						printf("Proxy lost from  object %s lib <NONE>\n", ob->id.name + 2);
				}
				else {
					/* this triggers object_update to always use a copy */
					ob->proxy->proxy_from = ob;
				}
			}
			ob->proxy_group = newlibadr(fd, ob->id.lib, ob->proxy_group);
			
			void *poin = ob->data;
			ob->data = newlibadr_us(fd, ob->id.lib, ob->data);
			
			if (ob->data == NULL && poin != NULL) {
				if (ob->id.lib)
					printf("Can't find obdata of %s lib %s\n", ob->id.name + 2, ob->id.lib->name);
				else
					printf("Object %s lost data.\n", ob->id.name + 2);
				
				ob->type = OB_EMPTY;
				warn = true;
				
				if (ob->pose) {
					/* we can't call #BKE_pose_free() here because of library linking
					 * freeing will recurse down into every pose constraints ID pointers
					 * which are not always valid, so for now free directly and suffer
					 * some leaked memory rather then crashing immediately
					 * while bad this _is_ an exceptional case - campbell */
#if 0
					BKE_pose_free(ob->pose);
#else
					MEM_freeN(ob->pose);
#endif
					ob->pose= NULL;
					ob->mode &= ~OB_MODE_POSE;
				}
			}
			for (a=0; a < ob->totcol; a++) 
				ob->mat[a] = newlibadr_us(fd, ob->id.lib, ob->mat[a]);
			
			/* When the object is local and the data is library its possible
			 * the material list size gets out of sync. [#22663] */
			if (ob->data && ob->id.lib != ((ID *)ob->data)->lib) {
				const short *totcol_data = give_totcolp(ob);
				/* Only expand so as not to loose any object materials that might be set. */
				if (totcol_data && (*totcol_data > ob->totcol)) {
					/* printf("'%s' %d -> %d\n", ob->id.name, ob->totcol, *totcol_data); */
					BKE_material_resize_object(main, ob, *totcol_data, false);
				}
			}
			
			ob->gpd = newlibadr_us(fd, ob->id.lib, ob->gpd);
			ob->duplilist = NULL;
			
			ob->id.tag &= ~LIB_TAG_NEED_LINK;
			/* if id.us==0 a new base will be created later on */
			
			/* WARNING! Also check expand_object(), should reflect the stuff below. */
			lib_link_pose(fd, main, ob, ob->pose);
			lib_link_constraints(fd, &ob->id, &ob->constraints);
			
// XXX deprecated - old animation system <<<
			lib_link_constraint_channels(fd, &ob->id, &ob->constraintChannels);
			lib_link_nlastrips(fd, &ob->id, &ob->nlastrips);
// >>> XXX deprecated - old animation system
			
			for (PartEff *paf = ob->effect.first; paf; paf = paf->next) {
				if (paf->type == EFF_PARTICLE) {
					paf->group = newlibadr_us(fd, ob->id.lib, paf->group);
				}
			}
			
			for (bSensor *sens = ob->sensors.first; sens; sens = sens->next) {
				for (a = 0; a < sens->totlinks; a++)
					sens->links[a] = newglobadr(fd, sens->links[a]);

				if (sens->type == SENS_MESSAGE) {
					bMessageSensor *ms = sens->data;
					ms->fromObject =
						newlibadr(fd, ob->id.lib, ms->fromObject);
				}
			}
			
			for (bController *cont = ob->controllers.first; cont; cont = cont->next) {
				for (a=0; a < cont->totlinks; a++)
					cont->links[a] = newglobadr(fd, cont->links[a]);
				
				if (cont->type == CONT_PYTHON) {
					bPythonCont *pc = cont->data;
					pc->text = newlibadr(fd, ob->id.lib, pc->text);
				}
				cont->slinks = NULL;
				cont->totslinks = 0;
			}
			
			for (bActuator *act = ob->actuators.first; act; act = act->next) {
				switch (act->type) {
					case ACT_SOUND:
					{
						bSoundActuator *sa = act->data;
						sa->sound = newlibadr_us(fd, ob->id.lib, sa->sound);
						break;
					}
					case ACT_GAME:
						/* bGameActuator *ga= act->data; */
						break;
					case ACT_CAMERA:
					{
						bCameraActuator *ca = act->data;
						ca->ob = newlibadr(fd, ob->id.lib, ca->ob);
						break;
					}
					/* leave this one, it's obsolete but necessary to read for conversion */
					case ACT_ADD_OBJECT:
					{
						bAddObjectActuator *eoa = act->data;
						if (eoa)
							eoa->ob = newlibadr(fd, ob->id.lib, eoa->ob);
						break;
					}
					case ACT_OBJECT:
					{
						bObjectActuator *oa = act->data;
						if (oa == NULL) {
							init_actuator(act);
						}
						else {
							oa->reference = newlibadr(fd, ob->id.lib, oa->reference);
						}
						break;
					}
					case ACT_EDIT_OBJECT:
					{
						bEditObjectActuator *eoa = act->data;
						if (eoa == NULL) {
							init_actuator(act);
						}
						else {
							eoa->ob = newlibadr(fd, ob->id.lib, eoa->ob);
							eoa->me = newlibadr(fd, ob->id.lib, eoa->me);
						}
						break;
					}
					case ACT_SCENE:
					{
						bSceneActuator *sa = act->data;
						sa->camera = newlibadr(fd, ob->id.lib, sa->camera);
						sa->scene = newlibadr(fd, ob->id.lib, sa->scene);
						break;
					}
					case ACT_ACTION:
					{
						bActionActuator *aa = act->data;
						aa->act = newlibadr_us(fd, ob->id.lib, aa->act);
						break;
					}
					case ACT_SHAPEACTION:
					{
						bActionActuator *aa = act->data;
						aa->act = newlibadr_us(fd, ob->id.lib, aa->act);
						break;
					}
					case ACT_PROPERTY:
					{
						bPropertyActuator *pa = act->data;
						pa->ob = newlibadr(fd, ob->id.lib, pa->ob);
						break;
					}
					case ACT_MESSAGE:
					{
						bMessageActuator *ma = act->data;
						ma->toObject = newlibadr(fd, ob->id.lib, ma->toObject);
						break;
					}
					case ACT_2DFILTER:
					{
						bTwoDFilterActuator *_2dfa = act->data;
						_2dfa->text = newlibadr(fd, ob->id.lib, _2dfa->text);
						break;
					}
					case ACT_PARENT:
					{
						bParentActuator *parenta = act->data;
						parenta->ob = newlibadr(fd, ob->id.lib, parenta->ob);
						break;
					}
					case ACT_STATE:
						/* bStateActuator *statea = act->data; */
						break;
					case ACT_ARMATURE:
					{
						bArmatureActuator *arma= act->data;
						arma->target = newlibadr(fd, ob->id.lib, arma->target);
						arma->subtarget = newlibadr(fd, ob->id.lib, arma->subtarget);
						break;
					}
					case ACT_STEERING:
					{
						bSteeringActuator *steeringa = act->data;
						steeringa->target = newlibadr(fd, ob->id.lib, steeringa->target);
						steeringa->navmesh = newlibadr(fd, ob->id.lib, steeringa->navmesh);
						break;
					}
					case ACT_MOUSE:
						/* bMouseActuator *moa = act->data; */
						break;
				}
			}
			
			{
				FluidsimModifierData *fluidmd = (FluidsimModifierData *)modifiers_findByType(ob, eModifierType_Fluidsim);
				
				if (fluidmd && fluidmd->fss)
					fluidmd->fss->ipo = newlibadr_us(fd, ob->id.lib, fluidmd->fss->ipo);  // XXX deprecated - old animation system
			}
			
			{
				SmokeModifierData *smd = (SmokeModifierData *)modifiers_findByType(ob, eModifierType_Smoke);
				
				if (smd && (smd->type == MOD_SMOKE_TYPE_DOMAIN) && smd->domain) {
					smd->domain->flags |= MOD_SMOKE_FILE_LOAD; /* flag for refreshing the simulation after loading */
				}
			}
			
			/* texture field */
			if (ob->pd)
				lib_link_partdeflect(fd, &ob->id, ob->pd);
			
			if (ob->soft) {
				ob->soft->collision_group = newlibadr(fd, ob->id.lib, ob->soft->collision_group);

				ob->soft->effector_weights->group = newlibadr(fd, ob->id.lib, ob->soft->effector_weights->group);
			}
			
			lib_link_particlesystems(fd, ob, &ob->id, &ob->particlesystem);
			lib_link_modifiers(fd, ob);

			if (ob->rigidbody_constraint) {
				ob->rigidbody_constraint->ob1 = newlibadr(fd, ob->id.lib, ob->rigidbody_constraint->ob1);
				ob->rigidbody_constraint->ob2 = newlibadr(fd, ob->id.lib, ob->rigidbody_constraint->ob2);
			}

			{
				LodLevel *level;
				for (level = ob->lodlevels.first; level; level = level->next) {
					level->source = newlibadr(fd, ob->id.lib, level->source);

					if (!level->source && level == ob->lodlevels.first)
						level->source = ob;
				}
			}
		}
	}
	
	if (warn) {
		BKE_report(fd->reports, RPT_WARNING, "Warning in console");
	}
}


static void direct_link_pose(FileData *fd, bPose *pose)
{
	bPoseChannel *pchan;

	if (!pose)
		return;

	link_list(fd, &pose->chanbase);
	link_list(fd, &pose->agroups);

	pose->chanhash = NULL;

	for (pchan = pose->chanbase.first; pchan; pchan=pchan->next) {
		pchan->bone = NULL;
		pchan->parent = newdataadr(fd, pchan->parent);
		pchan->child = newdataadr(fd, pchan->child);
		pchan->custom_tx = newdataadr(fd, pchan->custom_tx);
		
		pchan->bbone_prev = newdataadr(fd, pchan->bbone_prev);
		pchan->bbone_next = newdataadr(fd, pchan->bbone_next);
		
		direct_link_constraints(fd, &pchan->constraints);
		
		pchan->prop = newdataadr(fd, pchan->prop);
		IDP_DirectLinkGroup_OrFree(&pchan->prop, (fd->flags & FD_FLAGS_SWITCH_ENDIAN), fd);
		
		pchan->mpath = newdataadr(fd, pchan->mpath);
		if (pchan->mpath)
			direct_link_motionpath(fd, pchan->mpath);
		
		BLI_listbase_clear(&pchan->iktree);
		BLI_listbase_clear(&pchan->siktree);
		
		/* in case this value changes in future, clamp else we get undefined behavior */
		CLAMP(pchan->rotmode, ROT_MODE_MIN, ROT_MODE_MAX);

		pchan->draw_data = NULL;
	}
	pose->ikdata = NULL;
	if (pose->ikparam != NULL) {
		pose->ikparam = newdataadr(fd, pose->ikparam);
	}
}

static void direct_link_modifiers(FileData *fd, ListBase *lb)
{
	ModifierData *md;
	
	link_list(fd, lb);
	
	for (md=lb->first; md; md=md->next) {
		md->error = NULL;
		md->scene = NULL;
		
		/* if modifiers disappear, or for upward compatibility */
		if (NULL == modifierType_getInfo(md->type))
			md->type = eModifierType_None;
			
		if (md->type == eModifierType_Subsurf) {
			SubsurfModifierData *smd = (SubsurfModifierData *)md;
			
			smd->emCache = smd->mCache = NULL;
		}
		else if (md->type == eModifierType_Armature) {
			ArmatureModifierData *amd = (ArmatureModifierData *)md;
			
			amd->prevCos = NULL;
		}
		else if (md->type == eModifierType_Cloth) {
			ClothModifierData *clmd = (ClothModifierData *)md;
			
			clmd->clothObject = NULL;
			clmd->hairdata = NULL;
			
			clmd->sim_parms= newdataadr(fd, clmd->sim_parms);
			clmd->coll_parms= newdataadr(fd, clmd->coll_parms);
			
			direct_link_pointcache_list(fd, &clmd->ptcaches, &clmd->point_cache, 0);
			
			if (clmd->sim_parms) {
				if (clmd->sim_parms->presets > 10)
					clmd->sim_parms->presets = 0;
				
				clmd->sim_parms->reset = 0;
				
				clmd->sim_parms->effector_weights = newdataadr(fd, clmd->sim_parms->effector_weights);
				
				if (!clmd->sim_parms->effector_weights) {
					clmd->sim_parms->effector_weights = BKE_add_effector_weights(NULL);
				}
			}
			
			clmd->solver_result = NULL;
		}
		else if (md->type == eModifierType_Fluidsim) {
			FluidsimModifierData *fluidmd = (FluidsimModifierData *)md;
			
			fluidmd->fss = newdataadr(fd, fluidmd->fss);
			if (fluidmd->fss) {
				fluidmd->fss->fmd = fluidmd;
				fluidmd->fss->meshVelocities = NULL;
			}
		}
		else if (md->type == eModifierType_Smoke) {
			SmokeModifierData *smd = (SmokeModifierData *)md;
			
			if (smd->type == MOD_SMOKE_TYPE_DOMAIN) {
				smd->flow = NULL;
				smd->coll = NULL;
				smd->domain = newdataadr(fd, smd->domain);
				smd->domain->smd = smd;
				
				smd->domain->fluid = NULL;
				smd->domain->fluid_mutex = BLI_rw_mutex_alloc();
				smd->domain->wt = NULL;
				smd->domain->shadow = NULL;
				smd->domain->tex = NULL;
				smd->domain->tex_shadow = NULL;
				smd->domain->tex_wt = NULL;
				smd->domain->coba = newdataadr(fd, smd->domain->coba);
				
				smd->domain->effector_weights = newdataadr(fd, smd->domain->effector_weights);
				if (!smd->domain->effector_weights)
					smd->domain->effector_weights = BKE_add_effector_weights(NULL);
				
				direct_link_pointcache_list(fd, &(smd->domain->ptcaches[0]), &(smd->domain->point_cache[0]), 1);
				
				/* Smoke uses only one cache from now on, so store pointer convert */
				if (smd->domain->ptcaches[1].first || smd->domain->point_cache[1]) {
					if (smd->domain->point_cache[1]) {
						PointCache *cache = newdataadr(fd, smd->domain->point_cache[1]);
						if (cache->flag & PTCACHE_FAKE_SMOKE) {
							/* Smoke was already saved in "new format" and this cache is a fake one. */
						}
						else {
							printf("High resolution smoke cache not available due to pointcache update. Please reset the simulation.\n");
						}
						BKE_ptcache_free(cache);
					}
					BLI_listbase_clear(&smd->domain->ptcaches[1]);
					smd->domain->point_cache[1] = NULL;
				}
			}
			else if (smd->type == MOD_SMOKE_TYPE_FLOW) {
				smd->domain = NULL;
				smd->coll = NULL;
				smd->flow = newdataadr(fd, smd->flow);
				smd->flow->smd = smd;
				smd->flow->dm = NULL;
				smd->flow->verts_old = NULL;
				smd->flow->numverts = 0;
				smd->flow->psys = newdataadr(fd, smd->flow->psys);
			}
			else if (smd->type == MOD_SMOKE_TYPE_COLL) {
				smd->flow = NULL;
				smd->domain = NULL;
				smd->coll = newdataadr(fd, smd->coll);
				if (smd->coll) {
					smd->coll->smd = smd;
					smd->coll->verts_old = NULL;
					smd->coll->numverts = 0;
					smd->coll->dm = NULL;
				}
				else {
					smd->type = 0;
					smd->flow = NULL;
					smd->domain = NULL;
					smd->coll = NULL;
				}
			}
		}
		else if (md->type == eModifierType_DynamicPaint) {
			DynamicPaintModifierData *pmd = (DynamicPaintModifierData *)md;
			
			if (pmd->canvas) {
				pmd->canvas = newdataadr(fd, pmd->canvas);
				pmd->canvas->pmd = pmd;
				pmd->canvas->dm = NULL;
				pmd->canvas->flags &= ~MOD_DPAINT_BAKING; /* just in case */
				
				if (pmd->canvas->surfaces.first) {
					DynamicPaintSurface *surface;
					link_list(fd, &pmd->canvas->surfaces);
					
					for (surface=pmd->canvas->surfaces.first; surface; surface=surface->next) {
						surface->canvas = pmd->canvas;
						surface->data = NULL;
						direct_link_pointcache_list(fd, &(surface->ptcaches), &(surface->pointcache), 1);
						
						if (!(surface->effector_weights = newdataadr(fd, surface->effector_weights)))
							surface->effector_weights = BKE_add_effector_weights(NULL);
					}
				}
			}
			if (pmd->brush) {
				pmd->brush = newdataadr(fd, pmd->brush);
				pmd->brush->pmd = pmd;
				pmd->brush->psys = newdataadr(fd, pmd->brush->psys);
				pmd->brush->paint_ramp = newdataadr(fd, pmd->brush->paint_ramp);
				pmd->brush->vel_ramp = newdataadr(fd, pmd->brush->vel_ramp);
				pmd->brush->dm = NULL;
			}
		}
		else if (md->type == eModifierType_Collision) {
			CollisionModifierData *collmd = (CollisionModifierData *)md;
#if 0
			// TODO: CollisionModifier should use pointcache 
			// + have proper reset events before enabling this
			collmd->x = newdataadr(fd, collmd->x);
			collmd->xnew = newdataadr(fd, collmd->xnew);
			collmd->mfaces = newdataadr(fd, collmd->mfaces);
			
			collmd->current_x = MEM_calloc_arrayN(collmd->numverts, sizeof(MVert), "current_x");
			collmd->current_xnew = MEM_calloc_arrayN(collmd->numverts, sizeof(MVert), "current_xnew");
			collmd->current_v = MEM_calloc_arrayN(collmd->numverts, sizeof(MVert), "current_v");
#endif
			
			collmd->x = NULL;
			collmd->xnew = NULL;
			collmd->current_x = NULL;
			collmd->current_xnew = NULL;
			collmd->current_v = NULL;
			collmd->time_x = collmd->time_xnew = -1000;
			collmd->mvert_num = 0;
			collmd->tri_num = 0;
			collmd->is_static = false;
			collmd->bvhtree = NULL;
			collmd->tri = NULL;
			
		}
		else if (md->type == eModifierType_Surface) {
			SurfaceModifierData *surmd = (SurfaceModifierData *)md;
			
			surmd->dm = NULL;
			surmd->bvhtree = NULL;
			surmd->x = NULL;
			surmd->v = NULL;
			surmd->numverts = 0;
		}
		else if (md->type == eModifierType_Hook) {
			HookModifierData *hmd = (HookModifierData *)md;
			
			hmd->indexar = newdataadr(fd, hmd->indexar);
			if (fd->flags & FD_FLAGS_SWITCH_ENDIAN) {
				BLI_endian_switch_int32_array(hmd->indexar, hmd->totindex);
			}

			hmd->curfalloff = newdataadr(fd, hmd->curfalloff);
			if (hmd->curfalloff) {
				direct_link_curvemapping(fd, hmd->curfalloff);
			}
		}
		else if (md->type == eModifierType_ParticleSystem) {
			ParticleSystemModifierData *psmd = (ParticleSystemModifierData *)md;
			
			psmd->dm_final = NULL;
			psmd->dm_deformed = NULL;
			psmd->psys= newdataadr(fd, psmd->psys);
			psmd->flag &= ~eParticleSystemFlag_psys_updated;
			psmd->flag |= eParticleSystemFlag_file_loaded;
		}
		else if (md->type == eModifierType_Explode) {
			ExplodeModifierData *psmd = (ExplodeModifierData *)md;
			
			psmd->facepa = NULL;
		}
		else if (md->type == eModifierType_MeshDeform) {
			MeshDeformModifierData *mmd = (MeshDeformModifierData *)md;
			
			mmd->bindinfluences = newdataadr(fd, mmd->bindinfluences);
			mmd->bindoffsets = newdataadr(fd, mmd->bindoffsets);
			mmd->bindcagecos = newdataadr(fd, mmd->bindcagecos);
			mmd->dyngrid = newdataadr(fd, mmd->dyngrid);
			mmd->dyninfluences = newdataadr(fd, mmd->dyninfluences);
			mmd->dynverts = newdataadr(fd, mmd->dynverts);
			
			mmd->bindweights = newdataadr(fd, mmd->bindweights);
			mmd->bindcos = newdataadr(fd, mmd->bindcos);
			
			if (fd->flags & FD_FLAGS_SWITCH_ENDIAN) {
				if (mmd->bindoffsets)  BLI_endian_switch_int32_array(mmd->bindoffsets, mmd->totvert + 1);
				if (mmd->bindcagecos)  BLI_endian_switch_float_array(mmd->bindcagecos, mmd->totcagevert * 3);
				if (mmd->dynverts)     BLI_endian_switch_int32_array(mmd->dynverts, mmd->totvert);
				if (mmd->bindweights)  BLI_endian_switch_float_array(mmd->bindweights, mmd->totvert);
				if (mmd->bindcos)      BLI_endian_switch_float_array(mmd->bindcos, mmd->totcagevert * 3);
			}
		}
		else if (md->type == eModifierType_Ocean) {
			OceanModifierData *omd = (OceanModifierData *)md;
			omd->oceancache = NULL;
			omd->ocean = NULL;
			omd->refresh = (MOD_OCEAN_REFRESH_ADD|MOD_OCEAN_REFRESH_RESET|MOD_OCEAN_REFRESH_SIM);
		}
		else if (md->type == eModifierType_Warp) {
			WarpModifierData *tmd = (WarpModifierData *)md;
			
			tmd->curfalloff= newdataadr(fd, tmd->curfalloff);
			if (tmd->curfalloff)
				direct_link_curvemapping(fd, tmd->curfalloff);
		}
		else if (md->type == eModifierType_WeightVGEdit) {
			WeightVGEditModifierData *wmd = (WeightVGEditModifierData *)md;
			
			wmd->cmap_curve = newdataadr(fd, wmd->cmap_curve);
			if (wmd->cmap_curve)
				direct_link_curvemapping(fd, wmd->cmap_curve);
		}
		else if (md->type == eModifierType_LaplacianDeform) {
			LaplacianDeformModifierData *lmd = (LaplacianDeformModifierData *)md;

			lmd->vertexco = newdataadr(fd, lmd->vertexco);
			if (fd->flags & FD_FLAGS_SWITCH_ENDIAN) {
				BLI_endian_switch_float_array(lmd->vertexco, lmd->total_verts * 3);
			}
			lmd->cache_system = NULL;
		}
		else if (md->type == eModifierType_CorrectiveSmooth) {
			CorrectiveSmoothModifierData *csmd = (CorrectiveSmoothModifierData*)md;

			if (csmd->bind_coords) {
				csmd->bind_coords = newdataadr(fd, csmd->bind_coords);
				if (fd->flags & FD_FLAGS_SWITCH_ENDIAN) {
					BLI_endian_switch_float_array((float *)csmd->bind_coords, csmd->bind_coords_num * 3);
				}
			}

			/* runtime only */
			csmd->delta_cache = NULL;
			csmd->delta_cache_num = 0;
		}
		else if (md->type == eModifierType_MeshSequenceCache) {
			MeshSeqCacheModifierData *msmcd = (MeshSeqCacheModifierData *)md;
			msmcd->reader = NULL;
		}
		else if (md->type == eModifierType_SurfaceDeform) {
			SurfaceDeformModifierData *smd = (SurfaceDeformModifierData *)md;

			smd->verts = newdataadr(fd, smd->verts);

			if (smd->verts) {
				for (int i = 0; i < smd->numverts; i++) {
					smd->verts[i].binds = newdataadr(fd, smd->verts[i].binds);

					if (smd->verts[i].binds) {
						for (int j = 0; j < smd->verts[i].numbinds; j++) {
							smd->verts[i].binds[j].vert_inds = newdataadr(fd, smd->verts[i].binds[j].vert_inds);
							smd->verts[i].binds[j].vert_weights = newdataadr(fd, smd->verts[i].binds[j].vert_weights);

							if (fd->flags & FD_FLAGS_SWITCH_ENDIAN) {
								if (smd->verts[i].binds[j].vert_inds)
									BLI_endian_switch_uint32_array(smd->verts[i].binds[j].vert_inds, smd->verts[i].binds[j].numverts);

								if (smd->verts[i].binds[j].vert_weights) {
									if (smd->verts[i].binds[j].mode == MOD_SDEF_MODE_CENTROID ||
									    smd->verts[i].binds[j].mode == MOD_SDEF_MODE_LOOPTRI)
										BLI_endian_switch_float_array(smd->verts[i].binds[j].vert_weights, 3);
									else
										BLI_endian_switch_float_array(smd->verts[i].binds[j].vert_weights, smd->verts[i].binds[j].numverts);
								}
							}
						}
					}
				}
			}
		}
	}
}

static void direct_link_object(FileData *fd, Object *ob)
{
	PartEff *paf;
	bProperty *prop;
	bSensor *sens;
	bController *cont;
	bActuator *act;
	
	/* weak weak... this was only meant as draw flag, now is used in give_base_to_objects too */
	ob->flag &= ~OB_FROMGROUP;

	/* XXX This should not be needed - but seems like it can happen in some cases, so for now play safe... */
	ob->proxy_from = NULL;

	/* loading saved files with editmode enabled works, but for undo we like
	 * to stay in object mode during undo presses so keep editmode disabled.
	 *
	 * Also when linking in a file don't allow edit and pose modes.
	 * See [#34776, #42780] for more information.
	 */
	if (fd->memfile || (ob->id.tag & (LIB_TAG_EXTERN | LIB_TAG_INDIRECT))) {
		ob->mode &= ~(OB_MODE_EDIT | OB_MODE_PARTICLE_EDIT);
		if (!fd->memfile) {
			ob->mode &= ~OB_MODE_POSE;
		}
	}
	
	ob->adt = newdataadr(fd, ob->adt);
	direct_link_animdata(fd, ob->adt);
	
	ob->pose = newdataadr(fd, ob->pose);
	direct_link_pose(fd, ob->pose);
	
	ob->mpath = newdataadr(fd, ob->mpath);
	if (ob->mpath)
		direct_link_motionpath(fd, ob->mpath);
	
	link_list(fd, &ob->defbase);
	link_list(fd, &ob->fmaps);
// XXX deprecated - old animation system <<<
	direct_link_nlastrips(fd, &ob->nlastrips);
	link_list(fd, &ob->constraintChannels);
// >>> XXX deprecated - old animation system
	
	ob->mat= newdataadr(fd, ob->mat);
	test_pointer_array(fd, (void **)&ob->mat);
	ob->matbits= newdataadr(fd, ob->matbits);
	
	/* do it here, below old data gets converted */
	direct_link_modifiers(fd, &ob->modifiers);
	
	link_list(fd, &ob->effect);
	paf= ob->effect.first;
	while (paf) {
		if (paf->type == EFF_PARTICLE) {
			paf->keys = NULL;
		}
		if (paf->type == EFF_WAVE) {
			WaveEff *wav = (WaveEff*) paf;
			PartEff *next = paf->next;
			WaveModifierData *wmd = (WaveModifierData*) modifier_new(eModifierType_Wave);
			
			wmd->damp = wav->damp;
			wmd->flag = wav->flag;
			wmd->height = wav->height;
			wmd->lifetime = wav->lifetime;
			wmd->narrow = wav->narrow;
			wmd->speed = wav->speed;
			wmd->startx = wav->startx;
			wmd->starty = wav->startx;
			wmd->timeoffs = wav->timeoffs;
			wmd->width = wav->width;
			
			BLI_addtail(&ob->modifiers, wmd);
			
			BLI_remlink(&ob->effect, paf);
			MEM_freeN(paf);
			
			paf = next;
			continue;
		}
		if (paf->type == EFF_BUILD) {
			BuildEff *baf = (BuildEff*) paf;
			PartEff *next = paf->next;
			BuildModifierData *bmd = (BuildModifierData*) modifier_new(eModifierType_Build);
			
			bmd->start = baf->sfra;
			bmd->length = baf->len;
			bmd->randomize = 0;
			bmd->seed = 1;
			
			BLI_addtail(&ob->modifiers, bmd);
			
			BLI_remlink(&ob->effect, paf);
			MEM_freeN(paf);
			
			paf = next;
			continue;
		}
		paf = paf->next;
	}
	
	ob->pd= newdataadr(fd, ob->pd);
	direct_link_partdeflect(ob->pd);
	ob->soft= newdataadr(fd, ob->soft);
	if (ob->soft) {
		SoftBody *sb = ob->soft;
		
		sb->bpoint = NULL;	// init pointers so it gets rebuilt nicely
		sb->bspring = NULL;
		sb->scratch = NULL;
		/* although not used anymore */
		/* still have to be loaded to be compatible with old files */
		sb->keys = newdataadr(fd, sb->keys);
		test_pointer_array(fd, (void **)&sb->keys);
		if (sb->keys) {
			int a;
			for (a = 0; a < sb->totkey; a++) {
				sb->keys[a] = newdataadr(fd, sb->keys[a]);
			}
		}
		
		sb->effector_weights = newdataadr(fd, sb->effector_weights);
		if (!sb->effector_weights)
			sb->effector_weights = BKE_add_effector_weights(NULL);
		
		direct_link_pointcache_list(fd, &sb->ptcaches, &sb->pointcache, 0);
	}
	ob->bsoft = newdataadr(fd, ob->bsoft);
	ob->fluidsimSettings= newdataadr(fd, ob->fluidsimSettings); /* NT */
	
	ob->rigidbody_object = newdataadr(fd, ob->rigidbody_object);
	if (ob->rigidbody_object) {
		RigidBodyOb *rbo = ob->rigidbody_object;
		
		/* must nullify the references to physics sim objects, since they no-longer exist 
		 * (and will need to be recalculated) 
		 */
		rbo->physics_object = NULL;
		rbo->physics_shape = NULL;
	}
	ob->rigidbody_constraint = newdataadr(fd, ob->rigidbody_constraint);
	if (ob->rigidbody_constraint)
		ob->rigidbody_constraint->physics_constraint = NULL;

	link_list(fd, &ob->particlesystem);
	direct_link_particlesystems(fd, &ob->particlesystem);
	
	link_list(fd, &ob->prop);
	for (prop = ob->prop.first; prop; prop = prop->next) {
		prop->poin = newdataadr(fd, prop->poin);
		if (prop->poin == NULL) 
			prop->poin = &prop->data;
	}

	link_list(fd, &ob->sensors);
	for (sens = ob->sensors.first; sens; sens = sens->next) {
		sens->data = newdataadr(fd, sens->data);
		sens->links = newdataadr(fd, sens->links);
		test_pointer_array(fd, (void **)&sens->links);
	}

	direct_link_constraints(fd, &ob->constraints);

	link_glob_list(fd, &ob->controllers);
	if (ob->init_state) {
		/* if a known first state is specified, set it so that the game will start ok */
		ob->state = ob->init_state;
	}
	else if (!ob->state) {
		ob->state = 1;
	}
	for (cont = ob->controllers.first; cont; cont = cont->next) {
		cont->data = newdataadr(fd, cont->data);
		cont->links = newdataadr(fd, cont->links);
		test_pointer_array(fd, (void **)&cont->links);
		if (cont->state_mask == 0)
			cont->state_mask = 1;
	}

	link_glob_list(fd, &ob->actuators);
	for (act = ob->actuators.first; act; act = act->next) {
		act->data = newdataadr(fd, act->data);
	}

	link_list(fd, &ob->hooks);
	while (ob->hooks.first) {
		ObHook *hook = ob->hooks.first;
		HookModifierData *hmd = (HookModifierData *)modifier_new(eModifierType_Hook);
		
		hook->indexar= newdataadr(fd, hook->indexar);
		if (fd->flags & FD_FLAGS_SWITCH_ENDIAN) {
			BLI_endian_switch_int32_array(hook->indexar, hook->totindex);
		}
		
		/* Do conversion here because if we have loaded
		 * a hook we need to make sure it gets converted
		 * and freed, regardless of version.
		 */
		copy_v3_v3(hmd->cent, hook->cent);
		hmd->falloff = hook->falloff;
		hmd->force = hook->force;
		hmd->indexar = hook->indexar;
		hmd->object = hook->parent;
		memcpy(hmd->parentinv, hook->parentinv, sizeof(hmd->parentinv));
		hmd->totindex = hook->totindex;
		
		BLI_addhead(&ob->modifiers, hmd);
		BLI_remlink(&ob->hooks, hook);
		
		modifier_unique_name(&ob->modifiers, (ModifierData*)hmd);
		
		MEM_freeN(hook);
	}
	
	ob->iuser = newdataadr(fd, ob->iuser);
	if (ob->type == OB_EMPTY && ob->empty_drawtype == OB_EMPTY_IMAGE && !ob->iuser) {
		BKE_object_empty_draw_type_set(ob, ob->empty_drawtype);
	}

	ob->customdata_mask = 0;
	ob->bb = NULL;
	ob->derivedDeform = NULL;
	ob->derivedFinal = NULL;
	BLI_listbase_clear(&ob->gpulamp);
	BLI_listbase_clear(&ob->drawdata);
	link_list(fd, &ob->pc_ids);

	/* Runtime curve data  */
	ob->curve_cache = NULL;

	/* in case this value changes in future, clamp else we get undefined behavior */
	CLAMP(ob->rotmode, ROT_MODE_MIN, ROT_MODE_MAX);

	if (ob->sculpt) {
		ob->sculpt = MEM_callocN(sizeof(SculptSession), "reload sculpt session");
	}

	link_list(fd, &ob->lodlevels);
	ob->currentlod = ob->lodlevels.first;

	ob->preview = direct_link_preview_image(fd, ob->preview);

	ob->base_collection_properties = NULL;
}

/* ************ READ SCENE ***************** */

/* patch for missing scene IDs, can't be in do-versions */
static void composite_patch(bNodeTree *ntree, Scene *scene)
{
	bNode *node;
	
	for (node = ntree->nodes.first; node; node = node->next) {
		if (node->id==NULL && node->type == CMP_NODE_R_LAYERS)
			node->id = &scene->id;
	}
}

static void link_paint(FileData *fd, Scene *sce, Paint *p)
{
	if (p) {
		p->brush = newlibadr_us(fd, sce->id.lib, p->brush);
		p->palette = newlibadr_us(fd, sce->id.lib, p->palette);
		p->paint_cursor = NULL;
	}
}

static void lib_link_sequence_modifiers(FileData *fd, Scene *scene, ListBase *lb)
{
	SequenceModifierData *smd;

	for (smd = lb->first; smd; smd = smd->next) {
		if (smd->mask_id)
			smd->mask_id = newlibadr_us(fd, scene->id.lib, smd->mask_id);
	}
}

/* check for cyclic set-scene,
 * libs can cause this case which is normally prevented, see (T#####) */
#define USE_SETSCENE_CHECK

#ifdef USE_SETSCENE_CHECK
/**
 * A version of #BKE_scene_validate_setscene with special checks for linked libs.
 */
static bool scene_validate_setscene__liblink(Scene *sce, const int totscene)
{
	Scene *sce_iter;
	int a;

	if (sce->set == NULL) return 1;

	for (a = 0, sce_iter = sce; sce_iter->set; sce_iter = sce_iter->set, a++) {
		if (sce_iter->id.tag & LIB_TAG_NEED_LINK) {
			return 1;
		}

		if (a > totscene) {
			sce->set = NULL;
			return 0;
		}
	}

	return 1;
}
#endif

static void lib_link_scene_collection(FileData *fd, Library *lib, SceneCollection *sc)
{
	for (LinkData *link = sc->objects.first; link; link = link->next) {
		link->data = newlibadr_us(fd, lib, link->data);
		BLI_assert(link->data);
	}

	for (LinkData *link = sc->filter_objects.first; link; link = link->next) {
		link->data = newlibadr_us(fd, lib, link->data);
		BLI_assert(link->data);
	}

	for (SceneCollection *nsc = sc->scene_collections.first; nsc; nsc = nsc->next) {
		lib_link_scene_collection(fd, lib, nsc);
	}
}

static void lib_link_view_layer(FileData *fd, Library *lib, ViewLayer *view_layer)
{
	/* tag scene layer to update for collection tree evaluation */
	view_layer->flag |= VIEW_LAYER_ENGINE_DIRTY;

	for (FreestyleModuleConfig *fmc = view_layer->freestyle_config.modules.first; fmc; fmc = fmc->next) {
		fmc->script = newlibadr(fd, lib, fmc->script);
	}

	for (FreestyleLineSet *fls = view_layer->freestyle_config.linesets.first; fls; fls = fls->next) {
		fls->linestyle = newlibadr_us(fd, lib, fls->linestyle);
		fls->group = newlibadr_us(fd, lib, fls->group);
	}

	for (Base *base = view_layer->object_bases.first; base; base = base->next) {
		/* we only bump the use count for the collection objects */
		base->object = newlibadr(fd, lib, base->object);
		base->flag |= BASE_DIRTY_ENGINE_SETTINGS;
		base->collection_properties = NULL;
	}
}

static void lib_link_scene(FileData *fd, Main *main)
{
#ifdef USE_SETSCENE_CHECK
	bool need_check_set = false;
	int totscene = 0;
#endif
	
	for (Scene *sce = main->scene.first; sce; sce = sce->id.next) {
		if (sce->id.tag & LIB_TAG_NEED_LINK) {
			/* Link ID Properties -- and copy this comment EXACTLY for easy finding
			 * of library blocks that implement this.*/
			IDP_LibLinkProperty(sce->id.properties, fd);
			lib_link_animdata(fd, &sce->id, sce->adt);
			
			lib_link_keyingsets(fd, &sce->id, &sce->keyingsets);
			
			sce->camera = newlibadr(fd, sce->id.lib, sce->camera);
			sce->world = newlibadr_us(fd, sce->id.lib, sce->world);
			sce->set = newlibadr(fd, sce->id.lib, sce->set);
			sce->gpd = newlibadr_us(fd, sce->id.lib, sce->gpd);
			
			link_paint(fd, sce, &sce->toolsettings->sculpt->paint);
			link_paint(fd, sce, &sce->toolsettings->vpaint->paint);
			link_paint(fd, sce, &sce->toolsettings->wpaint->paint);
			link_paint(fd, sce, &sce->toolsettings->imapaint.paint);
			link_paint(fd, sce, &sce->toolsettings->uvsculpt->paint);

			if (sce->toolsettings->sculpt)
				sce->toolsettings->sculpt->gravity_object =
						newlibadr(fd, sce->id.lib, sce->toolsettings->sculpt->gravity_object);

			if (sce->toolsettings->imapaint.stencil)
				sce->toolsettings->imapaint.stencil =
				        newlibadr_us(fd, sce->id.lib, sce->toolsettings->imapaint.stencil);

			if (sce->toolsettings->imapaint.clone)
				sce->toolsettings->imapaint.clone =
				        newlibadr_us(fd, sce->id.lib, sce->toolsettings->imapaint.clone);

			if (sce->toolsettings->imapaint.canvas)
				sce->toolsettings->imapaint.canvas =
				        newlibadr_us(fd, sce->id.lib, sce->toolsettings->imapaint.canvas);
			
			sce->toolsettings->skgen_template = newlibadr(fd, sce->id.lib, sce->toolsettings->skgen_template);
			
			sce->toolsettings->particle.shape_object = newlibadr(fd, sce->id.lib, sce->toolsettings->particle.shape_object);
			
			for (Base *base_legacy_next, *base_legacy = sce->base.first; base_legacy; base_legacy = base_legacy_next) {
				base_legacy_next = base_legacy->next;
				
				base_legacy->object = newlibadr_us(fd, sce->id.lib, base_legacy->object);
				
				if (base_legacy->object == NULL) {
					blo_reportf_wrap(fd->reports, RPT_WARNING, TIP_("LIB: object lost from scene: '%s'"),
					                 sce->id.name + 2);
					BLI_remlink(&sce->base, base_legacy);
					if (base_legacy == sce->basact) sce->basact = NULL;
					MEM_freeN(base_legacy);
				}
			}
			
			Sequence *seq;
			SEQ_BEGIN (sce->ed, seq)
			{
				IDP_LibLinkProperty(seq->prop, fd);

				if (seq->ipo) seq->ipo = newlibadr_us(fd, sce->id.lib, seq->ipo);  // XXX deprecated - old animation system
				seq->scene_sound = NULL;
				if (seq->scene) {
					seq->scene = newlibadr(fd, sce->id.lib, seq->scene);
					if (seq->scene) {
						seq->scene_sound = BKE_sound_scene_add_scene_sound_defaults(sce, seq);
					}
				}
				if (seq->clip) {
					seq->clip = newlibadr_us(fd, sce->id.lib, seq->clip);
				}
				if (seq->mask) {
					seq->mask = newlibadr_us(fd, sce->id.lib, seq->mask);
				}
				if (seq->scene_camera) {
					seq->scene_camera = newlibadr(fd, sce->id.lib, seq->scene_camera);
				}
				if (seq->sound) {
					seq->scene_sound = NULL;
					if (seq->type == SEQ_TYPE_SOUND_HD) {
						seq->type = SEQ_TYPE_SOUND_RAM;
					}
					else {
						seq->sound = newlibadr(fd, sce->id.lib, seq->sound);
					}
					if (seq->sound) {
						id_us_plus_no_lib((ID *)seq->sound);
						seq->scene_sound = BKE_sound_add_scene_sound_defaults(sce, seq);
					}
				}
				BLI_listbase_clear(&seq->anims);

				lib_link_sequence_modifiers(fd, sce, &seq->modifiers);
			}
			SEQ_END

			for (TimeMarker *marker = sce->markers.first; marker; marker = marker->next) {
				if (marker->camera) {
					marker->camera = newlibadr(fd, sce->id.lib, marker->camera);
				}
			}
			
			BKE_sequencer_update_muting(sce->ed);
			BKE_sequencer_update_sound_bounds_all(sce);
			
			
			/* rigidbody world relies on it's linked groups */
			if (sce->rigidbody_world) {
				RigidBodyWorld *rbw = sce->rigidbody_world;
				if (rbw->group)
					rbw->group = newlibadr(fd, sce->id.lib, rbw->group);
				if (rbw->constraints)
					rbw->constraints = newlibadr(fd, sce->id.lib, rbw->constraints);
				if (rbw->effector_weights)
					rbw->effector_weights->group = newlibadr(fd, sce->id.lib, rbw->effector_weights->group);
			}
			
			if (sce->nodetree) {
				lib_link_ntree(fd, &sce->id, sce->nodetree);
				sce->nodetree->id.lib = sce->id.lib;
				composite_patch(sce->nodetree, sce);
			}
			
			for (SceneRenderLayer *srl = sce->r.layers.first; srl; srl = srl->next) {
				srl->mat_override = newlibadr_us(fd, sce->id.lib, srl->mat_override);
				for (FreestyleModuleConfig *fmc = srl->freestyleConfig.modules.first; fmc; fmc = fmc->next) {
					fmc->script = newlibadr(fd, sce->id.lib, fmc->script);
				}
				for (FreestyleLineSet *fls = srl->freestyleConfig.linesets.first; fls; fls = fls->next) {
					fls->linestyle = newlibadr_us(fd, sce->id.lib, fls->linestyle);
					fls->group = newlibadr_us(fd, sce->id.lib, fls->group);
				}
			}
			/*Game Settings: Dome Warp Text*/
			sce->gm.dome.warptext = newlibadr(fd, sce->id.lib, sce->gm.dome.warptext);
			
			/* Motion Tracking */
			sce->clip = newlibadr_us(fd, sce->id.lib, sce->clip);

			lib_link_scene_collection(fd, sce->id.lib, sce->collection);

			for (ViewLayer *view_layer = sce->view_layers.first; view_layer; view_layer = view_layer->next) {
				lib_link_view_layer(fd, sce->id.lib, view_layer);
			}

#ifdef USE_SETSCENE_CHECK
			if (sce->set != NULL) {
				/* link flag for scenes with set would be reset later,
				 * so this way we only check cyclic for newly linked scenes.
				 */
				need_check_set = true;
			}
			else {
				/* postpone un-setting the flag until we've checked the set-scene */
				sce->id.tag &= ~LIB_TAG_NEED_LINK;
			}
#else
			sce->id.tag &= ~LIB_TAG_NEED_LINK;
#endif
		}

#ifdef USE_SETSCENE_CHECK
		totscene++;
#endif
	}

#ifdef USE_SETSCENE_CHECK
	if (need_check_set) {
		for (Scene *sce = main->scene.first; sce; sce = sce->id.next) {
			if (sce->id.tag & LIB_TAG_NEED_LINK) {
				sce->id.tag &= ~LIB_TAG_NEED_LINK;
				if (!scene_validate_setscene__liblink(sce, totscene)) {
					printf("Found cyclic background scene when linking %s\n", sce->id.name + 2);
				}
			}
		}
	}
#endif
}

#undef USE_SETSCENE_CHECK


static void link_recurs_seq(FileData *fd, ListBase *lb)
{
	Sequence *seq;
	
	link_list(fd, lb);
	
	for (seq = lb->first; seq; seq = seq->next) {
		if (seq->seqbase.first)
			link_recurs_seq(fd, &seq->seqbase);
	}
}

static void direct_link_paint(FileData *fd, Paint *p)
{
	if (p->num_input_samples < 1)
		p->num_input_samples = 1;

	p->cavity_curve = newdataadr(fd, p->cavity_curve);
	if (p->cavity_curve)
		direct_link_curvemapping(fd, p->cavity_curve);
	else
		BKE_paint_cavity_curve_preset(p, CURVE_PRESET_LINE);
}

static void direct_link_paint_helper(FileData *fd, Paint **paint)
{
	/* TODO. is this needed */
	(*paint) = newdataadr(fd, (*paint));

	if (*paint) {
		direct_link_paint(fd, *paint);
	}
}

static void direct_link_sequence_modifiers(FileData *fd, ListBase *lb)
{
	SequenceModifierData *smd;

	link_list(fd, lb);

	for (smd = lb->first; smd; smd = smd->next) {
		if (smd->mask_sequence)
			smd->mask_sequence = newdataadr(fd, smd->mask_sequence);

		if (smd->type == seqModifierType_Curves) {
			CurvesModifierData *cmd = (CurvesModifierData *) smd;

			direct_link_curvemapping(fd, &cmd->curve_mapping);
		}
		else if (smd->type == seqModifierType_HueCorrect) {
			HueCorrectModifierData *hcmd = (HueCorrectModifierData *) smd;

			direct_link_curvemapping(fd, &hcmd->curve_mapping);
		}
	}
}

static void direct_link_view_settings(FileData *fd, ColorManagedViewSettings *view_settings)
{
	view_settings->curve_mapping = newdataadr(fd, view_settings->curve_mapping);

	if (view_settings->curve_mapping)
		direct_link_curvemapping(fd, view_settings->curve_mapping);
}

static void direct_link_scene_collection(FileData *fd, SceneCollection *sc)
{
	link_list(fd, &sc->objects);
	link_list(fd, &sc->filter_objects);
	link_list(fd, &sc->scene_collections);

	for (SceneCollection *nsc = sc->scene_collections.first; nsc; nsc = nsc->next) {
		direct_link_scene_collection(fd, nsc);
	}
}

static void direct_link_layer_collections(FileData *fd, ListBase *lb)
{
	link_list(fd, lb);
	for (LayerCollection *lc = lb->first; lc; lc = lc->next) {
		lc->scene_collection = newdataadr(fd, lc->scene_collection);

		link_list(fd, &lc->object_bases);

		for (LinkData *link = lc->object_bases.first; link; link = link->next) {
			link->data = newdataadr(fd, link->data);
		}

		link_list(fd, &lc->overrides);

		if (lc->properties) {
			lc->properties = newdataadr(fd, lc->properties);
			IDP_DirectLinkGroup_OrFree(&lc->properties, (fd->flags & FD_FLAGS_SWITCH_ENDIAN), fd);
			BKE_layer_collection_engine_settings_validate_collection(lc);
		}
		lc->properties_evaluated = NULL;

		direct_link_layer_collections(fd, &lc->layer_collections);
	}
}

static void direct_link_view_layer(FileData *fd, ViewLayer *view_layer)
{
	view_layer->stats = NULL;
	link_list(fd, &view_layer->object_bases);
	view_layer->basact = newdataadr(fd, view_layer->basact);
	direct_link_layer_collections(fd, &view_layer->layer_collections);

	if (view_layer->properties != NULL) {
		view_layer->properties = newdataadr(fd, view_layer->properties);
		BLI_assert(view_layer->properties != NULL);
		IDP_DirectLinkGroup_OrFree(&view_layer->properties, (fd->flags & FD_FLAGS_SWITCH_ENDIAN), fd);
		BKE_view_layer_engine_settings_validate_layer(view_layer);
	}

	view_layer->id_properties = newdataadr(fd, view_layer->id_properties);
	IDP_DirectLinkGroup_OrFree(&view_layer->id_properties, (fd->flags & FD_FLAGS_SWITCH_ENDIAN), fd);

	link_list(fd, &(view_layer->freestyle_config.modules));
	link_list(fd, &(view_layer->freestyle_config.linesets));

	view_layer->properties_evaluated = NULL;

	BLI_listbase_clear(&view_layer->drawdata);
}

/**
 * Workspaces store a render layer pointer which can only be read after scene is read.
 */
static void direct_link_workspace_link_scene_data(
        FileData *fd, Scene *scene, const ListBase *workspaces)
{
	for (WorkSpace *workspace = workspaces->first; workspace; workspace = workspace->id.next) {
		for (WorkSpaceDataRelation *relation = workspace->scene_viewlayer_relations.first;
		     relation != NULL;
		     relation = relation->next)
		{
			ViewLayer *layer = newdataadr(fd, relation->value);
			if (layer) {
				BLI_assert(BLI_findindex(&scene->view_layers, layer) != -1);
				/* relation->parent is set in lib_link_workspaces */
				relation->value = layer;
			}
		}

		if (workspace->view_layer) { /* this was temporariliy used during 2.8 project. Keep files compatible */
			ViewLayer *layer = newdataadr(fd, workspace->view_layer);
			/* only set when layer is from the scene we read */
			if (layer && (BLI_findindex(&scene->view_layers, layer) != -1)) {
				workspace->view_layer = layer;
			}
		}
	}
}

static void direct_link_scene(FileData *fd, Scene *sce, Main *bmain)
{
	Editing *ed;
	Sequence *seq;
	MetaStack *ms;
	RigidBodyWorld *rbw;
	ViewLayer *view_layer;
	SceneRenderLayer *srl;
	
	sce->depsgraph_hash = NULL;
	sce->obedit = NULL;
	sce->fps_info = NULL;
	sce->customdata_mask_modal = 0;
	sce->lay_updated = 0;
	
	BKE_sound_create_scene(sce);
	
	/* set users to one by default, not in lib-link, this will increase it for compo nodes */
	id_us_ensure_real(&sce->id);
	
	link_list(fd, &(sce->base));
	
	sce->adt = newdataadr(fd, sce->adt);
	direct_link_animdata(fd, sce->adt);
	
	link_list(fd, &sce->keyingsets);
	direct_link_keyingsets(fd, &sce->keyingsets);
	
	sce->basact = newdataadr(fd, sce->basact);
	
	sce->toolsettings= newdataadr(fd, sce->toolsettings);
	if (sce->toolsettings) {
		direct_link_paint_helper(fd, (Paint**)&sce->toolsettings->sculpt);
		direct_link_paint_helper(fd, (Paint**)&sce->toolsettings->vpaint);
		direct_link_paint_helper(fd, (Paint**)&sce->toolsettings->wpaint);
		direct_link_paint_helper(fd, (Paint**)&sce->toolsettings->uvsculpt);
		
		direct_link_paint(fd, &sce->toolsettings->imapaint.paint);

		sce->toolsettings->imapaint.paintcursor = NULL;
		sce->toolsettings->particle.paintcursor = NULL;
		sce->toolsettings->particle.scene = NULL;
		sce->toolsettings->particle.view_layer = NULL;
		sce->toolsettings->particle.object = NULL;
		sce->toolsettings->gp_sculpt.paintcursor = NULL;
		
		/* relink grease pencil drawing brushes */
		link_list(fd, &sce->toolsettings->gp_brushes);
		for (bGPDbrush *brush = sce->toolsettings->gp_brushes.first; brush; brush = brush->next) {
			brush->cur_sensitivity = newdataadr(fd, brush->cur_sensitivity);
			if (brush->cur_sensitivity) {
				direct_link_curvemapping(fd, brush->cur_sensitivity);
			}
			brush->cur_strength = newdataadr(fd, brush->cur_strength);
			if (brush->cur_strength) {
				direct_link_curvemapping(fd, brush->cur_strength);
			}
			brush->cur_jitter = newdataadr(fd, brush->cur_jitter);
			if (brush->cur_jitter) {
				direct_link_curvemapping(fd, brush->cur_jitter);
			}
		}
		
		/* relink grease pencil interpolation curves */
		sce->toolsettings->gp_interpolate.custom_ipo = newdataadr(fd, sce->toolsettings->gp_interpolate.custom_ipo);
		if (sce->toolsettings->gp_interpolate.custom_ipo) {
			direct_link_curvemapping(fd, sce->toolsettings->gp_interpolate.custom_ipo);
		}
	}

	if (sce->ed) {
		ListBase *old_seqbasep = &sce->ed->seqbase;
		
		ed = sce->ed = newdataadr(fd, sce->ed);
		
		ed->act_seq = newdataadr(fd, ed->act_seq);
		
		/* recursive link sequences, lb will be correctly initialized */
		link_recurs_seq(fd, &ed->seqbase);
		
		SEQ_BEGIN (ed, seq)
		{
			seq->seq1= newdataadr(fd, seq->seq1);
			seq->seq2= newdataadr(fd, seq->seq2);
			seq->seq3= newdataadr(fd, seq->seq3);
			
			/* a patch: after introduction of effects with 3 input strips */
			if (seq->seq3 == NULL) seq->seq3 = seq->seq2;
			
			seq->effectdata = newdataadr(fd, seq->effectdata);
			seq->stereo3d_format = newdataadr(fd, seq->stereo3d_format);
			
			if (seq->type & SEQ_TYPE_EFFECT)
				seq->flag |= SEQ_EFFECT_NOT_LOADED;
			
			if (seq->type == SEQ_TYPE_SPEED) {
				SpeedControlVars *s = seq->effectdata;
				s->frameMap = NULL;
			}

			seq->prop = newdataadr(fd, seq->prop);
			IDP_DirectLinkGroup_OrFree(&seq->prop, (fd->flags & FD_FLAGS_SWITCH_ENDIAN), fd);

			seq->strip = newdataadr(fd, seq->strip);
			if (seq->strip && seq->strip->done==0) {
				seq->strip->done = true;
				
				if (ELEM(seq->type, SEQ_TYPE_IMAGE, SEQ_TYPE_MOVIE, SEQ_TYPE_SOUND_RAM, SEQ_TYPE_SOUND_HD)) {
					seq->strip->stripdata = newdataadr(fd, seq->strip->stripdata);
				}
				else {
					seq->strip->stripdata = NULL;
				}
				if (seq->flag & SEQ_USE_CROP) {
					seq->strip->crop = newdataadr(
						fd, seq->strip->crop);
				}
				else {
					seq->strip->crop = NULL;
				}
				if (seq->flag & SEQ_USE_TRANSFORM) {
					seq->strip->transform = newdataadr(
						fd, seq->strip->transform);
				}
				else {
					seq->strip->transform = NULL;
				}
				if (seq->flag & SEQ_USE_PROXY) {
					seq->strip->proxy = newdataadr(fd, seq->strip->proxy);
					if (seq->strip->proxy) {
						seq->strip->proxy->anim = NULL;
					}
					else {
						BKE_sequencer_proxy_set(seq, true);
					}
				}
				else {
					seq->strip->proxy = NULL;
				}

				/* need to load color balance to it could be converted to modifier */
				seq->strip->color_balance = newdataadr(fd, seq->strip->color_balance);
			}

			direct_link_sequence_modifiers(fd, &seq->modifiers);
		}
		SEQ_END
		
		/* link metastack, slight abuse of structs here, have to restore pointer to internal part in struct */
		{
			Sequence temp;
			void *poin;
			intptr_t offset;
			
			offset = ((intptr_t)&(temp.seqbase)) - ((intptr_t)&temp);
			
			/* root pointer */
			if (ed->seqbasep == old_seqbasep) {
				ed->seqbasep = &ed->seqbase;
			}
			else {
				poin = POINTER_OFFSET(ed->seqbasep, -offset);
				
				poin = newdataadr(fd, poin);
				if (poin)
					ed->seqbasep = (ListBase *)POINTER_OFFSET(poin, offset);
				else
					ed->seqbasep = &ed->seqbase;
			}
			/* stack */
			link_list(fd, &(ed->metastack));
			
			for (ms = ed->metastack.first; ms; ms= ms->next) {
				ms->parseq = newdataadr(fd, ms->parseq);
				
				if (ms->oldbasep == old_seqbasep)
					ms->oldbasep= &ed->seqbase;
				else {
					poin = POINTER_OFFSET(ms->oldbasep, -offset);
					poin = newdataadr(fd, poin);
					if (poin) 
						ms->oldbasep = (ListBase *)POINTER_OFFSET(poin, offset);
					else 
						ms->oldbasep = &ed->seqbase;
				}
			}
		}
	}

#ifdef DURIAN_CAMERA_SWITCH
	/* Runtime */
	sce->r.mode &= ~R_NO_CAMERA_SWITCH;
#endif

	sce->r.avicodecdata = newdataadr(fd, sce->r.avicodecdata);
	if (sce->r.avicodecdata) {
		sce->r.avicodecdata->lpFormat = newdataadr(fd, sce->r.avicodecdata->lpFormat);
		sce->r.avicodecdata->lpParms = newdataadr(fd, sce->r.avicodecdata->lpParms);
	}
	if (sce->r.ffcodecdata.properties) {
		sce->r.ffcodecdata.properties = newdataadr(fd, sce->r.ffcodecdata.properties);
		IDP_DirectLinkGroup_OrFree(&sce->r.ffcodecdata.properties, (fd->flags & FD_FLAGS_SWITCH_ENDIAN), fd);
	}
	
	link_list(fd, &(sce->markers));
	link_list(fd, &(sce->transform_spaces)); /* only for old files */
	link_list(fd, &(sce->r.layers));
	link_list(fd, &(sce->r.views));


	for (srl = sce->r.layers.first; srl; srl = srl->next) {
		srl->prop = newdataadr(fd, srl->prop);
		IDP_DirectLinkGroup_OrFree(&srl->prop, (fd->flags & FD_FLAGS_SWITCH_ENDIAN), fd);
		link_list(fd, &(srl->freestyleConfig.modules));
		link_list(fd, &(srl->freestyleConfig.linesets));
	}
	
	sce->nodetree = newdataadr(fd, sce->nodetree);
	if (sce->nodetree) {
		direct_link_id(fd, &sce->nodetree->id);
		direct_link_nodetree(fd, sce->nodetree);
	}

	direct_link_view_settings(fd, &sce->view_settings);
	
	sce->rigidbody_world = newdataadr(fd, sce->rigidbody_world);
	rbw = sce->rigidbody_world;
	if (rbw) {
		/* must nullify the reference to physics sim object, since it no-longer exist 
		 * (and will need to be recalculated) 
		 */
		rbw->physics_world = NULL;
		rbw->objects = NULL;
		rbw->numbodies = 0;

		/* set effector weights */
		rbw->effector_weights = newdataadr(fd, rbw->effector_weights);
		if (!rbw->effector_weights)
			rbw->effector_weights = BKE_add_effector_weights(NULL);

		/* link cache */
		direct_link_pointcache_list(fd, &rbw->ptcaches, &rbw->pointcache, false);
		/* make sure simulation starts from the beginning after loading file */
		if (rbw->pointcache) {
			rbw->ltime = (float)rbw->pointcache->startframe;
		}
	}

	sce->preview = direct_link_preview_image(fd, sce->preview);

	direct_link_curvemapping(fd, &sce->r.mblur_shutter_curve);

	/* this runs before the very first doversion */
	if (sce->collection) {
		sce->collection = newdataadr(fd, sce->collection);
		direct_link_scene_collection(fd, sce->collection);
	}

	/* insert into global old-new map for reading without UI (link_global accesses it again) */
	link_glob_list(fd, &sce->view_layers);
	for (view_layer = sce->view_layers.first; view_layer; view_layer = view_layer->next) {
		direct_link_view_layer(fd, view_layer);
	}

	sce->collection_properties = newdataadr(fd, sce->collection_properties);
	IDP_DirectLinkGroup_OrFree(&sce->collection_properties, (fd->flags & FD_FLAGS_SWITCH_ENDIAN), fd);

	sce->layer_properties = newdataadr(fd, sce->layer_properties);
	IDP_DirectLinkGroup_OrFree(&sce->layer_properties, (fd->flags & FD_FLAGS_SWITCH_ENDIAN), fd);

	BKE_layer_collection_engine_settings_validate_scene(sce);
	BKE_view_layer_engine_settings_validate_scene(sce);

	direct_link_workspace_link_scene_data(fd, sce, &bmain->workspaces);
}

/* ************ READ WM ***************** */

static void direct_link_windowmanager(FileData *fd, wmWindowManager *wm)
{
	wmWindow *win;
	
	id_us_ensure_real(&wm->id);
	link_list(fd, &wm->windows);
	
	for (win = wm->windows.first; win; win = win->next) {
		WorkSpaceInstanceHook *hook = win->workspace_hook;

		win->workspace_hook = newdataadr(fd, hook);
		/* we need to restore a pointer to this later when reading workspaces, so store in global oldnew-map */
		oldnewmap_insert(fd->globmap, hook, win->workspace_hook, 0);

		win->ghostwin = NULL;
		win->eventstate = NULL;
		win->curswin = NULL;
		win->tweak = NULL;
#ifdef WIN32
		win->ime_data = NULL;
#endif
		
		BLI_listbase_clear(&win->queue);
		BLI_listbase_clear(&win->handlers);
		BLI_listbase_clear(&win->modalhandlers);
		BLI_listbase_clear(&win->subwindows);
		BLI_listbase_clear(&win->gesture);
		BLI_listbase_clear(&win->drawdata);
		
		win->drawmethod = -1;
		win->drawfail = 0;
		win->active = 0;

		win->cursor       = 0;
		win->lastcursor   = 0;
		win->modalcursor  = 0;
		win->grabcursor   = 0;
		win->addmousemove = true;
		win->multisamples = 0;
		win->stereo3d_format = newdataadr(fd, win->stereo3d_format);

		/* multiview always fallback to anaglyph at file opening
		 * otherwise quadbuffer saved files can break Blender */
		if (win->stereo3d_format) {
			win->stereo3d_format->display_mode = S3D_DISPLAY_ANAGLYPH;
		}
	}
	
	BLI_listbase_clear(&wm->timers);
	BLI_listbase_clear(&wm->operators);
	BLI_listbase_clear(&wm->paintcursors);
	BLI_listbase_clear(&wm->queue);
	BKE_reports_init(&wm->reports, RPT_STORE);
	
	BLI_listbase_clear(&wm->keyconfigs);
	wm->defaultconf = NULL;
	wm->addonconf = NULL;
	wm->userconf = NULL;
	
	wm->message_bus = NULL;

	BLI_listbase_clear(&wm->jobs);
	BLI_listbase_clear(&wm->drags);
	
	wm->windrawable = NULL;
	wm->winactive = NULL;
	wm->initialized = 0;
	wm->op_undo_depth = 0;
	wm->is_interface_locked = 0;
}

static void lib_link_windowmanager(FileData *fd, Main *main)
{
	wmWindowManager *wm;
	wmWindow *win;
	
	for (wm = main->wm.first; wm; wm = wm->id.next) {
		if (wm->id.tag & LIB_TAG_NEED_LINK) {
			/* Note: WM IDProperties are never written to file, hence no need to read/link them here. */
			for (win = wm->windows.first; win; win = win->next) {
				if (win->workspace_hook) { /* NULL for old files */
					lib_link_workspace_instance_hook(fd, win->workspace_hook, &wm->id);
				}
				win->scene = newlibadr(fd, wm->id.lib, win->scene);
				/* deprecated, but needed for versioning (will be NULL'ed then) */
				win->screen = newlibadr(fd, NULL, win->screen);
			}
			
			wm->id.tag &= ~LIB_TAG_NEED_LINK;
		}
	}
}

/* ****************** READ GREASE PENCIL ***************** */

/* relink's grease pencil data's refs */
static void lib_link_gpencil(FileData *fd, Main *main)
{
	for (bGPdata *gpd = main->gpencil.first; gpd; gpd = gpd->id.next) {
		if (gpd->id.tag & LIB_TAG_NEED_LINK) {
			IDP_LibLinkProperty(gpd->id.properties, fd);
			lib_link_animdata(fd, &gpd->id, gpd->adt);

			gpd->id.tag &= ~LIB_TAG_NEED_LINK;
		}
	}
}

/* relinks grease-pencil data - used for direct_link and old file linkage */
static void direct_link_gpencil(FileData *fd, bGPdata *gpd)
{
	bGPDlayer *gpl;
	bGPDframe *gpf;
	bGPDstroke *gps;
	bGPDpalette *palette;

	/* we must firstly have some grease-pencil data to link! */
	if (gpd == NULL)
		return;
	
	/* relink animdata */
	gpd->adt = newdataadr(fd, gpd->adt);
	direct_link_animdata(fd, gpd->adt);

	/* relink palettes */
	link_list(fd, &gpd->palettes);
	for (palette = gpd->palettes.first; palette; palette = palette->next) {
		link_list(fd, &palette->colors);
	}

	/* relink layers */
	link_list(fd, &gpd->layers);
	
	for (gpl = gpd->layers.first; gpl; gpl = gpl->next) {
		/* parent */
		gpl->parent = newlibadr(fd, gpd->id.lib, gpl->parent);
		/* relink frames */
		link_list(fd, &gpl->frames);
		gpl->actframe = newdataadr(fd, gpl->actframe);
		
		for (gpf = gpl->frames.first; gpf; gpf = gpf->next) {
			/* relink strokes (and their points) */
			link_list(fd, &gpf->strokes);
			
			for (gps = gpf->strokes.first; gps; gps = gps->next) {
				gps->points = newdataadr(fd, gps->points);
				
				/* the triangulation is not saved, so need to be recalculated */
				gps->triangles = NULL;
				gps->tot_triangles = 0;
				gps->flag |= GP_STROKE_RECALC_CACHES;
				/* the color pointer is not saved, so need to be recalculated using the color name */
				gps->palcolor = NULL;
				gps->flag |= GP_STROKE_RECALC_COLOR;
			}
		}
	}
}

/* ****************** READ SCREEN ***************** */

/* note: file read without screens option G_FILE_NO_UI; 
 * check lib pointers in call below */
static void lib_link_screen(FileData *fd, Main *main)
{
	for (bScreen *sc = main->screen.first; sc; sc = sc->id.next) {
		if (sc->id.tag & LIB_TAG_NEED_LINK) {
			IDP_LibLinkProperty(sc->id.properties, fd);
			id_us_ensure_real(&sc->id);

			/* deprecated, but needed for versioning (will be NULL'ed then) */
			sc->scene = newlibadr(fd, sc->id.lib, sc->scene);

			sc->animtimer = NULL; /* saved in rare cases */
			sc->scrubbing = false;
			
			for (ScrArea *sa = sc->areabase.first; sa; sa = sa->next) {
				sa->full = newlibadr(fd, sc->id.lib, sa->full);
				
				for (SpaceLink *sl = sa->spacedata.first; sl; sl= sl->next) {
					switch (sl->spacetype) {
						case SPACE_VIEW3D:
						{
							View3D *v3d = (View3D*) sl;

							v3d->camera= newlibadr(fd, sc->id.lib, v3d->camera);
							v3d->ob_centre= newlibadr(fd, sc->id.lib, v3d->ob_centre);

							if (v3d->localvd) {
								v3d->localvd->camera = newlibadr(fd, sc->id.lib, v3d->localvd->camera);
							}
							break;
						}
						case SPACE_IPO:
						{
							SpaceIpo *sipo = (SpaceIpo *)sl;
							bDopeSheet *ads = sipo->ads;

							if (ads) {
								ads->source = newlibadr(fd, sc->id.lib, ads->source);
								ads->filter_grp = newlibadr(fd, sc->id.lib, ads->filter_grp);
							}
							break;
						}
						case SPACE_BUTS:
						{
							SpaceButs *sbuts = (SpaceButs *)sl;
							sbuts->pinid = newlibadr(fd, sc->id.lib, sbuts->pinid);
							if (sbuts->pinid == NULL) {
								sbuts->flag &= ~SB_PIN_CONTEXT;
							}
							break;
						}
						case SPACE_FILE:
							break;
						case SPACE_ACTION:
						{
							SpaceAction *saction = (SpaceAction *)sl;
							bDopeSheet *ads = &saction->ads;

							if (ads) {
								ads->source = newlibadr(fd, sc->id.lib, ads->source);
								ads->filter_grp = newlibadr(fd, sc->id.lib, ads->filter_grp);
							}

							saction->action = newlibadr(fd, sc->id.lib, saction->action);
							break;
						}
						case SPACE_IMAGE:
						{
							SpaceImage *sima = (SpaceImage *)sl;

							sima->image = newlibadr_real_us(fd, sc->id.lib, sima->image);
							sima->mask_info.mask = newlibadr_real_us(fd, sc->id.lib, sima->mask_info.mask);

							/* NOTE: pre-2.5, this was local data not lib data, but now we need this as lib data
							 * so fingers crossed this works fine!
							 */
							sima->gpd = newlibadr_us(fd, sc->id.lib, sima->gpd);
							break;
						}
						case SPACE_SEQ:
						{
							SpaceSeq *sseq = (SpaceSeq *)sl;

							/* NOTE: pre-2.5, this was local data not lib data, but now we need this as lib data
							 * so fingers crossed this works fine!
							 */
							sseq->gpd = newlibadr_us(fd, sc->id.lib, sseq->gpd);
							break;
						}
						case SPACE_NLA:
						{
							SpaceNla *snla= (SpaceNla *)sl;
							bDopeSheet *ads= snla->ads;

							if (ads) {
								ads->source = newlibadr(fd, sc->id.lib, ads->source);
								ads->filter_grp = newlibadr(fd, sc->id.lib, ads->filter_grp);
							}
							break;
						}
						case SPACE_TEXT:
						{
							SpaceText *st= (SpaceText *)sl;

							st->text= newlibadr(fd, sc->id.lib, st->text);
							break;
						}
						case SPACE_SCRIPT:
						{
							SpaceScript *scpt = (SpaceScript *)sl;
							/*scpt->script = NULL; - 2.45 set to null, better re-run the script */
							if (scpt->script) {
								scpt->script = newlibadr(fd, sc->id.lib, scpt->script);
								if (scpt->script) {
									SCRIPT_SET_NULL(scpt->script);
								}
							}
							break;
						}
						case SPACE_OUTLINER:
						{
							SpaceOops *so= (SpaceOops *)sl;
							so->search_tse.id = newlibadr(fd, NULL, so->search_tse.id);

							if (so->treestore) {
								TreeStoreElem *tselem;
								BLI_mempool_iter iter;

								BLI_mempool_iternew(so->treestore, &iter);
								while ((tselem = BLI_mempool_iterstep(&iter))) {
									tselem->id = newlibadr(fd, NULL, tselem->id);
								}
								if (so->treehash) {
									/* rebuild hash table, because it depends on ids too */
									so->storeflag |= SO_TREESTORE_REBUILD;
								}
							}
							break;
						}
						case SPACE_NODE:
						{
							SpaceNode *snode = (SpaceNode *)sl;
							bNodeTreePath *path, *path_next;
							bNodeTree *ntree;

							/* node tree can be stored locally in id too, link this first */
							snode->id = newlibadr(fd, sc->id.lib, snode->id);
							snode->from = newlibadr(fd, sc->id.lib, snode->from);

							ntree = snode->id ? ntreeFromID(snode->id) : NULL;
							snode->nodetree = ntree ? ntree : newlibadr_us(fd, sc->id.lib, snode->nodetree);

							for (path = snode->treepath.first; path; path = path->next) {
								if (path == snode->treepath.first) {
									/* first nodetree in path is same as snode->nodetree */
									path->nodetree = snode->nodetree;
								}
								else
									path->nodetree = newlibadr_us(fd, sc->id.lib, path->nodetree);

								if (!path->nodetree)
									break;
							}

							/* remaining path entries are invalid, remove */
							for (; path; path = path_next) {
								path_next = path->next;

								BLI_remlink(&snode->treepath, path);
								MEM_freeN(path);
							}

							/* edittree is just the last in the path,
							 * set this directly since the path may have been shortened above */
							if (snode->treepath.last) {
								path = snode->treepath.last;
								snode->edittree = path->nodetree;
							}
							else {
								snode->edittree = NULL;
							}
							break;
						}
						case SPACE_CLIP:
						{
							SpaceClip *sclip = (SpaceClip *)sl;

							sclip->clip = newlibadr_real_us(fd, sc->id.lib, sclip->clip);
							sclip->mask_info.mask = newlibadr_real_us(fd, sc->id.lib, sclip->mask_info.mask);
							break;
						}
						case SPACE_LOGIC:
						{
							SpaceLogic *slogic = (SpaceLogic *)sl;

							slogic->gpd = newlibadr_us(fd, sc->id.lib, slogic->gpd);
							break;
						}
						default:
							break;
					}
				}
			}
			sc->id.tag &= ~LIB_TAG_NEED_LINK;
		}
	}
}

/* how to handle user count on pointer restore */
typedef enum ePointerUserMode {
	USER_IGNORE = 0,  /* ignore user count */
	USER_REAL   = 1,  /* ensure at least one real user (fake user ignored) */
} ePointerUserMode;

static void restore_pointer_user(ID *id, ID *newid, ePointerUserMode user)
{
	BLI_assert(STREQ(newid->name + 2, id->name + 2));
	BLI_assert(newid->lib == id->lib);
	UNUSED_VARS_NDEBUG(id);

	if (user == USER_REAL) {
		id_us_ensure_real(newid);
	}
}

#ifndef USE_GHASH_RESTORE_POINTER
/**
 * A version of #restore_pointer_by_name that performs a full search (slow!).
 * Use only for limited lookups, when the overhead of
 * creating a #IDNameLib_Map for a single lookup isn't worthwhile.
 */
static void *restore_pointer_by_name_main(Main *mainp, ID *id, ePointerUserMode user)
{
	if (id) {
		ListBase *lb = which_libbase(mainp, GS(id->name));
		if (lb) {  /* there's still risk of checking corrupt mem (freed Ids in oops) */
			ID *idn = lb->first;
			for (; idn; idn = idn->next) {
				if (STREQ(idn->name + 2, id->name + 2)) {
					if (idn->lib == id->lib) {
						restore_pointer_user(id, idn, user);
						break;
					}
				}
			}
			return idn;
		}
	}
	return NULL;
}
#endif

/**
 * Only for undo files, or to restore a screen after reading without UI...
 *
 * \param user:
 * - USER_IGNORE: no usercount change
 * - USER_REAL: ensure a real user (even if a fake one is set)
 * \param id_map: lookup table, use when performing many lookups.
 * this could be made an optional argument (falling back to a full lookup),
 * however at the moment it's always available.
 */
static void *restore_pointer_by_name(struct IDNameLib_Map *id_map, ID *id, ePointerUserMode user)
{
#ifdef USE_GHASH_RESTORE_POINTER
	if (id) {
		/* use fast lookup when available */
		ID *idn = BKE_main_idmap_lookup_id(id_map, id);
		if (idn) {
			restore_pointer_user(id, idn, user);
		}
		return idn;
	}
	return NULL;
#else
	Main *mainp = BKE_main_idmap_main_get(id_map);
	return restore_pointer_by_name_main(mainp, id, user);
#endif
}

static void lib_link_seq_clipboard_pt_restore(ID *id, struct IDNameLib_Map *id_map)
{
	if (id) {
		/* clipboard must ensure this */
		BLI_assert(id->newid != NULL);
		id->newid = restore_pointer_by_name(id_map, id->newid, USER_REAL);
	}
}
static int lib_link_seq_clipboard_cb(Sequence *seq, void *arg_pt)
{
	struct IDNameLib_Map *id_map = arg_pt;

	lib_link_seq_clipboard_pt_restore((ID *)seq->scene, id_map);
	lib_link_seq_clipboard_pt_restore((ID *)seq->scene_camera, id_map);
	lib_link_seq_clipboard_pt_restore((ID *)seq->clip, id_map);
	lib_link_seq_clipboard_pt_restore((ID *)seq->mask, id_map);
	lib_link_seq_clipboard_pt_restore((ID *)seq->sound, id_map);
	return 1;
}

static void lib_link_clipboard_restore(struct IDNameLib_Map *id_map)
{
	/* update IDs stored in sequencer clipboard */
	BKE_sequencer_base_recursive_apply(&seqbase_clipboard, lib_link_seq_clipboard_cb, id_map);
}

static void lib_link_workspace_scene_data_restore(wmWindow *win, Scene *scene)
{
	bScreen *screen = BKE_workspace_active_screen_get(win->workspace_hook);

	for (ScrArea *area = screen->areabase.first; area; area = area->next) {
		for (SpaceLink *sl = area->spacedata.first; sl; sl = sl->next) {
			if (sl->spacetype == SPACE_VIEW3D) {
				View3D *v3d = (View3D *)sl;

				if (v3d->camera == NULL || v3d->scenelock) {
					v3d->camera = scene->camera;
				}

				if (v3d->localvd) {
					/*Base *base;*/

					v3d->localvd->camera = scene->camera;

					/* localview can become invalid during undo/redo steps, so we exit it when no could be found */
#if 0				/* XXX  regionlocalview ? */
					for (base= sc->scene->base.first; base; base= base->next) {
						if (base->lay & v3d->lay) break;
					}
					if (base==NULL) {
						v3d->lay= v3d->localvd->lay;
						v3d->layact= v3d->localvd->layact;
						MEM_freeN(v3d->localvd);
						v3d->localvd= NULL;
					}
#endif
				}
				else if (v3d->scenelock) {
					v3d->lay = scene->lay;
				}
			}
		}
	}
}

static void lib_link_workspace_layout_restore(struct IDNameLib_Map *id_map, Main *newmain, WorkSpaceLayout *layout)
{
	bScreen *screen = BKE_workspace_layout_screen_get(layout);

	/* avoid conflicts with 2.8x branch */
	{
		for (ScrArea *sa = screen->areabase.first; sa; sa = sa->next) {
			for (SpaceLink *sl = sa->spacedata.first; sl; sl = sl->next) {
				if (sl->spacetype == SPACE_VIEW3D) {
					View3D *v3d = (View3D *)sl;
					ARegion *ar;
					
					v3d->camera = restore_pointer_by_name(id_map, (ID *)v3d->camera, USER_REAL);
					v3d->ob_centre = restore_pointer_by_name(id_map, (ID *)v3d->ob_centre, USER_REAL);

					/* not very nice, but could help */
					if ((v3d->layact & v3d->lay) == 0) v3d->layact = v3d->lay;

					/* free render engines for now */
					for (ar = sa->regionbase.first; ar; ar = ar->next) {
						RegionView3D *rv3d= ar->regiondata;
						
						if (rv3d && rv3d->render_engine) {
							RE_engine_free(rv3d->render_engine);
							rv3d->render_engine = NULL;
						}
					}
				}
				else if (sl->spacetype == SPACE_IPO) {
					SpaceIpo *sipo = (SpaceIpo *)sl;
					bDopeSheet *ads = sipo->ads;
					
					if (ads) {
						ads->source = restore_pointer_by_name(id_map, (ID *)ads->source, USER_REAL);
						
						if (ads->filter_grp)
							ads->filter_grp = restore_pointer_by_name(id_map, (ID *)ads->filter_grp, USER_IGNORE);
					}
					
					/* force recalc of list of channels (i.e. includes calculating F-Curve colors)
					 * thus preventing the "black curves" problem post-undo
					 */
					sipo->flag |= SIPO_TEMP_NEEDCHANSYNC;
				}
				else if (sl->spacetype == SPACE_BUTS) {
					SpaceButs *sbuts = (SpaceButs *)sl;
					sbuts->pinid = restore_pointer_by_name(id_map, sbuts->pinid, USER_IGNORE);
					if (sbuts->pinid == NULL) {
						sbuts->flag &= ~SB_PIN_CONTEXT;
					}

					/* TODO: restore path pointers: T40046
					 * (complicated because this contains data pointers too, not just ID)*/
					MEM_SAFE_FREE(sbuts->path);
				}
				else if (sl->spacetype == SPACE_FILE) {
					SpaceFile *sfile = (SpaceFile *)sl;
					sfile->op = NULL;
					sfile->previews_timer = NULL;
				}
				else if (sl->spacetype == SPACE_ACTION) {
					SpaceAction *saction = (SpaceAction *)sl;
					
					saction->action = restore_pointer_by_name(id_map, (ID *)saction->action, USER_REAL);
					saction->ads.source = restore_pointer_by_name(id_map, (ID *)saction->ads.source, USER_REAL);
					
					if (saction->ads.filter_grp)
						saction->ads.filter_grp = restore_pointer_by_name(id_map, (ID *)saction->ads.filter_grp, USER_IGNORE);
						
					
					/* force recalc of list of channels, potentially updating the active action 
					 * while we're at it (as it can only be updated that way) [#28962] 
					 */
					saction->flag |= SACTION_TEMP_NEEDCHANSYNC;
				}
				else if (sl->spacetype == SPACE_IMAGE) {
					SpaceImage *sima = (SpaceImage *)sl;
					
					sima->image = restore_pointer_by_name(id_map, (ID *)sima->image, USER_REAL);
					
					/* this will be freed, not worth attempting to find same scene,
					 * since it gets initialized later */
					sima->iuser.scene = NULL;
					
#if 0
					/* Those are allocated and freed by space code, no need to handle them here. */
					MEM_SAFE_FREE(sima->scopes.waveform_1);
					MEM_SAFE_FREE(sima->scopes.waveform_2);
					MEM_SAFE_FREE(sima->scopes.waveform_3);
					MEM_SAFE_FREE(sima->scopes.vecscope);
#endif
					sima->scopes.ok = 0;
					
					/* NOTE: pre-2.5, this was local data not lib data, but now we need this as lib data
					 * so assume that here we're doing for undo only...
					 */
					sima->gpd = restore_pointer_by_name(id_map, (ID *)sima->gpd, USER_REAL);
					sima->mask_info.mask = restore_pointer_by_name(id_map, (ID *)sima->mask_info.mask, USER_REAL);
				}
				else if (sl->spacetype == SPACE_SEQ) {
					SpaceSeq *sseq = (SpaceSeq *)sl;
					
					/* NOTE: pre-2.5, this was local data not lib data, but now we need this as lib data
					 * so assume that here we're doing for undo only...
					 */
					sseq->gpd = restore_pointer_by_name(id_map, (ID *)sseq->gpd, USER_REAL);
				}
				else if (sl->spacetype == SPACE_NLA) {
					SpaceNla *snla = (SpaceNla *)sl;
					bDopeSheet *ads = snla->ads;
					
					if (ads) {
						ads->source = restore_pointer_by_name(id_map, (ID *)ads->source, USER_REAL);
						
						if (ads->filter_grp)
							ads->filter_grp = restore_pointer_by_name(id_map, (ID *)ads->filter_grp, USER_IGNORE);
					}
				}
				else if (sl->spacetype == SPACE_TEXT) {
					SpaceText *st = (SpaceText *)sl;
					
					st->text = restore_pointer_by_name(id_map, (ID *)st->text, USER_REAL);
					if (st->text == NULL) st->text = newmain->text.first;
				}
				else if (sl->spacetype == SPACE_SCRIPT) {
					SpaceScript *scpt = (SpaceScript *)sl;
					
					scpt->script = restore_pointer_by_name(id_map, (ID *)scpt->script, USER_REAL);
					
					/*sc->script = NULL; - 2.45 set to null, better re-run the script */
					if (scpt->script) {
						SCRIPT_SET_NULL(scpt->script);
					}
				}
				else if (sl->spacetype == SPACE_OUTLINER) {
					SpaceOops *so= (SpaceOops *)sl;
					
					so->search_tse.id = restore_pointer_by_name(id_map, so->search_tse.id, USER_IGNORE);
					
					if (so->treestore) {
						TreeStoreElem *tselem;
						BLI_mempool_iter iter;

						BLI_mempool_iternew(so->treestore, &iter);
						while ((tselem = BLI_mempool_iterstep(&iter))) {
							/* Do not try to restore pointers to drivers/sequence/etc., can crash in undo case! */
							if (TSE_IS_REAL_ID(tselem)) {
								tselem->id = restore_pointer_by_name(id_map, tselem->id, USER_IGNORE);
							}
							else {
								tselem->id = NULL;
							}
						}
						if (so->treehash) {
							/* rebuild hash table, because it depends on ids too */
							so->storeflag |= SO_TREESTORE_REBUILD;
						}
					}
				}
				else if (sl->spacetype == SPACE_NODE) {
					SpaceNode *snode= (SpaceNode *)sl;
					bNodeTreePath *path, *path_next;
					bNodeTree *ntree;
					
					/* node tree can be stored locally in id too, link this first */
					snode->id = restore_pointer_by_name(id_map, snode->id, USER_REAL);
					snode->from = restore_pointer_by_name(id_map, snode->from, USER_IGNORE);
					
					ntree = snode->id ? ntreeFromID(snode->id) : NULL;
					snode->nodetree = ntree ? ntree : restore_pointer_by_name(id_map, (ID *)snode->nodetree, USER_REAL);
					
					for (path = snode->treepath.first; path; path = path->next) {
						if (path == snode->treepath.first) {
							/* first nodetree in path is same as snode->nodetree */
							path->nodetree = snode->nodetree;
						}
						else
							path->nodetree= restore_pointer_by_name(id_map, (ID*)path->nodetree, USER_REAL);
						
						if (!path->nodetree)
							break;
					}
					
					/* remaining path entries are invalid, remove */
					for (; path; path = path_next) {
						path_next = path->next;
						
						BLI_remlink(&snode->treepath, path);
						MEM_freeN(path);
					}
					
					/* edittree is just the last in the path,
					 * set this directly since the path may have been shortened above */
					if (snode->treepath.last) {
						path = snode->treepath.last;
						snode->edittree = path->nodetree;
					}
					else
						snode->edittree = NULL;
				}
				else if (sl->spacetype == SPACE_CLIP) {
					SpaceClip *sclip = (SpaceClip *)sl;
					
					sclip->clip = restore_pointer_by_name(id_map, (ID *)sclip->clip, USER_REAL);
					sclip->mask_info.mask = restore_pointer_by_name(id_map, (ID *)sclip->mask_info.mask, USER_REAL);
					
					sclip->scopes.ok = 0;
				}
				else if (sl->spacetype == SPACE_LOGIC) {
					SpaceLogic *slogic = (SpaceLogic *)sl;
					
					slogic->gpd = restore_pointer_by_name(id_map, (ID *)slogic->gpd, USER_REAL);
				}
			}
		}
	}
}

/**
 * Used to link a file (without UI) to the current UI.
 * Note that it assumes the old pointers in UI are still valid, so old Main is not freed.
 */
void blo_lib_link_restore(Main *newmain, wmWindowManager *curwm, Scene *curscene, ViewLayer *cur_view_layer)
{
	struct IDNameLib_Map *id_map = BKE_main_idmap_create(newmain);

	for (WorkSpace *workspace = newmain->workspaces.first; workspace; workspace = workspace->id.next) {
		ListBase *layouts = BKE_workspace_layouts_get(workspace);

		for (WorkSpaceLayout *layout = layouts->first; layout; layout = layout->next) {
			lib_link_workspace_layout_restore(id_map, newmain, layout);
		}
		BKE_workspace_view_layer_set(workspace, cur_view_layer, curscene);
	}

	for (wmWindow *win = curwm->windows.first; win; win = win->next) {
		WorkSpace *workspace = BKE_workspace_active_get(win->workspace_hook);
		ID *workspace_id = (ID *)workspace;
		Scene *oldscene = win->scene;

		workspace = restore_pointer_by_name(id_map, workspace_id, USER_REAL);
		BKE_workspace_active_set(win->workspace_hook, workspace);
		win->scene = restore_pointer_by_name(id_map, (ID *)win->scene, USER_REAL);
		if (win->scene == NULL) {
			win->scene = curscene;
		}
		BKE_workspace_active_set(win->workspace_hook, workspace);

		/* keep cursor location through undo */
		copy_v3_v3(win->scene->cursor, oldscene->cursor);
		lib_link_workspace_scene_data_restore(win, win->scene);

		BLI_assert(win->screen == NULL);
	}

	/* update IDs stored in all possible clipboards */
	lib_link_clipboard_restore(id_map);

	BKE_main_idmap_destroy(id_map);
}

static void direct_link_region(FileData *fd, ARegion *ar, int spacetype)
{
	Panel *pa;
	uiList *ui_list;

	link_list(fd, &ar->panels);

	for (pa = ar->panels.first; pa; pa = pa->next) {
		pa->paneltab = newdataadr(fd, pa->paneltab);
		pa->runtime_flag = 0;
		pa->activedata = NULL;
		pa->type = NULL;
	}

	link_list(fd, &ar->panels_category_active);

	link_list(fd, &ar->ui_lists);

	for (ui_list = ar->ui_lists.first; ui_list; ui_list = ui_list->next) {
		ui_list->type = NULL;
		ui_list->dyn_data = NULL;
		ui_list->properties = newdataadr(fd, ui_list->properties);
		IDP_DirectLinkGroup_OrFree(&ui_list->properties, (fd->flags & FD_FLAGS_SWITCH_ENDIAN), fd);
	}

	link_list(fd, &ar->ui_previews);

	if (spacetype == SPACE_EMPTY) {
		/* unkown space type, don't leak regiondata */
		ar->regiondata = NULL;
	}
	else {
		ar->regiondata = newdataadr(fd, ar->regiondata);
		if (ar->regiondata) {
			if (spacetype == SPACE_VIEW3D) {
				RegionView3D *rv3d = ar->regiondata;

				rv3d->localvd = newdataadr(fd, rv3d->localvd);
				rv3d->clipbb = newdataadr(fd, rv3d->clipbb);

				rv3d->depths = NULL;
				rv3d->gpuoffscreen = NULL;
				rv3d->render_engine = NULL;
				rv3d->sms = NULL;
				rv3d->smooth_timer = NULL;
				rv3d->compositor = NULL;
				rv3d->viewport = NULL;
			}
		}
	}
	
	ar->v2d.tab_offset = NULL;
	ar->v2d.tab_num = 0;
	ar->v2d.tab_cur = 0;
	ar->v2d.sms = NULL;
	BLI_listbase_clear(&ar->panels_category);
	BLI_listbase_clear(&ar->handlers);
	BLI_listbase_clear(&ar->uiblocks);
	ar->headerstr = NULL;
	ar->swinid = 0;
	ar->type = NULL;
	ar->swap = 0;
	ar->do_draw = 0;
	ar->manipulator_map = NULL;
	ar->regiontimer = NULL;
	memset(&ar->drawrct, 0, sizeof(ar->drawrct));
}

/* for the saved 2.50 files without regiondata */
/* and as patch for 2.48 and older */
void blo_do_versions_view3d_split_250(View3D *v3d, ListBase *regions)
{
	ARegion *ar;
	
	for (ar = regions->first; ar; ar = ar->next) {
		if (ar->regiontype==RGN_TYPE_WINDOW && ar->regiondata==NULL) {
			RegionView3D *rv3d;
			
			rv3d = ar->regiondata = MEM_callocN(sizeof(RegionView3D), "region v3d patch");
			rv3d->persp = (char)v3d->persp;
			rv3d->view = (char)v3d->view;
			rv3d->dist = v3d->dist;
			copy_v3_v3(rv3d->ofs, v3d->ofs);
			copy_qt_qt(rv3d->viewquat, v3d->viewquat);
		}
	}
	
	/* this was not initialized correct always */
	if (v3d->twtype == 0)
		v3d->twtype = V3D_MANIP_TRANSLATE;
	if (v3d->gridsubdiv == 0)
		v3d->gridsubdiv = 10;
}

static bool direct_link_screen(FileData *fd, bScreen *sc)
{
	ScrArea *sa;
	ScrVert *sv;
	ScrEdge *se;
	bool wrong_id = false;
	
	link_list(fd, &(sc->vertbase));
	link_list(fd, &(sc->edgebase));
	link_list(fd, &(sc->areabase));
	sc->regionbase.first = sc->regionbase.last= NULL;
	sc->context = NULL;
	
	sc->mainwin = sc->subwinactive= 0;	/* indices */
	sc->swap = 0;

	sc->preview = direct_link_preview_image(fd, sc->preview);

	/* edges */
	for (se = sc->edgebase.first; se; se = se->next) {
		se->v1 = newdataadr(fd, se->v1);
		se->v2 = newdataadr(fd, se->v2);
		if ((intptr_t)se->v1 > (intptr_t)se->v2) {
			sv = se->v1;
			se->v1 = se->v2;
			se->v2 = sv;
		}
		
		if (se->v1 == NULL) {
			printf("Error reading Screen %s... removing it.\n", sc->id.name+2);
			BLI_remlink(&sc->edgebase, se);
			wrong_id = true;
		}
	}
	
	/* areas */
	for (sa = sc->areabase.first; sa; sa = sa->next) {
		SpaceLink *sl;
		ARegion *ar;
		
		link_list(fd, &(sa->spacedata));
		link_list(fd, &(sa->regionbase));
		
		BLI_listbase_clear(&sa->handlers);
		sa->type = NULL;	/* spacetype callbacks */
		sa->region_active_win = -1;

		/* if we do not have the spacetype registered (game player), we cannot
		 * free it, so don't allocate any new memory for such spacetypes. */
		if (!BKE_spacetype_exists(sa->spacetype))
			sa->spacetype = SPACE_EMPTY;
		
		for (ar = sa->regionbase.first; ar; ar = ar->next)
			direct_link_region(fd, ar, sa->spacetype);
		
		/* accident can happen when read/save new file with older version */
		/* 2.50: we now always add spacedata for info */
		if (sa->spacedata.first==NULL) {
			SpaceInfo *sinfo= MEM_callocN(sizeof(SpaceInfo), "spaceinfo");
			sa->spacetype= sinfo->spacetype= SPACE_INFO;
			BLI_addtail(&sa->spacedata, sinfo);
		}
		/* add local view3d too */
		else if (sa->spacetype == SPACE_VIEW3D)
			blo_do_versions_view3d_split_250(sa->spacedata.first, &sa->regionbase);

		/* incase we set above */
		sa->butspacetype = sa->spacetype;

		for (sl = sa->spacedata.first; sl; sl = sl->next) {
			link_list(fd, &(sl->regionbase));

			/* if we do not have the spacetype registered (game player), we cannot
			 * free it, so don't allocate any new memory for such spacetypes. */
			if (!BKE_spacetype_exists(sl->spacetype))
				sl->spacetype = SPACE_EMPTY;

			for (ar = sl->regionbase.first; ar; ar = ar->next)
				direct_link_region(fd, ar, sl->spacetype);
			
			if (sl->spacetype == SPACE_VIEW3D) {
				View3D *v3d= (View3D*) sl;
				v3d->flag |= V3D_INVALID_BACKBUF;
				
				if (v3d->gpd) {
					v3d->gpd = newdataadr(fd, v3d->gpd);
					direct_link_gpencil(fd, v3d->gpd);
				}
				v3d->localvd = newdataadr(fd, v3d->localvd);
				BLI_listbase_clear(&v3d->afterdraw_transp);
				BLI_listbase_clear(&v3d->afterdraw_xray);
				BLI_listbase_clear(&v3d->afterdraw_xraytransp);
				v3d->properties_storage = NULL;
				v3d->defmaterial = NULL;
				
				/* render can be quite heavy, set to solid on load */
				if (v3d->drawtype == OB_RENDER)
					v3d->drawtype = OB_SOLID;
				v3d->prev_drawtype = OB_SOLID;

				if (v3d->fx_settings.dof)
					v3d->fx_settings.dof = newdataadr(fd, v3d->fx_settings.dof);
				if (v3d->fx_settings.ssao)
					v3d->fx_settings.ssao = newdataadr(fd, v3d->fx_settings.ssao);
				
				blo_do_versions_view3d_split_250(v3d, &sl->regionbase);
			}
			else if (sl->spacetype == SPACE_IPO) {
				SpaceIpo *sipo = (SpaceIpo *)sl;
				
				sipo->ads = newdataadr(fd, sipo->ads);
				BLI_listbase_clear(&sipo->ghostCurves);
			}
			else if (sl->spacetype == SPACE_NLA) {
				SpaceNla *snla = (SpaceNla *)sl;
				
				snla->ads = newdataadr(fd, snla->ads);
			}
			else if (sl->spacetype == SPACE_OUTLINER) {
				SpaceOops *soops = (SpaceOops *) sl;
				
				/* use newdataadr_no_us and do not free old memory avoiding double
				 * frees and use of freed memory. this could happen because of a
				 * bug fixed in revision 58959 where the treestore memory address
				 * was not unique */
				TreeStore *ts = newdataadr_no_us(fd, soops->treestore);
				soops->treestore = NULL;
				if (ts) {
					TreeStoreElem *elems = newdataadr_no_us(fd, ts->data);
					
					soops->treestore = BLI_mempool_create(sizeof(TreeStoreElem), ts->usedelem,
					                                      512, BLI_MEMPOOL_ALLOW_ITER);
					if (ts->usedelem && elems) {
						int i;
						for (i = 0; i < ts->usedelem; i++) {
							TreeStoreElem *new_elem = BLI_mempool_alloc(soops->treestore);
							*new_elem = elems[i];
						}
					}
					/* we only saved what was used */
					soops->storeflag |= SO_TREESTORE_CLEANUP;	// at first draw
				}
				soops->treehash = NULL;
				soops->tree.first = soops->tree.last= NULL;
			}
			else if (sl->spacetype == SPACE_IMAGE) {
				SpaceImage *sima = (SpaceImage *)sl;

				sima->iuser.scene = NULL;
				sima->iuser.ok = 1;
				sima->scopes.waveform_1 = NULL;
				sima->scopes.waveform_2 = NULL;
				sima->scopes.waveform_3 = NULL;
				sima->scopes.vecscope = NULL;
				sima->scopes.ok = 0;
				
				/* WARNING: gpencil data is no longer stored directly in sima after 2.5 
				 * so sacrifice a few old files for now to avoid crashes with new files!
				 * committed: r28002 */
#if 0
				sima->gpd = newdataadr(fd, sima->gpd);
				if (sima->gpd)
					direct_link_gpencil(fd, sima->gpd);
#endif
			}
			else if (sl->spacetype == SPACE_NODE) {
				SpaceNode *snode = (SpaceNode *)sl;
				
				if (snode->gpd) {
					snode->gpd = newdataadr(fd, snode->gpd);
					direct_link_gpencil(fd, snode->gpd);
				}
				
				link_list(fd, &snode->treepath);
				snode->edittree = NULL;
				snode->iofsd = NULL;
				BLI_listbase_clear(&snode->linkdrag);
			}
			else if (sl->spacetype == SPACE_TEXT) {
				SpaceText *st= (SpaceText *)sl;
				
				st->drawcache = NULL;
				st->scroll_accum[0] = 0.0f;
				st->scroll_accum[1] = 0.0f;
			}
			else if (sl->spacetype == SPACE_TIME) {
				SpaceTime *stime = (SpaceTime *)sl;
				BLI_listbase_clear(&stime->caches);
			}
			else if (sl->spacetype == SPACE_LOGIC) {
				SpaceLogic *slogic = (SpaceLogic *)sl;
				
				/* XXX: this is new stuff, which shouldn't be directly linking to gpd... */
				if (slogic->gpd) {
					slogic->gpd = newdataadr(fd, slogic->gpd);
					direct_link_gpencil(fd, slogic->gpd);
				}
			}
			else if (sl->spacetype == SPACE_SEQ) {
				SpaceSeq *sseq = (SpaceSeq *)sl;
				
				/* grease pencil data is not a direct data and can't be linked from direct_link*
				 * functions, it should be linked from lib_link* functions instead
				 *
				 * otherwise it'll lead to lost grease data on open because it'll likely be
				 * read from file after all other users of grease pencil and newdataadr would
				 * simple return NULL here (sergey)
				 */
#if 0
				if (sseq->gpd) {
					sseq->gpd = newdataadr(fd, sseq->gpd);
					direct_link_gpencil(fd, sseq->gpd);
				}
#endif
				sseq->scopes.reference_ibuf = NULL;
				sseq->scopes.zebra_ibuf = NULL;
				sseq->scopes.waveform_ibuf = NULL;
				sseq->scopes.sep_waveform_ibuf = NULL;
				sseq->scopes.vector_ibuf = NULL;
				sseq->scopes.histogram_ibuf = NULL;
				sseq->compositor = NULL;
			}
			else if (sl->spacetype == SPACE_BUTS) {
				SpaceButs *sbuts = (SpaceButs *)sl;
				
				sbuts->path= NULL;
				sbuts->texuser= NULL;
				sbuts->mainbo = sbuts->mainb;
				sbuts->mainbuser = sbuts->mainb;
			}
			else if (sl->spacetype == SPACE_CONSOLE) {
				SpaceConsole *sconsole = (SpaceConsole *)sl;
				ConsoleLine *cl, *cl_next;
				
				link_list(fd, &sconsole->scrollback);
				link_list(fd, &sconsole->history);
				
				//for (cl= sconsole->scrollback.first; cl; cl= cl->next)
				//	cl->line= newdataadr(fd, cl->line);
				
				/* comma expressions, (e.g. expr1, expr2, expr3) evaluate each expression,
				 * from left to right.  the right-most expression sets the result of the comma
				 * expression as a whole*/
				for (cl = sconsole->history.first; cl; cl = cl_next) {
					cl_next = cl->next;
					cl->line = newdataadr(fd, cl->line);
					if (cl->line) {
						/* the allocted length is not written, so reset here */
						cl->len_alloc = cl->len + 1;
					}
					else {
						BLI_remlink(&sconsole->history, cl);
						MEM_freeN(cl);
					}
				}
			}
			else if (sl->spacetype == SPACE_FILE) {
				SpaceFile *sfile = (SpaceFile *)sl;
				
				/* this sort of info is probably irrelevant for reloading...
				 * plus, it isn't saved to files yet!
				 */
				sfile->folders_prev = sfile->folders_next = NULL;
				sfile->files = NULL;
				sfile->layout = NULL;
				sfile->op = NULL;
				sfile->previews_timer = NULL;
				sfile->params = newdataadr(fd, sfile->params);
			}
			else if (sl->spacetype == SPACE_CLIP) {
				SpaceClip *sclip = (SpaceClip *)sl;
				
				sclip->scopes.track_search = NULL;
				sclip->scopes.track_preview = NULL;
				sclip->scopes.ok = 0;
			}
		}
		
		BLI_listbase_clear(&sa->actionzones);
		
		sa->v1 = newdataadr(fd, sa->v1);
		sa->v2 = newdataadr(fd, sa->v2);
		sa->v3 = newdataadr(fd, sa->v3);
		sa->v4 = newdataadr(fd, sa->v4);
	}
	
	return wrong_id;
}

/* ********** READ LIBRARY *************** */


static void direct_link_library(FileData *fd, Library *lib, Main *main)
{
	Main *newmain;
	
	/* check if the library was already read */
	for (newmain = fd->mainlist->first; newmain; newmain = newmain->next) {
		if (newmain->curlib) {
			if (BLI_path_cmp(newmain->curlib->filepath, lib->filepath) == 0) {
				blo_reportf_wrap(fd->reports, RPT_WARNING,
				                 TIP_("Library '%s', '%s' had multiple instances, save and reload!"),
				                 lib->name, lib->filepath);
				
				change_idid_adr(fd->mainlist, fd, lib, newmain->curlib);
/*				change_idid_adr_fd(fd, lib, newmain->curlib); */
				
				BLI_remlink(&main->library, lib);
				MEM_freeN(lib);
				
				
				return;
			}
		}
	}
	/* make sure we have full path in lib->filepath */
	BLI_strncpy(lib->filepath, lib->name, sizeof(lib->name));
	BLI_cleanup_path(fd->relabase, lib->filepath);
	
//	printf("direct_link_library: name %s\n", lib->name);
//	printf("direct_link_library: filepath %s\n", lib->filepath);
	
	lib->packedfile = direct_link_packedfile(fd, lib->packedfile);
	
	/* new main */
	newmain = BKE_main_new();
	BLI_addtail(fd->mainlist, newmain);
	newmain->curlib = lib;
	
	lib->parent = NULL;
}

static void lib_link_library(FileData *UNUSED(fd), Main *main)
{
	Library *lib;
	for (lib = main->library.first; lib; lib = lib->id.next) {
		id_us_ensure_real(&lib->id);
	}
}

/* Always call this once you have loaded new library data to set the relative paths correctly in relation to the blend file */
static void fix_relpaths_library(const char *basepath, Main *main)
{
	Library *lib;
	/* BLO_read_from_memory uses a blank filename */
	if (basepath == NULL || basepath[0] == '\0') {
		for (lib = main->library.first; lib; lib= lib->id.next) {
			/* when loading a linked lib into a file which has not been saved,
			 * there is nothing we can be relative to, so instead we need to make
			 * it absolute. This can happen when appending an object with a relative
			 * link into an unsaved blend file. See [#27405].
			 * The remap relative option will make it relative again on save - campbell */
			if (BLI_path_is_rel(lib->name)) {
				BLI_strncpy(lib->name, lib->filepath, sizeof(lib->name));
			}
		}
	}
	else {
		for (lib = main->library.first; lib; lib = lib->id.next) {
			/* Libraries store both relative and abs paths, recreate relative paths,
			 * relative to the blend file since indirectly linked libs will be relative to their direct linked library */
			if (BLI_path_is_rel(lib->name)) {  /* if this is relative to begin with? */
				BLI_strncpy(lib->name, lib->filepath, sizeof(lib->name));
				BLI_path_rel(lib->name, basepath);
			}
		}
	}
}

/* ************ READ PROBE ***************** */

static void lib_link_lightprobe(FileData *fd, Main *main)
{
	for (LightProbe *prb = main->speaker.first; prb; prb = prb->id.next) {
		if (prb->id.tag & LIB_TAG_NEED_LINK) {
			IDP_LibLinkProperty(prb->id.properties, fd);
			lib_link_animdata(fd, &prb->id, prb->adt);

			prb->id.tag &= ~LIB_TAG_NEED_LINK;
		}
	}
}

static void direct_link_lightprobe(FileData *fd, LightProbe *prb)
{
	prb->adt = newdataadr(fd, prb->adt);
	direct_link_animdata(fd, prb->adt);
}

/* ************ READ SPEAKER ***************** */

static void lib_link_speaker(FileData *fd, Main *main)
{
	for (Speaker *spk = main->speaker.first; spk; spk = spk->id.next) {
		if (spk->id.tag & LIB_TAG_NEED_LINK) {
			IDP_LibLinkProperty(spk->id.properties, fd);
			lib_link_animdata(fd, &spk->id, spk->adt);
			
			spk->sound = newlibadr_us(fd, spk->id.lib, spk->sound);

			spk->id.tag &= ~LIB_TAG_NEED_LINK;
		}
	}
}

static void direct_link_speaker(FileData *fd, Speaker *spk)
{
	spk->adt = newdataadr(fd, spk->adt);
	direct_link_animdata(fd, spk->adt);

#if 0
	spk->sound = newdataadr(fd, spk->sound);
	direct_link_sound(fd, spk->sound);
#endif
}

/* ************** READ SOUND ******************* */

static void direct_link_sound(FileData *fd, bSound *sound)
{
	sound->handle = NULL;
	sound->playback_handle = NULL;

	/* versioning stuff, if there was a cache, then we enable caching: */
	if (sound->cache) {
		sound->flags |= SOUND_FLAGS_CACHING;
		sound->cache = NULL;
	}

	if (fd->soundmap) {
		sound->waveform = newsoundadr(fd, sound->waveform);
	}	
	else {
		sound->waveform = NULL;
	}
		
	if (sound->spinlock) {
		sound->spinlock = MEM_mallocN(sizeof(SpinLock), "sound_spinlock");
		BLI_spin_init(sound->spinlock);
	}
	/* clear waveform loading flag */
	sound->flags &= ~SOUND_FLAGS_WAVEFORM_LOADING;

	sound->packedfile = direct_link_packedfile(fd, sound->packedfile);
	sound->newpackedfile = direct_link_packedfile(fd, sound->newpackedfile);
}

static void lib_link_sound(FileData *fd, Main *main)
{
	for (bSound *sound = main->sound.first; sound; sound = sound->id.next) {
		if (sound->id.tag & LIB_TAG_NEED_LINK) {
			IDP_LibLinkProperty(sound->id.properties, fd);

			sound->ipo = newlibadr_us(fd, sound->id.lib, sound->ipo); // XXX deprecated - old animation system
			
			BKE_sound_load(main, sound);

			sound->id.tag &= ~LIB_TAG_NEED_LINK;
		}
	}
}
/* ***************** READ GROUP *************** */

static void direct_link_group(FileData *fd, Group *group)
{
	link_list(fd, &group->gobject);

	group->preview = direct_link_preview_image(fd, group->preview);

	/* This runs before the very first doversion. */
	if (group->collection != NULL) {
		group->collection = newdataadr(fd, group->collection);
		direct_link_scene_collection(fd, group->collection);
	}

	if (group->view_layer != NULL) {
		group->view_layer = newdataadr(fd, group->view_layer);
		direct_link_view_layer(fd, group->view_layer);
	}
}

static void lib_link_group(FileData *fd, Main *main)
{
	for (Group *group = main->group.first; group; group = group->id.next) {
		if (group->id.tag & LIB_TAG_NEED_LINK) {
			group->id.tag &= ~LIB_TAG_NEED_LINK;
			IDP_LibLinkProperty(group->id.properties, fd);

			if (group->view_layer == NULL) {
				/* Old file, this is required for doversion. */
				bool add_us = false;

				GroupObject *go, *gon;
				go = group->gobject.first;
				while (go) {
					gon = go->next;
					go->ob = newlibadr_real_us(fd, group->id.lib, go->ob);
					if (go->ob != NULL) {
						go->ob->flag |= OB_FROMGROUP;
						/* If group has an object, it increments user... */
						add_us = true;
					}
					else {
						/* Remove NULL objects. */
						BLI_remlink(&group->gobject, go);
						MEM_freeN(go);
					}
					go =  gon;
				}

				if (add_us) {
					id_us_ensure_real(&group->id);
				}
				/* The rest of the read code is only for new files, skip it. */
				continue;
			}

			lib_link_scene_collection(fd, group->id.lib, group->collection);
			lib_link_view_layer(fd, group->id.lib, group->view_layer);

			if (!BLI_listbase_is_empty(&group->view_layer->object_bases)) {
				id_us_ensure_real(&group->id);
			}
		}
	}
}

/* ***************** READ MOVIECLIP *************** */

static void direct_link_movieReconstruction(FileData *fd, MovieTrackingReconstruction *reconstruction)
{
	reconstruction->cameras = newdataadr(fd, reconstruction->cameras);
}

static void direct_link_movieTracks(FileData *fd, ListBase *tracksbase)
{
	MovieTrackingTrack *track;
	
	link_list(fd, tracksbase);
	
	for (track = tracksbase->first; track; track = track->next) {
		track->markers = newdataadr(fd, track->markers);
	}
}

static void direct_link_moviePlaneTracks(FileData *fd, ListBase *plane_tracks_base)
{
	MovieTrackingPlaneTrack *plane_track;

	link_list(fd, plane_tracks_base);

	for (plane_track = plane_tracks_base->first;
	     plane_track;
	     plane_track = plane_track->next)
	{
		int i;

		plane_track->point_tracks = newdataadr(fd, plane_track->point_tracks);
		test_pointer_array(fd, (void**)&plane_track->point_tracks);
		for (i = 0; i < plane_track->point_tracksnr; i++) {
			plane_track->point_tracks[i] = newdataadr(fd, plane_track->point_tracks[i]);
		}

		plane_track->markers = newdataadr(fd, plane_track->markers);
	}
}

static void direct_link_movieclip(FileData *fd, MovieClip *clip)
{
	MovieTracking *tracking = &clip->tracking;
	MovieTrackingObject *object;

	clip->adt= newdataadr(fd, clip->adt);

	if (fd->movieclipmap) clip->cache = newmclipadr(fd, clip->cache);
	else clip->cache = NULL;

	if (fd->movieclipmap) clip->tracking.camera.intrinsics = newmclipadr(fd, clip->tracking.camera.intrinsics);
	else clip->tracking.camera.intrinsics = NULL;

	direct_link_movieTracks(fd, &tracking->tracks);
	direct_link_moviePlaneTracks(fd, &tracking->plane_tracks);
	direct_link_movieReconstruction(fd, &tracking->reconstruction);

	clip->tracking.act_track = newdataadr(fd, clip->tracking.act_track);
	clip->tracking.act_plane_track = newdataadr(fd, clip->tracking.act_plane_track);

	clip->anim = NULL;
	clip->tracking_context = NULL;
	clip->tracking.stats = NULL;

	/* Needed for proper versioning, will be NULL for all newer files anyway. */
	clip->tracking.stabilization.rot_track = newdataadr(fd, clip->tracking.stabilization.rot_track);

	clip->tracking.dopesheet.ok = 0;
	BLI_listbase_clear(&clip->tracking.dopesheet.channels);
	BLI_listbase_clear(&clip->tracking.dopesheet.coverage_segments);

	link_list(fd, &tracking->objects);
	
	for (object = tracking->objects.first; object; object = object->next) {
		direct_link_movieTracks(fd, &object->tracks);
		direct_link_moviePlaneTracks(fd, &object->plane_tracks);
		direct_link_movieReconstruction(fd, &object->reconstruction);
	}
}

static void lib_link_movieTracks(FileData *fd, MovieClip *clip, ListBase *tracksbase)
{
	MovieTrackingTrack *track;

	for (track = tracksbase->first; track; track = track->next) {
		track->gpd = newlibadr_us(fd, clip->id.lib, track->gpd);
	}
}

static void lib_link_moviePlaneTracks(FileData *fd, MovieClip *clip, ListBase *tracksbase)
{
	MovieTrackingPlaneTrack *plane_track;

	for (plane_track = tracksbase->first; plane_track; plane_track = plane_track->next) {
		plane_track->image = newlibadr_us(fd, clip->id.lib, plane_track->image);
	}
}

static void lib_link_movieclip(FileData *fd, Main *main)
{
	for (MovieClip *clip = main->movieclip.first; clip; clip = clip->id.next) {
		if (clip->id.tag & LIB_TAG_NEED_LINK) {
			MovieTracking *tracking = &clip->tracking;

			IDP_LibLinkProperty(clip->id.properties, fd);
			lib_link_animdata(fd, &clip->id, clip->adt);
			
			clip->gpd = newlibadr_us(fd, clip->id.lib, clip->gpd);
			
			lib_link_movieTracks(fd, clip, &tracking->tracks);
			lib_link_moviePlaneTracks(fd, clip, &tracking->plane_tracks);

			for (MovieTrackingObject *object = tracking->objects.first; object; object = object->next) {
				lib_link_movieTracks(fd, clip, &object->tracks);
				lib_link_moviePlaneTracks(fd, clip, &object->plane_tracks);
			}

			clip->id.tag &= ~LIB_TAG_NEED_LINK;
		}
	}
}

/* ***************** READ MOVIECLIP *************** */

static void direct_link_mask(FileData *fd, Mask *mask)
{
	MaskLayer *masklay;

	mask->adt = newdataadr(fd, mask->adt);

	link_list(fd, &mask->masklayers);

	for (masklay = mask->masklayers.first; masklay; masklay = masklay->next) {
		MaskSpline *spline;
		MaskLayerShape *masklay_shape;

		/* can't use newdataadr since it's a pointer within an array */
		MaskSplinePoint *act_point_search = NULL;

		link_list(fd, &masklay->splines);

		for (spline = masklay->splines.first; spline; spline = spline->next) {
			MaskSplinePoint *points_old = spline->points;
			int i;

			spline->points = newdataadr(fd, spline->points);

			for (i = 0; i < spline->tot_point; i++) {
				MaskSplinePoint *point = &spline->points[i];

				if (point->tot_uw)
					point->uw = newdataadr(fd, point->uw);
			}

			/* detect active point */
			if ((act_point_search == NULL) &&
			    (masklay->act_point >= points_old) &&
			    (masklay->act_point <  points_old + spline->tot_point))
			{
				act_point_search = &spline->points[masklay->act_point - points_old];
			}
		}

		link_list(fd, &masklay->splines_shapes);

		for (masklay_shape = masklay->splines_shapes.first; masklay_shape; masklay_shape = masklay_shape->next) {
			masklay_shape->data = newdataadr(fd, masklay_shape->data);

			if (masklay_shape->tot_vert) {
				if (fd->flags & FD_FLAGS_SWITCH_ENDIAN) {
					BLI_endian_switch_float_array(masklay_shape->data,
					                              masklay_shape->tot_vert * sizeof(float) * MASK_OBJECT_SHAPE_ELEM_SIZE);

				}
			}
		}

		masklay->act_spline = newdataadr(fd, masklay->act_spline);
		masklay->act_point = act_point_search;
	}
}

static void lib_link_mask_parent(FileData *fd, Mask *mask, MaskParent *parent)
{
	parent->id = newlibadr_us(fd, mask->id.lib, parent->id);
}

static void lib_link_mask(FileData *fd, Main *main)
{
	for (Mask *mask = main->mask.first; mask; mask = mask->id.next) {
		if (mask->id.tag & LIB_TAG_NEED_LINK) {
			IDP_LibLinkProperty(mask->id.properties, fd);
			lib_link_animdata(fd, &mask->id, mask->adt);

			for (MaskLayer *masklay = mask->masklayers.first; masklay; masklay = masklay->next) {
				MaskSpline *spline;

				spline = masklay->splines.first;
				while (spline) {
					int i;

					for (i = 0; i < spline->tot_point; i++) {
						MaskSplinePoint *point = &spline->points[i];

						lib_link_mask_parent(fd, mask, &point->parent);
					}

					lib_link_mask_parent(fd, mask, &spline->parent);

					spline = spline->next;
				}
			}

			mask->id.tag &= ~LIB_TAG_NEED_LINK;
		}
	}
}

/* ************ READ LINE STYLE ***************** */

static void lib_link_linestyle(FileData *fd, Main *main)
{
	for (FreestyleLineStyle *linestyle = main->linestyle.first; linestyle; linestyle = linestyle->id.next) {
		if (linestyle->id.tag & LIB_TAG_NEED_LINK) {
			LineStyleModifier *m;

			IDP_LibLinkProperty(linestyle->id.properties, fd);
			lib_link_animdata(fd, &linestyle->id, linestyle->adt);

			for (m = linestyle->color_modifiers.first; m; m = m->next) {
				switch (m->type) {
				case LS_MODIFIER_DISTANCE_FROM_OBJECT:
					{
						LineStyleColorModifier_DistanceFromObject *cm = (LineStyleColorModifier_DistanceFromObject *)m;
						cm->target = newlibadr(fd, linestyle->id.lib, cm->target);
					}
					break;
				}
			}
			for (m = linestyle->alpha_modifiers.first; m; m = m->next) {
				switch (m->type) {
				case LS_MODIFIER_DISTANCE_FROM_OBJECT:
					{
						LineStyleAlphaModifier_DistanceFromObject *am = (LineStyleAlphaModifier_DistanceFromObject *)m;
						am->target = newlibadr(fd, linestyle->id.lib, am->target);
					}
					break;
				}
			}
			for (m = linestyle->thickness_modifiers.first; m; m = m->next) {
				switch (m->type) {
				case LS_MODIFIER_DISTANCE_FROM_OBJECT:
					{
						LineStyleThicknessModifier_DistanceFromObject *tm = (LineStyleThicknessModifier_DistanceFromObject *)m;
						tm->target = newlibadr(fd, linestyle->id.lib, tm->target);
					}
					break;
				}
			}
			for (int a = 0; a < MAX_MTEX; a++) {
				MTex *mtex = linestyle->mtex[a];
				if (mtex) {
					mtex->tex = newlibadr_us(fd, linestyle->id.lib, mtex->tex);
					mtex->object = newlibadr(fd, linestyle->id.lib, mtex->object);
				}
			}
			if (linestyle->nodetree) {
				lib_link_ntree(fd, &linestyle->id, linestyle->nodetree);
				linestyle->nodetree->id.lib = linestyle->id.lib;
			}

			linestyle->id.tag &= ~LIB_TAG_NEED_LINK;
		}
	}
}

static void direct_link_linestyle_color_modifier(FileData *fd, LineStyleModifier *modifier)
{
	switch (modifier->type) {
	case LS_MODIFIER_ALONG_STROKE:
		{
			LineStyleColorModifier_AlongStroke *m = (LineStyleColorModifier_AlongStroke *)modifier;
			m->color_ramp = newdataadr(fd, m->color_ramp);
		}
		break;
	case LS_MODIFIER_DISTANCE_FROM_CAMERA:
		{
			LineStyleColorModifier_DistanceFromCamera *m = (LineStyleColorModifier_DistanceFromCamera *)modifier;
			m->color_ramp = newdataadr(fd, m->color_ramp);
		}
		break;
	case LS_MODIFIER_DISTANCE_FROM_OBJECT:
		{
			LineStyleColorModifier_DistanceFromObject *m = (LineStyleColorModifier_DistanceFromObject *)modifier;
			m->color_ramp = newdataadr(fd, m->color_ramp);
		}
		break;
	case LS_MODIFIER_MATERIAL:
		{
			LineStyleColorModifier_Material *m = (LineStyleColorModifier_Material *)modifier;
			m->color_ramp = newdataadr(fd, m->color_ramp);
		}
		break;
	case LS_MODIFIER_TANGENT:
		{
			LineStyleColorModifier_Tangent *m = (LineStyleColorModifier_Tangent *)modifier;
			m->color_ramp = newdataadr(fd, m->color_ramp);
		}
		break;
	case LS_MODIFIER_NOISE:
		{
			LineStyleColorModifier_Noise *m = (LineStyleColorModifier_Noise *)modifier;
			m->color_ramp = newdataadr(fd, m->color_ramp);
		}
		break;
	case LS_MODIFIER_CREASE_ANGLE:
		{
			LineStyleColorModifier_CreaseAngle *m = (LineStyleColorModifier_CreaseAngle *)modifier;
			m->color_ramp = newdataadr(fd, m->color_ramp);
		}
		break;
	case LS_MODIFIER_CURVATURE_3D:
		{
			LineStyleColorModifier_Curvature_3D *m = (LineStyleColorModifier_Curvature_3D *)modifier;
			m->color_ramp = newdataadr(fd, m->color_ramp);
		}
		break;
	}
}

static void direct_link_linestyle_alpha_modifier(FileData *fd, LineStyleModifier *modifier)
{
	switch (modifier->type) {
	case LS_MODIFIER_ALONG_STROKE:
		{
			LineStyleAlphaModifier_AlongStroke *m = (LineStyleAlphaModifier_AlongStroke *)modifier;
			m->curve = newdataadr(fd, m->curve);
			direct_link_curvemapping(fd, m->curve);
		}
		break;
	case LS_MODIFIER_DISTANCE_FROM_CAMERA:
		{
			LineStyleAlphaModifier_DistanceFromCamera *m = (LineStyleAlphaModifier_DistanceFromCamera *)modifier;
			m->curve = newdataadr(fd, m->curve);
			direct_link_curvemapping(fd, m->curve);
		}
		break;
	case LS_MODIFIER_DISTANCE_FROM_OBJECT:
		{
			LineStyleAlphaModifier_DistanceFromObject *m = (LineStyleAlphaModifier_DistanceFromObject *)modifier;
			m->curve = newdataadr(fd, m->curve);
			direct_link_curvemapping(fd, m->curve);
		}
		break;
	case LS_MODIFIER_MATERIAL:
		{
			LineStyleAlphaModifier_Material *m = (LineStyleAlphaModifier_Material *)modifier;
			m->curve = newdataadr(fd, m->curve);
			direct_link_curvemapping(fd, m->curve);
		}
		break;
	case LS_MODIFIER_TANGENT:
		{
			LineStyleAlphaModifier_Tangent *m = (LineStyleAlphaModifier_Tangent *)modifier;
			m->curve = newdataadr(fd, m->curve);
			direct_link_curvemapping(fd, m->curve);
		}
		break;
	case LS_MODIFIER_NOISE:
		{
			LineStyleAlphaModifier_Noise *m = (LineStyleAlphaModifier_Noise *)modifier;
			m->curve = newdataadr(fd, m->curve);
			direct_link_curvemapping(fd, m->curve);
		}
		break;
	case LS_MODIFIER_CREASE_ANGLE:
		{
			LineStyleAlphaModifier_CreaseAngle *m = (LineStyleAlphaModifier_CreaseAngle *)modifier;
			m->curve = newdataadr(fd, m->curve);
			direct_link_curvemapping(fd, m->curve);
		}
		break;
	case LS_MODIFIER_CURVATURE_3D:
		{
			LineStyleAlphaModifier_Curvature_3D *m = (LineStyleAlphaModifier_Curvature_3D *)modifier;
			m->curve = newdataadr(fd, m->curve);
			direct_link_curvemapping(fd, m->curve);
		}
		break;
	}
}

static void direct_link_linestyle_thickness_modifier(FileData *fd, LineStyleModifier *modifier)
{
	switch (modifier->type) {
	case LS_MODIFIER_ALONG_STROKE:
		{
			LineStyleThicknessModifier_AlongStroke *m = (LineStyleThicknessModifier_AlongStroke *)modifier;
			m->curve = newdataadr(fd, m->curve);
			direct_link_curvemapping(fd, m->curve);
		}
		break;
	case LS_MODIFIER_DISTANCE_FROM_CAMERA:
		{
			LineStyleThicknessModifier_DistanceFromCamera *m = (LineStyleThicknessModifier_DistanceFromCamera *)modifier;
			m->curve = newdataadr(fd, m->curve);
			direct_link_curvemapping(fd, m->curve);
		}
		break;
	case LS_MODIFIER_DISTANCE_FROM_OBJECT:
		{
			LineStyleThicknessModifier_DistanceFromObject *m = (LineStyleThicknessModifier_DistanceFromObject *)modifier;
			m->curve = newdataadr(fd, m->curve);
			direct_link_curvemapping(fd, m->curve);
		}
		break;
	case LS_MODIFIER_MATERIAL:
		{
			LineStyleThicknessModifier_Material *m = (LineStyleThicknessModifier_Material *)modifier;
			m->curve = newdataadr(fd, m->curve);
			direct_link_curvemapping(fd, m->curve);
		}
		break;
	case LS_MODIFIER_TANGENT:
		{
			LineStyleThicknessModifier_Tangent *m = (LineStyleThicknessModifier_Tangent *)modifier;
			m->curve = newdataadr(fd, m->curve);
			direct_link_curvemapping(fd, m->curve);
		}
		break;
	case LS_MODIFIER_CREASE_ANGLE:
		{
			LineStyleThicknessModifier_CreaseAngle *m = (LineStyleThicknessModifier_CreaseAngle *)modifier;
			m->curve = newdataadr(fd, m->curve);
			direct_link_curvemapping(fd, m->curve);
		}
		break;
	case LS_MODIFIER_CURVATURE_3D:
		{
			LineStyleThicknessModifier_Curvature_3D *m = (LineStyleThicknessModifier_Curvature_3D *)modifier;
			m->curve = newdataadr(fd, m->curve);
			direct_link_curvemapping(fd, m->curve);
		}
		break;
	}
}

static void direct_link_linestyle_geometry_modifier(FileData *UNUSED(fd), LineStyleModifier *UNUSED(modifier))
{
}

static void direct_link_linestyle(FileData *fd, FreestyleLineStyle *linestyle)
{
	int a;
	LineStyleModifier *modifier;

	linestyle->adt= newdataadr(fd, linestyle->adt);
	direct_link_animdata(fd, linestyle->adt);
	link_list(fd, &linestyle->color_modifiers);
	for (modifier = linestyle->color_modifiers.first; modifier; modifier = modifier->next)
		direct_link_linestyle_color_modifier(fd, modifier);
	link_list(fd, &linestyle->alpha_modifiers);
	for (modifier = linestyle->alpha_modifiers.first; modifier; modifier = modifier->next)
		direct_link_linestyle_alpha_modifier(fd, modifier);
	link_list(fd, &linestyle->thickness_modifiers);
	for (modifier = linestyle->thickness_modifiers.first; modifier; modifier = modifier->next)
		direct_link_linestyle_thickness_modifier(fd, modifier);
	link_list(fd, &linestyle->geometry_modifiers);
	for (modifier = linestyle->geometry_modifiers.first; modifier; modifier = modifier->next)
		direct_link_linestyle_geometry_modifier(fd, modifier);
	for (a = 0; a < MAX_MTEX; a++) {
		linestyle->mtex[a] = newdataadr(fd, linestyle->mtex[a]);
	}
	linestyle->nodetree = newdataadr(fd, linestyle->nodetree);
	if (linestyle->nodetree) {
		direct_link_id(fd, &linestyle->nodetree->id);
		direct_link_nodetree(fd, linestyle->nodetree);
	}
}

/* ************** GENERAL & MAIN ******************** */


static const char *dataname(short id_code)
{
	switch (id_code) {
		case ID_OB: return "Data from OB";
		case ID_ME: return "Data from ME";
		case ID_IP: return "Data from IP";
		case ID_SCE: return "Data from SCE";
		case ID_MA: return "Data from MA";
		case ID_TE: return "Data from TE";
		case ID_CU: return "Data from CU";
		case ID_GR: return "Data from GR";
		case ID_AR: return "Data from AR";
		case ID_AC: return "Data from AC";
		case ID_LI: return "Data from LI";
		case ID_MB: return "Data from MB";
		case ID_IM: return "Data from IM";
		case ID_LT: return "Data from LT";
		case ID_LA: return "Data from LA";
		case ID_CA: return "Data from CA";
		case ID_KE: return "Data from KE";
		case ID_WO: return "Data from WO";
		case ID_SCR: return "Data from SCR";
		case ID_VF: return "Data from VF";
		case ID_TXT	: return "Data from TXT";
		case ID_SPK: return "Data from SPK";
		case ID_LP: return "Data from LP";
		case ID_SO: return "Data from SO";
		case ID_NT: return "Data from NT";
		case ID_BR: return "Data from BR";
		case ID_PA: return "Data from PA";
		case ID_PAL: return "Data from PAL";
		case ID_PC: return "Data from PCRV";
		case ID_GD: return "Data from GD";
		case ID_WM: return "Data from WM";
		case ID_MC: return "Data from MC";
		case ID_MSK: return "Data from MSK";
		case ID_LS: return "Data from LS";
		case ID_CF: return "Data from CF";
		case ID_WS: return "Data from WS";
	}
	return "Data from Lib Block";
	
}

static BHead *read_data_into_oldnewmap(FileData *fd, BHead *bhead, const char *allocname)
{
	bhead = blo_nextbhead(fd, bhead);
	
	while (bhead && bhead->code==DATA) {
		void *data;
#if 0
		/* XXX DUMB DEBUGGING OPTION TO GIVE NAMES for guarded malloc errors */
		short *sp = fd->filesdna->structs[bhead->SDNAnr];
		char *tmp = malloc(100);
		allocname = fd->filesdna->types[ sp[0] ];
		strcpy(tmp, allocname);
		data = read_struct(fd, bhead, tmp);
#else
		data = read_struct(fd, bhead, allocname);
#endif
		
		if (data) {
			oldnewmap_insert(fd->datamap, bhead->old, data, 0);
		}
		
		bhead = blo_nextbhead(fd, bhead);
	}
	
	return bhead;
}

static BHead *read_libblock(FileData *fd, Main *main, BHead *bhead, const short tag, ID **r_id)
{
	/* this routine reads a libblock and its direct data. Use link functions to connect it all
	 */
	ID *id;
	ListBase *lb;
	const char *allocname;
	bool wrong_id = false;

	/* In undo case, most libs and linked data should be kept as is from previous state (see BLO_read_from_memfile).
	 * However, some needed by the snapshot being read may have been removed in previous one, and would go missing.
	 * This leads e.g. to desappearing objects in some undo/redo case, see T34446.
	 * That means we have to carefully check whether current lib or libdata already exits in old main, if it does
	 * we merely copy it over into new main area, otherwise we have to do a full read of that bhead... */
	if (fd->memfile && ELEM(bhead->code, ID_LI, ID_ID)) {
		const char *idname = bhead_id_name(fd, bhead);

		DEBUG_PRINTF("Checking %s...\n", idname);

		if (bhead->code == ID_LI) {
			Main *libmain = fd->old_mainlist->first;
			/* Skip oldmain itself... */
			for (libmain = libmain->next; libmain; libmain = libmain->next) {
				DEBUG_PRINTF("... against %s: ", libmain->curlib ? libmain->curlib->id.name : "<NULL>");
				if (libmain->curlib && STREQ(idname, libmain->curlib->id.name)) {
					Main *oldmain = fd->old_mainlist->first;
					DEBUG_PRINTF("FOUND!\n");
					/* In case of a library, we need to re-add its main to fd->mainlist, because if we have later
					 * a missing ID_ID, we need to get the correct lib it is linked to!
					 * Order is crucial, we cannot bulk-add it in BLO_read_from_memfile() like it used to be... */
					BLI_remlink(fd->old_mainlist, libmain);
					BLI_remlink_safe(&oldmain->library, libmain->curlib);
					BLI_addtail(fd->mainlist, libmain);
					BLI_addtail(&main->library, libmain->curlib);

					if (r_id) {
						*r_id = NULL;  /* Just in case... */
					}
					return blo_nextbhead(fd, bhead);
				}
				DEBUG_PRINTF("nothing...\n");
			}
		}
		else {
			DEBUG_PRINTF("... in %s (%s): ", main->curlib ? main->curlib->id.name : "<NULL>", main->curlib ? main->curlib->name : "<NULL>");
			if ((id = BKE_libblock_find_name_ex(main, GS(idname), idname + 2))) {
				DEBUG_PRINTF("FOUND!\n");
				/* Even though we found our linked ID, there is no guarantee its address is still the same... */
				if (id != bhead->old) {
					oldnewmap_insert(fd->libmap, bhead->old, id, GS(id->name));
				}

				/* No need to do anything else for ID_ID, it's assumed already present in its lib's main... */
				if (r_id) {
					*r_id = NULL;  /* Just in case... */
				}
				return blo_nextbhead(fd, bhead);
			}
			DEBUG_PRINTF("nothing...\n");
		}
	}

	/* read libblock */
	id = read_struct(fd, bhead, "lib block");

	if (id) {
		const short idcode = GS(id->name);
		/* do after read_struct, for dna reconstruct */
		lb = which_libbase(main, idcode);
		if (lb) {
			oldnewmap_insert(fd->libmap, bhead->old, id, bhead->code);	/* for ID_ID check */
			BLI_addtail(lb, id);
		}
		else {
			/* unknown ID type */
			printf("%s: unknown id code '%c%c'\n", __func__, (idcode & 0xff), (idcode >> 8));
			MEM_freeN(id);
			id = NULL;
		}
	}

	if (r_id)
		*r_id = id;
	if (!id)
		return blo_nextbhead(fd, bhead);
	
	id->tag = tag | LIB_TAG_NEED_LINK;
	id->lib = main->curlib;
	id->us = ID_FAKE_USERS(id);
	id->icon_id = 0;
	id->newid = NULL;  /* Needed because .blend may have been saved with crap value here... */
	id->orig_id = NULL;
	
	/* this case cannot be direct_linked: it's just the ID part */
	if (bhead->code == ID_ID) {
		return blo_nextbhead(fd, bhead);
	}

	/* That way, we know which datablock needs do_versions (required currently for linking). */
	id->tag |= LIB_TAG_NEW;

	/* need a name for the mallocN, just for debugging and sane prints on leaks */
	allocname = dataname(GS(id->name));
	
	/* read all data into fd->datamap */
	bhead = read_data_into_oldnewmap(fd, bhead, allocname);
	
	/* init pointers direct data */
	direct_link_id(fd, id);
	
	switch (GS(id->name)) {
		case ID_WM:
			direct_link_windowmanager(fd, (wmWindowManager *)id);
			break;
		case ID_SCR:
			wrong_id = direct_link_screen(fd, (bScreen *)id);
			break;
		case ID_SCE:
			direct_link_scene(fd, (Scene *)id, main);
			break;
		case ID_OB:
			direct_link_object(fd, (Object *)id);
			break;
		case ID_ME:
			direct_link_mesh(fd, (Mesh *)id);
			break;
		case ID_CU:
			direct_link_curve(fd, (Curve *)id);
			break;
		case ID_MB:
			direct_link_mball(fd, (MetaBall *)id);
			break;
		case ID_MA:
			direct_link_material(fd, (Material *)id);
			break;
		case ID_TE:
			direct_link_texture(fd, (Tex *)id);
			break;
		case ID_IM:
			direct_link_image(fd, (Image *)id);
			break;
		case ID_LA:
			direct_link_lamp(fd, (Lamp *)id);
			break;
		case ID_VF:
			direct_link_vfont(fd, (VFont *)id);
			break;
		case ID_TXT:
			direct_link_text(fd, (Text *)id);
			break;
		case ID_IP:
			direct_link_ipo(fd, (Ipo *)id);
			break;
		case ID_KE:
			direct_link_key(fd, (Key *)id);
			break;
		case ID_LT:
			direct_link_latt(fd, (Lattice *)id);
			break;
		case ID_WO:
			direct_link_world(fd, (World *)id);
			break;
		case ID_LI:
			direct_link_library(fd, (Library *)id, main);
			break;
		case ID_CA:
			direct_link_camera(fd, (Camera *)id);
			break;
		case ID_SPK:
			direct_link_speaker(fd, (Speaker *)id);
			break;
		case ID_SO:
			direct_link_sound(fd, (bSound *)id);
			break;
		case ID_LP:
			direct_link_lightprobe(fd, (LightProbe *)id);
			break;
		case ID_GR:
			direct_link_group(fd, (Group *)id);
			break;
		case ID_AR:
			direct_link_armature(fd, (bArmature*)id);
			break;
		case ID_AC:
			direct_link_action(fd, (bAction*)id);
			break;
		case ID_NT:
			direct_link_nodetree(fd, (bNodeTree*)id);
			break;
		case ID_BR:
			direct_link_brush(fd, (Brush*)id);
			break;
		case ID_PA:
			direct_link_particlesettings(fd, (ParticleSettings*)id);
			break;
		case ID_GD:
			direct_link_gpencil(fd, (bGPdata *)id);
			break;
		case ID_MC:
			direct_link_movieclip(fd, (MovieClip *)id);
			break;
		case ID_MSK:
			direct_link_mask(fd, (Mask *)id);
			break;
		case ID_LS:
			direct_link_linestyle(fd, (FreestyleLineStyle *)id);
			break;
		case ID_PAL:
			direct_link_palette(fd, (Palette *)id);
			break;
		case ID_PC:
			direct_link_paint_curve(fd, (PaintCurve *)id);
			break;
		case ID_CF:
			direct_link_cachefile(fd, (CacheFile *)id);
			break;
		case ID_WS:
			direct_link_workspace(fd, (WorkSpace *)id, main);
			break;
	}
	
	oldnewmap_free_unused(fd->datamap);
	oldnewmap_clear(fd->datamap);
	
	if (wrong_id) {
		BKE_libblock_free(main, id);
	}
	
	return (bhead);
}

/* note, this has to be kept for reading older files... */
/* also version info is written here */
static BHead *read_global(BlendFileData *bfd, FileData *fd, BHead *bhead)
{
	FileGlobal *fg = read_struct(fd, bhead, "Global");
	
	/* copy to bfd handle */
	bfd->main->subversionfile = fg->subversion;
	bfd->main->minversionfile = fg->minversion;
	bfd->main->minsubversionfile = fg->minsubversion;
	bfd->main->build_commit_timestamp = fg->build_commit_timestamp;
	BLI_strncpy(bfd->main->build_hash, fg->build_hash, sizeof(bfd->main->build_hash));
	
	bfd->fileflags = fg->fileflags;
	bfd->globalf = fg->globalf;
	BLI_strncpy(bfd->filename, fg->filename, sizeof(bfd->filename));
	
	/* error in 2.65 and older: main->name was not set if you save from startup (not after loading file) */
	if (bfd->filename[0] == 0) {
		if (fd->fileversion < 265 || (fd->fileversion == 265 && fg->subversion < 1))
			if ((G.fileflags & G_FILE_RECOVER)==0)
				BLI_strncpy(bfd->filename, bfd->main->name, sizeof(bfd->filename));
		
		/* early 2.50 version patch - filename not in FileGlobal struct at all */
		if (fd->fileversion <= 250)
			BLI_strncpy(bfd->filename, bfd->main->name, sizeof(bfd->filename));
	}
	
	if (G.fileflags & G_FILE_RECOVER)
		BLI_strncpy(fd->relabase, fg->filename, sizeof(fd->relabase));
	
	bfd->curscreen = fg->curscreen;
	bfd->curscene = fg->curscene;
	bfd->cur_view_layer = fg->cur_view_layer;

	MEM_freeN(fg);
	
	fd->globalf = bfd->globalf;
	fd->fileflags = bfd->fileflags;
	
	return blo_nextbhead(fd, bhead);
}

/* note, this has to be kept for reading older files... */
static void link_global(FileData *fd, BlendFileData *bfd)
{
	bfd->cur_view_layer = newglobadr(fd, bfd->cur_view_layer);
	bfd->curscreen = newlibadr(fd, NULL, bfd->curscreen);
	bfd->curscene = newlibadr(fd, NULL, bfd->curscene);
	// this happens in files older than 2.35
	if (bfd->curscene == NULL) {
		if (bfd->curscreen) bfd->curscene = bfd->curscreen->scene;
	}
}

/* initialize userdef with non-UI dependency stuff */
/* other initializers (such as theme color defaults) go to resources.c */
static void do_versions_userdef(FileData *fd, BlendFileData *bfd)
{
	Main *bmain = bfd->main;
	UserDef *user = bfd->user;
	
	if (user == NULL) return;
	
	if (MAIN_VERSION_OLDER(bmain, 266, 4)) {
		bTheme *btheme;
		
		/* themes for Node and Sequence editor were not using grid color, but back. we copy this over then */
		for (btheme = user->themes.first; btheme; btheme = btheme->next) {
			copy_v4_v4_char(btheme->tnode.grid, btheme->tnode.back);
			copy_v4_v4_char(btheme->tseq.grid, btheme->tseq.back);
		}
	}

	if (!DNA_struct_elem_find(fd->filesdna, "UserDef", "WalkNavigation", "walk_navigation")) {
		user->walk_navigation.mouse_speed = 1.0f;
		user->walk_navigation.walk_speed = 2.5f;       /* m/s */
		user->walk_navigation.walk_speed_factor = 5.0f;
		user->walk_navigation.view_height =  1.6f;   /* m */
		user->walk_navigation.jump_height = 0.4f;      /* m */
		user->walk_navigation.teleport_time = 0.2f; /* s */
	}
}

static void do_versions(FileData *fd, Library *lib, Main *main)
{
	/* WATCH IT!!!: pointers from libdata have not been converted */
	
	if (G.debug & G_DEBUG) {
		char build_commit_datetime[32];
		time_t temp_time = main->build_commit_timestamp;
		struct tm *tm = (temp_time) ? gmtime(&temp_time) : NULL;
		if (LIKELY(tm)) {
			strftime(build_commit_datetime, sizeof(build_commit_datetime), "%Y-%m-%d %H:%M", tm);
		}
		else {
			BLI_strncpy(build_commit_datetime, "unknown", sizeof(build_commit_datetime));
		}

		printf("read file %s\n  Version %d sub %d date %s hash %s\n",
		       fd->relabase, main->versionfile, main->subversionfile,
		       build_commit_datetime, main->build_hash);
	}
	
	blo_do_versions_pre250(fd, lib, main);
	blo_do_versions_250(fd, lib, main);
	blo_do_versions_260(fd, lib, main);
	blo_do_versions_270(fd, lib, main);
	blo_do_versions_280(fd, lib, main);

	/* WATCH IT!!!: pointers from libdata have not been converted yet here! */
	/* WATCH IT 2!: Userdef struct init see do_versions_userdef() above! */

	/* don't forget to set version number in BKE_blender_version.h! */
}

static void do_versions_after_linking(Main *main)
{
//	printf("%s for %s (%s), %d.%d\n", __func__, main->curlib ? main->curlib->name : main->name,
//	       main->curlib ? "LIB" : "MAIN", main->versionfile, main->subversionfile);

	do_versions_after_linking_270(main);
	do_versions_after_linking_280(main);
}

static void lib_link_all(FileData *fd, Main *main)
{
	oldnewmap_sort(fd);
	
	lib_link_id(fd, main);

	/* No load UI for undo memfiles */
	if (fd->memfile == NULL) {
		lib_link_windowmanager(fd, main);
	}
	/* DO NOT skip screens here, 3Dview may contains pointers to other ID data (like bgpic)! See T41411. */
	lib_link_screen(fd, main);
	lib_link_scene(fd, main);
	lib_link_object(fd, main);
	lib_link_mesh(fd, main);
	lib_link_curve(fd, main);
	lib_link_mball(fd, main);
	lib_link_material(fd, main);
	lib_link_texture(fd, main);
	lib_link_image(fd, main);
	lib_link_ipo(fd, main);        /* XXX deprecated... still needs to be maintained for version patches still */
	lib_link_key(fd, main);
	lib_link_world(fd, main);
	lib_link_lamp(fd, main);
	lib_link_latt(fd, main);
	lib_link_text(fd, main);
	lib_link_camera(fd, main);
	lib_link_speaker(fd, main);
	lib_link_lightprobe(fd, main);
	lib_link_sound(fd, main);
	lib_link_group(fd, main);
	lib_link_armature(fd, main);
	lib_link_action(fd, main);
	lib_link_vfont(fd, main);
	lib_link_nodetree(fd, main);   /* has to be done after scene/materials, this will verify group nodes */
	lib_link_brush(fd, main);
	lib_link_palette(fd, main);
	lib_link_paint_curve(fd, main);
	lib_link_particlesettings(fd, main);
	lib_link_movieclip(fd, main);
	lib_link_mask(fd, main);
	lib_link_linestyle(fd, main);
	lib_link_gpencil(fd, main);
	lib_link_cachefiles(fd, main);
	lib_link_workspaces(fd, main);

	lib_link_library(fd, main);    /* only init users */
}

static void direct_link_keymapitem(FileData *fd, wmKeyMapItem *kmi)
{
	kmi->properties = newdataadr(fd, kmi->properties);
	IDP_DirectLinkGroup_OrFree(&kmi->properties, (fd->flags & FD_FLAGS_SWITCH_ENDIAN), fd);
	kmi->ptr = NULL;
	kmi->flag &= ~KMI_UPDATE;
}

static BHead *read_userdef(BlendFileData *bfd, FileData *fd, BHead *bhead)
{
	UserDef *user;
	wmKeyMap *keymap;
	wmKeyMapItem *kmi;
	wmKeyMapDiffItem *kmdi;
	bAddon *addon;
	
	bfd->user = user= read_struct(fd, bhead, "user def");
	
	/* User struct has separate do-version handling */
	user->versionfile = bfd->main->versionfile;
	user->subversionfile = bfd->main->subversionfile;
	
	/* read all data into fd->datamap */
	bhead = read_data_into_oldnewmap(fd, bhead, "user def");
	
	if (user->keymaps.first) {
		/* backwards compatibility */
		user->user_keymaps= user->keymaps;
		user->keymaps.first= user->keymaps.last= NULL;
	}
	
	link_list(fd, &user->themes);
	link_list(fd, &user->user_keymaps);
	link_list(fd, &user->addons);
	link_list(fd, &user->autoexec_paths);

	for (keymap=user->user_keymaps.first; keymap; keymap=keymap->next) {
		keymap->modal_items= NULL;
		keymap->poll = NULL;
		keymap->flag &= ~KEYMAP_UPDATE;
		
		link_list(fd, &keymap->diff_items);
		link_list(fd, &keymap->items);
		
		for (kmdi=keymap->diff_items.first; kmdi; kmdi=kmdi->next) {
			kmdi->remove_item= newdataadr(fd, kmdi->remove_item);
			kmdi->add_item= newdataadr(fd, kmdi->add_item);
			
			if (kmdi->remove_item)
				direct_link_keymapitem(fd, kmdi->remove_item);
			if (kmdi->add_item)
				direct_link_keymapitem(fd, kmdi->add_item);
		}
		
		for (kmi=keymap->items.first; kmi; kmi=kmi->next)
			direct_link_keymapitem(fd, kmi);
	}

	for (addon = user->addons.first; addon; addon = addon->next) {
		addon->prop = newdataadr(fd, addon->prop);
		IDP_DirectLinkGroup_OrFree(&addon->prop, (fd->flags & FD_FLAGS_SWITCH_ENDIAN), fd);
	}

	// XXX
	user->uifonts.first = user->uifonts.last= NULL;
	
	link_list(fd, &user->uistyles);
	
	/* free fd->datamap again */
	oldnewmap_free_unused(fd->datamap);
	oldnewmap_clear(fd->datamap);
	
	return bhead;
}

BlendFileData *blo_read_file_internal(FileData *fd, const char *filepath)
{
	BHead *bhead = blo_firstbhead(fd);
	BlendFileData *bfd;
	ListBase mainlist = {NULL, NULL};
	
	bfd = MEM_callocN(sizeof(BlendFileData), "blendfiledata");
	bfd->main = BKE_main_new();
	BLI_addtail(&mainlist, bfd->main);
	fd->mainlist = &mainlist;
	
	bfd->main->versionfile = fd->fileversion;
	
	bfd->type = BLENFILETYPE_BLEND;
	BLI_strncpy(bfd->main->name, filepath, sizeof(bfd->main->name));

	if (G.background) {
		/* We only read & store .blend thumbnail in background mode
		 * (because we cannot re-generate it, no OpenGL available).
		 */
		const int *data = read_file_thumbnail(fd);

		if (data) {
			int width = data[0];
			int height = data[1];

			/* Protect against buffer overflow vulnerability. */
			if (BLEN_THUMB_SAFE_MEMSIZE(width, height)) {
				const size_t sz = BLEN_THUMB_MEMSIZE(width, height);
				bfd->main->blen_thumb = MEM_mallocN(sz, __func__);

				BLI_assert((sz - sizeof(*bfd->main->blen_thumb)) ==
				           (BLEN_THUMB_MEMSIZE_FILE(width, height) - (sizeof(*data) * 2)));
				bfd->main->blen_thumb->width = width;
				bfd->main->blen_thumb->height = height;
				memcpy(bfd->main->blen_thumb->rect, &data[2], sz - sizeof(*bfd->main->blen_thumb));
			}
		}
	}

	while (bhead) {
		switch (bhead->code) {
		case DATA:
		case DNA1:
		case TEST: /* used as preview since 2.5x */
		case REND:
			bhead = blo_nextbhead(fd, bhead);
			break;
		case GLOB:
			bhead = read_global(bfd, fd, bhead);
			break;
		case USER:
			if (fd->skip_flags & BLO_READ_SKIP_USERDEF) {
				bhead = blo_nextbhead(fd, bhead);
			}
			else {
				bhead = read_userdef(bfd, fd, bhead);
			}
			break;
		case ENDB:
			bhead = NULL;
			break;
		
		case ID_ID:
			/* Always adds to the most recently loaded ID_LI block, see direct_link_library.
			 * This is part of the file format definition. */
			if (fd->skip_flags & BLO_READ_SKIP_DATA) {
				bhead = blo_nextbhead(fd, bhead);
			}
			else {
				bhead = read_libblock(fd, mainlist.last, bhead, LIB_TAG_READ | LIB_TAG_EXTERN, NULL);
			}
			break;
			/* in 2.50+ files, the file identifier for screens is patched, forward compatibility */
		case ID_SCRN:
			bhead->code = ID_SCR;
			/* pass on to default */
			ATTR_FALLTHROUGH;
		default:
			if (fd->skip_flags & BLO_READ_SKIP_DATA) {
				bhead = blo_nextbhead(fd, bhead);
			}
			else {
				bhead = read_libblock(fd, bfd->main, bhead, LIB_TAG_LOCAL, NULL);
			}
		}
	}
	
	/* do before read_libraries, but skip undo case */
	if (fd->memfile == NULL) {
		do_versions(fd, NULL, bfd->main);
		do_versions_userdef(fd, bfd);
	}
	
	read_libraries(fd, &mainlist);
	
	blo_join_main(&mainlist);
	
	lib_link_all(fd, bfd->main);

	/* Skip in undo case. */
	if (fd->memfile == NULL) {
		/* Yep, second splitting... but this is a very cheap operation, so no big deal. */
		blo_split_main(&mainlist, bfd->main);
		for (Main *mainvar = mainlist.first; mainvar; mainvar = mainvar->next) {
			BLI_assert(mainvar->versionfile != 0);
			do_versions_after_linking(mainvar);
		}
		blo_join_main(&mainlist);
	}

	BKE_main_id_tag_all(bfd->main, LIB_TAG_NEW, false);

	/* Now that all our data-blocks are loaded, we can re-generate overrides from their references. */
	if (fd->memfile == NULL) {
		/* Do not apply in undo case! */
		BKE_main_override_static_update(bfd->main);
	}

	lib_verify_nodetree(bfd->main, true);
	fix_relpaths_library(fd->relabase, bfd->main); /* make all relative paths, relative to the open blend file */
	
	link_global(fd, bfd);	/* as last */
	
	fd->mainlist = NULL;  /* Safety, this is local variable, shall not be used afterward. */

	return bfd;
}

/* ************* APPEND LIBRARY ************** */

struct BHeadSort {
	BHead *bhead;
	const void *old;
};

static int verg_bheadsort(const void *v1, const void *v2)
{
	const struct BHeadSort *x1=v1, *x2=v2;
	
	if (x1->old > x2->old) return 1;
	else if (x1->old < x2->old) return -1;
	return 0;
}

static void sort_bhead_old_map(FileData *fd)
{
	BHead *bhead;
	struct BHeadSort *bhs;
	int tot = 0;
	
	for (bhead = blo_firstbhead(fd); bhead; bhead = blo_nextbhead(fd, bhead))
		tot++;
	
	fd->tot_bheadmap = tot;
	if (tot == 0) return;
	
	bhs = fd->bheadmap = MEM_malloc_arrayN(tot, sizeof(struct BHeadSort), "BHeadSort");
	
	for (bhead = blo_firstbhead(fd); bhead; bhead = blo_nextbhead(fd, bhead), bhs++) {
		bhs->bhead = bhead;
		bhs->old = bhead->old;
	}
	
	qsort(fd->bheadmap, tot, sizeof(struct BHeadSort), verg_bheadsort);
}

static BHead *find_previous_lib(FileData *fd, BHead *bhead)
{
	/* skip library datablocks in undo, see comment in read_libblock */
	if (fd->memfile)
		return NULL;

	for (; bhead; bhead = blo_prevbhead(fd, bhead)) {
		if (bhead->code == ID_LI)
			break;
	}

	return bhead;
}

static BHead *find_bhead(FileData *fd, void *old)
{
#if 0
	BHead *bhead;
#endif
	struct BHeadSort *bhs, bhs_s;
	
	if (!old)
		return NULL;

	if (fd->bheadmap == NULL)
		sort_bhead_old_map(fd);
	
	bhs_s.old = old;
	bhs = bsearch(&bhs_s, fd->bheadmap, fd->tot_bheadmap, sizeof(struct BHeadSort), verg_bheadsort);

	if (bhs)
		return bhs->bhead;
	
#if 0
	for (bhead = blo_firstbhead(fd); bhead; bhead= blo_nextbhead(fd, bhead)) {
		if (bhead->old == old)
			return bhead;
	}
#endif

	return NULL;
}

static BHead *find_bhead_from_code_name(FileData *fd, const short idcode, const char *name)
{
#ifdef USE_GHASH_BHEAD

	char idname_full[MAX_ID_NAME];

	*((short *)idname_full) = idcode;
	BLI_strncpy(idname_full + 2, name, sizeof(idname_full) - 2);

	return BLI_ghash_lookup(fd->bhead_idname_hash, idname_full);

#else
	BHead *bhead;

	for (bhead = blo_firstbhead(fd); bhead; bhead = blo_nextbhead(fd, bhead)) {
		if (bhead->code == idcode) {
			const char *idname_test = bhead_id_name(fd, bhead);
			if (STREQ(idname_test + 2, name)) {
				return bhead;
			}
		}
		else if (bhead->code == ENDB) {
			break;
		}
	}

	return NULL;
#endif
}

static BHead *find_bhead_from_idname(FileData *fd, const char *idname)
{
#ifdef USE_GHASH_BHEAD
	return BLI_ghash_lookup(fd->bhead_idname_hash, idname);
#else
	return find_bhead_from_code_name(fd, GS(idname), idname + 2);
#endif
}

static ID *is_yet_read(FileData *fd, Main *mainvar, BHead *bhead)
{
	const char *idname= bhead_id_name(fd, bhead);
	/* which_libbase can be NULL, intentionally not using idname+2 */
	return BLI_findstring(which_libbase(mainvar, GS(idname)), idname, offsetof(ID, name));
}

static void expand_doit_library(void *fdhandle, Main *mainvar, void *old)
{
	BHead *bhead;
	FileData *fd = fdhandle;
	ID *id;
	
	bhead = find_bhead(fd, old);
	if (bhead) {
		/* from another library? */
		if (bhead->code == ID_ID) {
			BHead *bheadlib= find_previous_lib(fd, bhead);
			
			if (bheadlib) {
				Library *lib = read_struct(fd, bheadlib, "Library");
				Main *ptr = blo_find_main(fd, lib->name, fd->relabase);
				
				if (ptr->curlib == NULL) {
					const char *idname= bhead_id_name(fd, bhead);
					
					blo_reportf_wrap(fd->reports, RPT_WARNING, TIP_("LIB: Data refers to main .blend file: '%s' from %s"),
					                 idname, mainvar->curlib->filepath);
					return;
				}
				else
					id = is_yet_read(fd, ptr, bhead);
				
				if (id == NULL) {
					read_libblock(fd, ptr, bhead, LIB_TAG_READ | LIB_TAG_INDIRECT, NULL);
					// commented because this can print way too much
					// if (G.debug & G_DEBUG) printf("expand_doit: other lib %s\n", lib->name);
					
					/* for outliner dependency only */
					ptr->curlib->parent = mainvar->curlib;
				}
				else {
					/* The line below was commented by Ton (I assume), when Hos did the merge from the orange branch. rev 6568
					 * This line is NEEDED, the case is that you have 3 blend files...
					 * user.blend, lib.blend and lib_indirect.blend - if user.blend already references a "tree" from
					 * lib_indirect.blend but lib.blend does too, linking in a Scene or Group from lib.blend can result in an
					 * empty without the dupli group referenced. Once you save and reload the group would appear. - Campbell */
					/* This crashes files, must look further into it */
					
					/* Update: the issue is that in file reading, the oldnewmap is OK, but for existing data, it has to be
					 * inserted in the map to be found! */
					
					/* Update: previously it was checking for id->tag & LIB_TAG_PRE_EXISTING, however that
					 * does not affect file reading. For file reading we may need to insert it into the libmap as well,
					 * because you might have two files indirectly linking the same datablock, and in that case
					 * we need this in the libmap for the fd of both those files.
					 *
					 * The crash that this check avoided earlier was because bhead->code wasn't properly passed in, making
					 * change_idid_adr not detect the mapping was for an ID_ID datablock. */
					oldnewmap_insert(fd->libmap, bhead->old, id, bhead->code);
					change_idid_adr_fd(fd, bhead->old, id);
					
					// commented because this can print way too much
					// if (G.debug & G_DEBUG) printf("expand_doit: already linked: %s lib: %s\n", id->name, lib->name);
				}
				
				MEM_freeN(lib);
			}
		}
		else {
			/* in 2.50+ file identifier for screens is patched, forward compatibility */
			if (bhead->code == ID_SCRN) {
				bhead->code = ID_SCR;
			}

			id = is_yet_read(fd, mainvar, bhead);
			if (id == NULL) {
				read_libblock(fd, mainvar, bhead, LIB_TAG_TESTIND, NULL);
			}
			else {
				/* this is actually only needed on UI call? when ID was already read before, and another append
				 * happens which invokes same ID... in that case the lookup table needs this entry */
				oldnewmap_insert(fd->libmap, bhead->old, id, bhead->code);
				// commented because this can print way too much
				// if (G.debug & G_DEBUG) printf("expand: already read %s\n", id->name);
			}
		}
	}
}

static BLOExpandDoitCallback expand_doit;

// XXX deprecated - old animation system
static void expand_ipo(FileData *fd, Main *mainvar, Ipo *ipo)
{
	IpoCurve *icu;
	for (icu = ipo->curve.first; icu; icu = icu->next) {
		if (icu->driver)
			expand_doit(fd, mainvar, icu->driver->ob);
	}
}

// XXX deprecated - old animation system
static void expand_constraint_channels(FileData *fd, Main *mainvar, ListBase *chanbase)
{
	bConstraintChannel *chan;
	for (chan = chanbase->first; chan; chan = chan->next) {
		expand_doit(fd, mainvar, chan->ipo);
	}
}

static void expand_idprops(FileData *fd, Main *mainvar, IDProperty *prop)
{
	if (!prop)
		return;

	switch (prop->type) {
		case IDP_ID:
			expand_doit(fd, mainvar, IDP_Id(prop));
			break;
		case IDP_IDPARRAY:
		{
			IDProperty *idp_array = IDP_IDPArray(prop);
			for (int i = 0; i < prop->len; i++) {
				expand_idprops(fd, mainvar, &idp_array[i]);
			}
			break;
		}
		case IDP_GROUP:
			for (IDProperty *loop = prop->data.group.first; loop; loop = loop->next) {
				expand_idprops(fd, mainvar, loop);
			}
			break;
	}
}

static void expand_fmodifiers(FileData *fd, Main *mainvar, ListBase *list)
{
	FModifier *fcm;
	
	for (fcm = list->first; fcm; fcm = fcm->next) {
		/* library data for specific F-Modifier types */
		switch (fcm->type) {
			case FMODIFIER_TYPE_PYTHON:
			{
				FMod_Python *data = (FMod_Python *)fcm->data;
				
				expand_doit(fd, mainvar, data->script);

				break;
			}
		}
	}
}

static void expand_fcurves(FileData *fd, Main *mainvar, ListBase *list)
{
	FCurve *fcu;
	
	for (fcu = list->first; fcu; fcu = fcu->next) {
		/* Driver targets if there is a driver */
		if (fcu->driver) {
			ChannelDriver *driver = fcu->driver;
			DriverVar *dvar;
			
			for (dvar = driver->variables.first; dvar; dvar = dvar->next) {
				DRIVER_TARGETS_LOOPER(dvar) 
				{
					// TODO: only expand those that are going to get used?
					expand_doit(fd, mainvar, dtar->id);
				}
				DRIVER_TARGETS_LOOPER_END
			}
		}
		
		/* F-Curve Modifiers */
		expand_fmodifiers(fd, mainvar, &fcu->modifiers);
	}
}

static void expand_action(FileData *fd, Main *mainvar, bAction *act)
{
	bActionChannel *chan;
	
	// XXX deprecated - old animation system --------------
	for (chan=act->chanbase.first; chan; chan=chan->next) {
		expand_doit(fd, mainvar, chan->ipo);
		expand_constraint_channels(fd, mainvar, &chan->constraintChannels);
	}
	// ---------------------------------------------------
	
	/* F-Curves in Action */
	expand_fcurves(fd, mainvar, &act->curves);

	for (TimeMarker *marker = act->markers.first; marker; marker = marker->next) {
		if (marker->camera) {
			expand_doit(fd, mainvar, marker->camera);
		}
	}
}

static void expand_keyingsets(FileData *fd, Main *mainvar, ListBase *list)
{
	KeyingSet *ks;
	KS_Path *ksp;
	
	/* expand the ID-pointers in KeyingSets's paths */
	for (ks = list->first; ks; ks = ks->next) {
		for (ksp = ks->paths.first; ksp; ksp = ksp->next) {
			expand_doit(fd, mainvar, ksp->id);
		}
	}
}

static void expand_animdata_nlastrips(FileData *fd, Main *mainvar, ListBase *list)
{
	NlaStrip *strip;
	
	for (strip= list->first; strip; strip= strip->next) {
		/* check child strips */
		expand_animdata_nlastrips(fd, mainvar, &strip->strips);
		
		/* check F-Curves */
		expand_fcurves(fd, mainvar, &strip->fcurves);
		
		/* check F-Modifiers */
		expand_fmodifiers(fd, mainvar, &strip->modifiers);
		
		/* relink referenced action */
		expand_doit(fd, mainvar, strip->act);
	}
}

static void expand_animdata(FileData *fd, Main *mainvar, AnimData *adt)
{
	NlaTrack *nlt;
	
	/* own action */
	expand_doit(fd, mainvar, adt->action);
	expand_doit(fd, mainvar, adt->tmpact);
	
	/* drivers - assume that these F-Curves have driver data to be in this list... */
	expand_fcurves(fd, mainvar, &adt->drivers);
	
	/* nla-data - referenced actions */
	for (nlt = adt->nla_tracks.first; nlt; nlt = nlt->next) 
		expand_animdata_nlastrips(fd, mainvar, &nlt->strips);
}	

static void expand_particlesettings(FileData *fd, Main *mainvar, ParticleSettings *part)
{
	int a;
	
	expand_doit(fd, mainvar, part->dup_ob);
	expand_doit(fd, mainvar, part->dup_group);
	expand_doit(fd, mainvar, part->eff_group);
	expand_doit(fd, mainvar, part->bb_ob);
	expand_doit(fd, mainvar, part->collision_group);
	
	if (part->adt)
		expand_animdata(fd, mainvar, part->adt);
	
	for (a = 0; a < MAX_MTEX; a++) {
		if (part->mtex[a]) {
			expand_doit(fd, mainvar, part->mtex[a]->tex);
			expand_doit(fd, mainvar, part->mtex[a]->object);
		}
	}

	if (part->effector_weights) {
		expand_doit(fd, mainvar, part->effector_weights->group);
	}

	if (part->pd) {
		expand_doit(fd, mainvar, part->pd->tex);
		expand_doit(fd, mainvar, part->pd->f_source);
	}
	if (part->pd2) {
		expand_doit(fd, mainvar, part->pd2->tex);
		expand_doit(fd, mainvar, part->pd2->f_source);
	}

	if (part->boids) {
		BoidState *state;
		BoidRule *rule;

		for (state = part->boids->states.first; state; state = state->next) {
			for (rule = state->rules.first; rule; rule = rule->next) {
				if (rule->type == eBoidRuleType_Avoid) {
					BoidRuleGoalAvoid *gabr = (BoidRuleGoalAvoid *)rule;
					expand_doit(fd, mainvar, gabr->ob);
				}
				else if (rule->type == eBoidRuleType_FollowLeader) {
					BoidRuleFollowLeader *flbr = (BoidRuleFollowLeader *)rule;
					expand_doit(fd, mainvar, flbr->ob);
				}
			}
		}
	}
}

static void expand_group(FileData *fd, Main *mainvar, Group *group)
{
	GroupObject *go;
	
	for (go = group->gobject.first; go; go = go->next) {
		expand_doit(fd, mainvar, go->ob);
	}

	if (group->collection != NULL) {
		expand_scene_collection(fd, mainvar, group->collection);
	}

}

static void expand_key(FileData *fd, Main *mainvar, Key *key)
{
	expand_doit(fd, mainvar, key->ipo); // XXX deprecated - old animation system
	
	if (key->adt)
		expand_animdata(fd, mainvar, key->adt);
}

static void expand_nodetree(FileData *fd, Main *mainvar, bNodeTree *ntree)
{
	bNode *node;
	bNodeSocket *sock;
	
	if (ntree->adt)
		expand_animdata(fd, mainvar, ntree->adt);
		
	if (ntree->gpd)
		expand_doit(fd, mainvar, ntree->gpd);
	
	for (node = ntree->nodes.first; node; node = node->next) {
		if (node->id && node->type != CMP_NODE_R_LAYERS) {
			expand_doit(fd, mainvar, node->id);
		}

		expand_idprops(fd, mainvar, node->prop);

		for (sock = node->inputs.first; sock; sock = sock->next)
			expand_doit(fd, mainvar, sock->prop);
		for (sock = node->outputs.first; sock; sock = sock->next)
			expand_doit(fd, mainvar, sock->prop);
	}

	for (sock = ntree->inputs.first; sock; sock = sock->next)
		expand_doit(fd, mainvar, sock->prop);
	for (sock = ntree->outputs.first; sock; sock = sock->next)
		expand_doit(fd, mainvar, sock->prop);
}

static void expand_texture(FileData *fd, Main *mainvar, Tex *tex)
{
	expand_doit(fd, mainvar, tex->ima);
	expand_doit(fd, mainvar, tex->ipo); // XXX deprecated - old animation system
	
	if (tex->adt)
		expand_animdata(fd, mainvar, tex->adt);
	
	if (tex->nodetree)
		expand_nodetree(fd, mainvar, tex->nodetree);
}

static void expand_brush(FileData *fd, Main *mainvar, Brush *brush)
{
	expand_doit(fd, mainvar, brush->mtex.tex);
	expand_doit(fd, mainvar, brush->mask_mtex.tex);
	expand_doit(fd, mainvar, brush->clone.image);
	expand_doit(fd, mainvar, brush->paint_curve);
}

static void expand_material(FileData *fd, Main *mainvar, Material *ma)
{
	int a;
	
	for (a = 0; a < MAX_MTEX; a++) {
		if (ma->mtex[a]) {
			expand_doit(fd, mainvar, ma->mtex[a]->tex);
			expand_doit(fd, mainvar, ma->mtex[a]->object);
		}
	}
	
	expand_doit(fd, mainvar, ma->ipo); // XXX deprecated - old animation system
	
	if (ma->adt)
		expand_animdata(fd, mainvar, ma->adt);
	
	if (ma->nodetree)
		expand_nodetree(fd, mainvar, ma->nodetree);
	
	if (ma->group)
		expand_doit(fd, mainvar, ma->group);

	if (ma->edit_image) {
		expand_doit(fd, mainvar, ma->edit_image);
	}
}

static void expand_lamp(FileData *fd, Main *mainvar, Lamp *la)
{
	int a;
	
	for (a = 0; a < MAX_MTEX; a++) {
		if (la->mtex[a]) {
			expand_doit(fd, mainvar, la->mtex[a]->tex);
			expand_doit(fd, mainvar, la->mtex[a]->object);
		}
	}
	
	expand_doit(fd, mainvar, la->ipo); // XXX deprecated - old animation system
	
	if (la->adt)
		expand_animdata(fd, mainvar, la->adt);
	
	if (la->nodetree)
		expand_nodetree(fd, mainvar, la->nodetree);
}

static void expand_lattice(FileData *fd, Main *mainvar, Lattice *lt)
{
	expand_doit(fd, mainvar, lt->ipo); // XXX deprecated - old animation system
	expand_doit(fd, mainvar, lt->key);
	
	if (lt->adt)
		expand_animdata(fd, mainvar, lt->adt);
}


static void expand_world(FileData *fd, Main *mainvar, World *wrld)
{
	int a;
	
	for (a = 0; a < MAX_MTEX; a++) {
		if (wrld->mtex[a]) {
			expand_doit(fd, mainvar, wrld->mtex[a]->tex);
			expand_doit(fd, mainvar, wrld->mtex[a]->object);
		}
	}
	
	expand_doit(fd, mainvar, wrld->ipo); // XXX deprecated - old animation system
	
	if (wrld->adt)
		expand_animdata(fd, mainvar, wrld->adt);
	
	if (wrld->nodetree)
		expand_nodetree(fd, mainvar, wrld->nodetree);
}


static void expand_mball(FileData *fd, Main *mainvar, MetaBall *mb)
{
	int a;
	
	for (a = 0; a < mb->totcol; a++) {
		expand_doit(fd, mainvar, mb->mat[a]);
	}
	
	if (mb->adt)
		expand_animdata(fd, mainvar, mb->adt);
}

static void expand_curve(FileData *fd, Main *mainvar, Curve *cu)
{
	int a;
	
	for (a = 0; a < cu->totcol; a++) {
		expand_doit(fd, mainvar, cu->mat[a]);
	}
	
	expand_doit(fd, mainvar, cu->vfont);
	expand_doit(fd, mainvar, cu->vfontb);
	expand_doit(fd, mainvar, cu->vfonti);
	expand_doit(fd, mainvar, cu->vfontbi);
	expand_doit(fd, mainvar, cu->key);
	expand_doit(fd, mainvar, cu->ipo); // XXX deprecated - old animation system
	expand_doit(fd, mainvar, cu->bevobj);
	expand_doit(fd, mainvar, cu->taperobj);
	expand_doit(fd, mainvar, cu->textoncurve);
	
	if (cu->adt)
		expand_animdata(fd, mainvar, cu->adt);
}

static void expand_mesh(FileData *fd, Main *mainvar, Mesh *me)
{
	int a;
	
	if (me->adt)
		expand_animdata(fd, mainvar, me->adt);
		
	for (a = 0; a < me->totcol; a++) {
		expand_doit(fd, mainvar, me->mat[a]);
	}
	
	expand_doit(fd, mainvar, me->key);
	expand_doit(fd, mainvar, me->texcomesh);
}

/* temp struct used to transport needed info to expand_constraint_cb() */
typedef struct tConstraintExpandData {
	FileData *fd;
	Main *mainvar;
} tConstraintExpandData;
/* callback function used to expand constraint ID-links */
static void expand_constraint_cb(bConstraint *UNUSED(con), ID **idpoin, bool UNUSED(is_reference), void *userdata)
{
	tConstraintExpandData *ced = (tConstraintExpandData *)userdata;
	expand_doit(ced->fd, ced->mainvar, *idpoin);
}

static void expand_constraints(FileData *fd, Main *mainvar, ListBase *lb)
{
	tConstraintExpandData ced;
	bConstraint *curcon;
	
	/* relink all ID-blocks used by the constraints */
	ced.fd = fd;
	ced.mainvar = mainvar;
	
	BKE_constraints_id_loop(lb, expand_constraint_cb, &ced);
	
	/* deprecated manual expansion stuff */
	for (curcon = lb->first; curcon; curcon = curcon->next) {
		if (curcon->ipo)
			expand_doit(fd, mainvar, curcon->ipo); // XXX deprecated - old animation system
	}
}

static void expand_pose(FileData *fd, Main *mainvar, bPose *pose)
{
	bPoseChannel *chan;
	
	if (!pose)
		return;
	
	for (chan = pose->chanbase.first; chan; chan = chan->next) {
		expand_constraints(fd, mainvar, &chan->constraints);
		expand_idprops(fd, mainvar, chan->prop);
		expand_doit(fd, mainvar, chan->custom);
	}
}

static void expand_bones(FileData *fd, Main *mainvar, Bone *bone)
{
	expand_idprops(fd, mainvar, bone->prop);

	for (Bone *curBone = bone->childbase.first; curBone; curBone = curBone->next) {
		expand_bones(fd, mainvar, curBone);
	}
}

static void expand_armature(FileData *fd, Main *mainvar, bArmature *arm)
{
	if (arm->adt)
		expand_animdata(fd, mainvar, arm->adt);

	for (Bone *curBone = arm->bonebase.first; curBone; curBone = curBone->next) {
		expand_bones(fd, mainvar, curBone);
	}
}

static void expand_object_expandModifiers(
        void *userData, Object *UNUSED(ob), ID **idpoin, int UNUSED(cb_flag))
{
	struct { FileData *fd; Main *mainvar; } *data= userData;
	
	FileData *fd = data->fd;
	Main *mainvar = data->mainvar;
	
	expand_doit(fd, mainvar, *idpoin);
}

static void expand_object(FileData *fd, Main *mainvar, Object *ob)
{
	ParticleSystem *psys;
	bSensor *sens;
	bController *cont;
	bActuator *act;
	bActionStrip *strip;
	PartEff *paf;
	int a;
	
	expand_doit(fd, mainvar, ob->data);
	
	/* expand_object_expandModifier() */
	if (ob->modifiers.first) {
		struct { FileData *fd; Main *mainvar; } data;
		data.fd = fd;
		data.mainvar = mainvar;
		
		modifiers_foreachIDLink(ob, expand_object_expandModifiers, (void *)&data);
	}
	
	expand_pose(fd, mainvar, ob->pose);
	expand_doit(fd, mainvar, ob->poselib);
	expand_constraints(fd, mainvar, &ob->constraints);
	
	expand_doit(fd, mainvar, ob->gpd);
	
// XXX deprecated - old animation system (for version patching only)
	expand_doit(fd, mainvar, ob->ipo);
	expand_doit(fd, mainvar, ob->action);
	
	expand_constraint_channels(fd, mainvar, &ob->constraintChannels);
	
	for (strip=ob->nlastrips.first; strip; strip=strip->next) {
		expand_doit(fd, mainvar, strip->object);
		expand_doit(fd, mainvar, strip->act);
		expand_doit(fd, mainvar, strip->ipo);
	}
// XXX deprecated - old animation system (for version patching only)
	
	if (ob->adt)
		expand_animdata(fd, mainvar, ob->adt);
	
	for (a = 0; a < ob->totcol; a++) {
		expand_doit(fd, mainvar, ob->mat[a]);
	}
	
	paf = blo_do_version_give_parteff_245(ob);
	if (paf && paf->group) 
		expand_doit(fd, mainvar, paf->group);
	
	if (ob->dup_group)
		expand_doit(fd, mainvar, ob->dup_group);
	
	if (ob->proxy)
		expand_doit(fd, mainvar, ob->proxy);
	if (ob->proxy_group)
		expand_doit(fd, mainvar, ob->proxy_group);
	
	for (psys = ob->particlesystem.first; psys; psys = psys->next)
		expand_doit(fd, mainvar, psys->part);

	for (sens = ob->sensors.first; sens; sens = sens->next) {
		if (sens->type == SENS_MESSAGE) {
			bMessageSensor *ms = sens->data;
			expand_doit(fd, mainvar, ms->fromObject);
		}
	}
	
	for (cont = ob->controllers.first; cont; cont = cont->next) {
		if (cont->type == CONT_PYTHON) {
			bPythonCont *pc = cont->data;
			expand_doit(fd, mainvar, pc->text);
		}
	}
	
	for (act = ob->actuators.first; act; act = act->next) {
		if (act->type == ACT_SOUND) {
			bSoundActuator *sa = act->data;
			expand_doit(fd, mainvar, sa->sound);
		}
		else if (act->type == ACT_CAMERA) {
			bCameraActuator *ca = act->data;
			expand_doit(fd, mainvar, ca->ob);
		}
		else if (act->type == ACT_EDIT_OBJECT) {
			bEditObjectActuator *eoa = act->data;
			if (eoa) {
				expand_doit(fd, mainvar, eoa->ob);
				expand_doit(fd, mainvar, eoa->me);
			}
		}
		else if (act->type == ACT_OBJECT) {
			bObjectActuator *oa = act->data;
			expand_doit(fd, mainvar, oa->reference);
		}
		else if (act->type == ACT_ADD_OBJECT) {
			bAddObjectActuator *aoa = act->data;
			expand_doit(fd, mainvar, aoa->ob);
		}
		else if (act->type == ACT_SCENE) {
			bSceneActuator *sa = act->data;
			expand_doit(fd, mainvar, sa->camera);
			expand_doit(fd, mainvar, sa->scene);
		}
		else if (act->type == ACT_2DFILTER) {
			bTwoDFilterActuator *tdfa = act->data;
			expand_doit(fd, mainvar, tdfa->text);
		}
		else if (act->type == ACT_ACTION) {
			bActionActuator *aa = act->data;
			expand_doit(fd, mainvar, aa->act);
		}
		else if (act->type == ACT_SHAPEACTION) {
			bActionActuator *aa = act->data;
			expand_doit(fd, mainvar, aa->act);
		}
		else if (act->type == ACT_PROPERTY) {
			bPropertyActuator *pa = act->data;
			expand_doit(fd, mainvar, pa->ob);
		}
		else if (act->type == ACT_MESSAGE) {
			bMessageActuator *ma = act->data;
			expand_doit(fd, mainvar, ma->toObject);
		}
		else if (act->type==ACT_PARENT) {
			bParentActuator *pa = act->data;
			expand_doit(fd, mainvar, pa->ob);
		}
		else if (act->type == ACT_ARMATURE) {
			bArmatureActuator *arma = act->data;
			expand_doit(fd, mainvar, arma->target);
		}
		else if (act->type == ACT_STEERING) {
			bSteeringActuator *sta = act->data;
			expand_doit(fd, mainvar, sta->target);
			expand_doit(fd, mainvar, sta->navmesh);
		}
	}
	
	if (ob->pd) {
		expand_doit(fd, mainvar, ob->pd->tex);
		expand_doit(fd, mainvar, ob->pd->f_source);
	}

	if (ob->soft) {
		expand_doit(fd, mainvar, ob->soft->collision_group);

		if (ob->soft->effector_weights) {
			expand_doit(fd, mainvar, ob->soft->effector_weights->group);
		}
	}

	if (ob->rigidbody_constraint) {
		expand_doit(fd, mainvar, ob->rigidbody_constraint->ob1);
		expand_doit(fd, mainvar, ob->rigidbody_constraint->ob2);
	}

	if (ob->currentlod) {
		LodLevel *level;
		for (level = ob->lodlevels.first; level; level = level->next) {
			expand_doit(fd, mainvar, level->source);
		}
	}
}

static void expand_scene_collection(FileData *fd, Main *mainvar, SceneCollection *sc)
{
	for (LinkData *link = sc->objects.first; link; link = link->next) {
		expand_doit(fd, mainvar, link->data);
	}

	for (LinkData *link = sc->filter_objects.first; link; link = link->next) {
		expand_doit(fd, mainvar, link->data);
	}

	for (SceneCollection *nsc= sc->scene_collections.first; nsc; nsc = nsc->next) {
		expand_scene_collection(fd, mainvar, nsc);
	}
}

static void expand_scene(FileData *fd, Main *mainvar, Scene *sce)
{
	SceneRenderLayer *srl;
	FreestyleModuleConfig *module;
	FreestyleLineSet *lineset;
	
	for (Base *base_legacy = sce->base.first; base_legacy; base_legacy = base_legacy->next) {
		expand_doit(fd, mainvar, base_legacy->object);
	}
	expand_doit(fd, mainvar, sce->camera);
	expand_doit(fd, mainvar, sce->world);
	
	if (sce->adt)
		expand_animdata(fd, mainvar, sce->adt);
	expand_keyingsets(fd, mainvar, &sce->keyingsets);
	
	if (sce->set)
		expand_doit(fd, mainvar, sce->set);
	
	if (sce->nodetree)
		expand_nodetree(fd, mainvar, sce->nodetree);
	
	for (srl = sce->r.layers.first; srl; srl = srl->next) {
		expand_doit(fd, mainvar, srl->mat_override);
		for (module = srl->freestyleConfig.modules.first; module; module = module->next) {
			if (module->script)
				expand_doit(fd, mainvar, module->script);
		}
		for (lineset = srl->freestyleConfig.linesets.first; lineset; lineset = lineset->next) {
			if (lineset->group)
				expand_doit(fd, mainvar, lineset->group);
			expand_doit(fd, mainvar, lineset->linestyle);
		}
	}

	for (ViewLayer *view_layer = sce->view_layers.first; view_layer; view_layer = view_layer->next) {
		for (module = view_layer->freestyle_config.modules.first; module; module = module->next) {
			if (module->script) {
				expand_doit(fd, mainvar, module->script);
			}
		}

		for (lineset = view_layer->freestyle_config.linesets.first; lineset; lineset = lineset->next) {
			if (lineset->group) {
				expand_doit(fd, mainvar, lineset->group);
			}
			expand_doit(fd, mainvar, lineset->linestyle);
		}
	}

	if (sce->r.dometext)
		expand_doit(fd, mainvar, sce->gm.dome.warptext);
	
	if (sce->gpd)
		expand_doit(fd, mainvar, sce->gpd);
		
	if (sce->ed) {
		Sequence *seq;
		
		SEQ_BEGIN (sce->ed, seq)
		{
			expand_idprops(fd, mainvar, seq->prop);

			if (seq->scene) expand_doit(fd, mainvar, seq->scene);
			if (seq->scene_camera) expand_doit(fd, mainvar, seq->scene_camera);
			if (seq->clip) expand_doit(fd, mainvar, seq->clip);
			if (seq->mask) expand_doit(fd, mainvar, seq->mask);
			if (seq->sound) expand_doit(fd, mainvar, seq->sound);
		}
		SEQ_END
	}
	
	if (sce->rigidbody_world) {
		expand_doit(fd, mainvar, sce->rigidbody_world->group);
		expand_doit(fd, mainvar, sce->rigidbody_world->constraints);
	}

	for (TimeMarker *marker = sce->markers.first; marker; marker = marker->next) {
		if (marker->camera) {
			expand_doit(fd, mainvar, marker->camera);
		}
	}

	expand_doit(fd, mainvar, sce->clip);

	expand_scene_collection(fd, mainvar, sce->collection);
}

static void expand_camera(FileData *fd, Main *mainvar, Camera *ca)
{
	expand_doit(fd, mainvar, ca->ipo); // XXX deprecated - old animation system
	
	if (ca->adt)
		expand_animdata(fd, mainvar, ca->adt);
}

static void expand_cachefile(FileData *fd, Main *mainvar, CacheFile *cache_file)
{
	if (cache_file->adt) {
		expand_animdata(fd, mainvar, cache_file->adt);
	}
}

static void expand_speaker(FileData *fd, Main *mainvar, Speaker *spk)
{
	expand_doit(fd, mainvar, spk->sound);

	if (spk->adt)
		expand_animdata(fd, mainvar, spk->adt);
}

static void expand_sound(FileData *fd, Main *mainvar, bSound *snd)
{
	expand_doit(fd, mainvar, snd->ipo); // XXX deprecated - old animation system
}

static void expand_lightprobe(FileData *fd, Main *mainvar, LightProbe *prb)
{
	if (prb->adt)
		expand_animdata(fd, mainvar, prb->adt);
}

static void expand_movieclip(FileData *fd, Main *mainvar, MovieClip *clip)
{
	if (clip->adt)
		expand_animdata(fd, mainvar, clip->adt);
}

static void expand_mask_parent(FileData *fd, Main *mainvar, MaskParent *parent)
{
	if (parent->id) {
		expand_doit(fd, mainvar, parent->id);
	}
}

static void expand_mask(FileData *fd, Main *mainvar, Mask *mask)
{
	MaskLayer *mask_layer;

	if (mask->adt)
		expand_animdata(fd, mainvar, mask->adt);

	for (mask_layer = mask->masklayers.first; mask_layer; mask_layer = mask_layer->next) {
		MaskSpline *spline;

		for (spline = mask_layer->splines.first; spline; spline = spline->next) {
			int i;

			for (i = 0; i < spline->tot_point; i++) {
				MaskSplinePoint *point = &spline->points[i];

				expand_mask_parent(fd, mainvar, &point->parent);
			}

			expand_mask_parent(fd, mainvar, &spline->parent);
		}
	}
}

static void expand_linestyle(FileData *fd, Main *mainvar, FreestyleLineStyle *linestyle)
{
	int a;
	LineStyleModifier *m;

	for (a = 0; a < MAX_MTEX; a++) {
		if (linestyle->mtex[a]) {
			expand_doit(fd, mainvar, linestyle->mtex[a]->tex);
			expand_doit(fd, mainvar, linestyle->mtex[a]->object);
		}
	}
	if (linestyle->nodetree)
		expand_nodetree(fd, mainvar, linestyle->nodetree);

	if (linestyle->adt)
		expand_animdata(fd, mainvar, linestyle->adt);
	for (m = linestyle->color_modifiers.first; m; m = m->next) {
		if (m->type == LS_MODIFIER_DISTANCE_FROM_OBJECT)
			expand_doit(fd, mainvar, ((LineStyleColorModifier_DistanceFromObject *)m)->target);
	}
	for (m = linestyle->alpha_modifiers.first; m; m = m->next) {
		if (m->type == LS_MODIFIER_DISTANCE_FROM_OBJECT)
			expand_doit(fd, mainvar, ((LineStyleAlphaModifier_DistanceFromObject *)m)->target);
	}
	for (m = linestyle->thickness_modifiers.first; m; m = m->next) {
		if (m->type == LS_MODIFIER_DISTANCE_FROM_OBJECT)
			expand_doit(fd, mainvar, ((LineStyleThicknessModifier_DistanceFromObject *)m)->target);
	}
}

static void expand_gpencil(FileData *fd, Main *mainvar, bGPdata *gpd)
{
	if (gpd->adt)
		expand_animdata(fd, mainvar, gpd->adt);
}

static void expand_workspace(FileData *fd, Main *mainvar, WorkSpace *workspace)
{
	ListBase *layouts = BKE_workspace_layouts_get(workspace);

	for (WorkSpaceLayout *layout = layouts->first; layout; layout = layout->next) {
		expand_doit(fd, mainvar, BKE_workspace_layout_screen_get(layout));
	}
}

/**
 * Set the callback func used over all ID data found by \a BLO_expand_main func.
 *
 * \param expand_doit_func Called for each ID block it finds.
 */
void BLO_main_expander(BLOExpandDoitCallback expand_doit_func)
{
	expand_doit = expand_doit_func;
}

/**
 * Loop over all ID data in Main to mark relations.
 * Set (id->tag & LIB_TAG_NEED_EXPAND) to mark expanding. Flags get cleared after expanding.
 *
 * \param fdhandle usually filedata, or own handle.
 * \param mainvar the Main database to expand.
 */
void BLO_expand_main(void *fdhandle, Main *mainvar)
{
	ListBase *lbarray[MAX_LIBARRAY];
	FileData *fd = fdhandle;
	ID *id;
	int a;
	bool do_it = true;
	
	while (do_it) {
		do_it = false;
		
		a = set_listbasepointers(mainvar, lbarray);
		while (a--) {
			id = lbarray[a]->first;
			while (id) {
				if (id->tag & LIB_TAG_NEED_EXPAND) {
					expand_idprops(fd, mainvar, id->properties);

					switch (GS(id->name)) {
					case ID_OB:
						expand_object(fd, mainvar, (Object *)id);
						break;
					case ID_ME:
						expand_mesh(fd, mainvar, (Mesh *)id);
						break;
					case ID_CU:
						expand_curve(fd, mainvar, (Curve *)id);
						break;
					case ID_MB:
						expand_mball(fd, mainvar, (MetaBall *)id);
						break;
					case ID_SCE:
						expand_scene(fd, mainvar, (Scene *)id);
						break;
					case ID_MA:
						expand_material(fd, mainvar, (Material *)id);
						break;
					case ID_TE:
						expand_texture(fd, mainvar, (Tex *)id);
						break;
					case ID_WO:
						expand_world(fd, mainvar, (World *)id);
						break;
					case ID_LT:
						expand_lattice(fd, mainvar, (Lattice *)id);
						break;
					case ID_LA:
						expand_lamp(fd, mainvar, (Lamp *)id);
						break;
					case ID_KE:
						expand_key(fd, mainvar, (Key *)id);
						break;
					case ID_CA:
						expand_camera(fd, mainvar, (Camera *)id);
						break;
					case ID_SPK:
						expand_speaker(fd, mainvar, (Speaker *)id);
						break;
					case ID_SO:
						expand_sound(fd, mainvar, (bSound *)id);
						break;
					case ID_LP:
						expand_lightprobe(fd, mainvar, (LightProbe *)id);
						break;
					case ID_AR:
						expand_armature(fd, mainvar, (bArmature *)id);
						break;
					case ID_AC:
						expand_action(fd, mainvar, (bAction *)id); // XXX deprecated - old animation system
						break;
					case ID_GR:
						expand_group(fd, mainvar, (Group *)id);
						break;
					case ID_NT:
						expand_nodetree(fd, mainvar, (bNodeTree *)id);
						break;
					case ID_BR:
						expand_brush(fd, mainvar, (Brush *)id);
						break;
					case ID_IP:
						expand_ipo(fd, mainvar, (Ipo *)id); // XXX deprecated - old animation system
						break;
					case ID_PA:
						expand_particlesettings(fd, mainvar, (ParticleSettings *)id);
						break;
					case ID_MC:
						expand_movieclip(fd, mainvar, (MovieClip *)id);
						break;
					case ID_MSK:
						expand_mask(fd, mainvar, (Mask *)id);
						break;
					case ID_LS:
						expand_linestyle(fd, mainvar, (FreestyleLineStyle *)id);
						break;
					case ID_GD:
						expand_gpencil(fd, mainvar, (bGPdata *)id);
						break;
					case ID_CF:
						expand_cachefile(fd, mainvar, (CacheFile *)id);
						break;
					case ID_WS:
						expand_workspace(fd, mainvar, (WorkSpace *)id);
					default:
						break;
					}
					
					do_it = true;
					id->tag &= ~LIB_TAG_NEED_EXPAND;
					
				}
				id = id->next;
			}
		}
	}
}


/* ***************************** */
	
static bool object_in_any_scene(Main *mainvar, Object *ob)
{
	Scene *sce;
	
	for (sce = mainvar->scene.first; sce; sce = sce->id.next) {
		if (BKE_scene_object_find(sce, ob)) {
			return true;
		}
	}
	
	return false;
}

static void give_base_to_objects(
        Main *mainvar, Scene *scene, ViewLayer *view_layer, Library *lib, const short flag)
{
	Object *ob;
	Base *base;
	SceneCollection *scene_collection = NULL;
	const bool is_link = (flag & FILE_LINK) != 0;

	BLI_assert(scene);

	/* Give all objects which are LIB_TAG_INDIRECT a base, or for a group when *lib has been set. */
	for (ob = mainvar->object.first; ob; ob = ob->id.next) {
		if ((ob->id.tag & LIB_TAG_INDIRECT) && (ob->id.tag & LIB_TAG_PRE_EXISTING) == 0) {
			bool do_it = false;

			if (ob->id.us == 0) {
				do_it = true;
			}
			else if (!is_link && (ob->id.lib == lib) && (object_in_any_scene(mainvar, ob) == 0)) {
				/* When appending, make sure any indirectly loaded objects get a base, else they cant be accessed at all
				 * (see T27437). */
				do_it = true;
			}

			if (do_it) {
				CLAMP_MIN(ob->id.us, 0);

				if (scene_collection == NULL) {
					scene_collection = get_scene_collection_active_or_create(scene, view_layer, FILE_ACTIVE_COLLECTION);
				}

				BKE_collection_object_add(&scene->id, scene_collection, ob);
				base = BKE_view_layer_base_find(view_layer, ob);
				BKE_scene_object_base_flag_sync_from_base(base);

				if (flag & FILE_AUTOSELECT) {
					/* Note that link_object_postprocess() already checks for FILE_AUTOSELECT flag,
<<<<<<< HEAD
					 * but it will miss objects from non-instanciated groups... */
					if (base->flag & BASE_SELECTABLED) {
						base->flag |= BASE_SELECTED;
						BKE_scene_object_base_flag_sync_from_base(base);
					}
					/* Do NOT make base active here! screws up GUI stuff, if you want it do it on src/ level. */
=======
					 * but it will miss objects from non-instantiated groups... */
					ob->flag |= SELECT;
					/* do NOT make base active here! screws up GUI stuff, if you want it do it on src/ level */
>>>>>>> 7a24e0d1
				}

				ob->id.tag &= ~LIB_TAG_INDIRECT;
				ob->id.tag |= LIB_TAG_EXTERN;
			}
		}
	}
}

static void give_base_to_groups(
        Main *mainvar, Scene *scene, ViewLayer *view_layer, Library *UNUSED(lib), const short UNUSED(flag))
{
	Group *group;
	Base *base;
	Object *ob;
	SceneCollection *scene_collection;

	/* If the group is empty this function is not even called, so it's safe to ensure a collection at this point. */
	scene_collection = get_scene_collection_active_or_create(scene, view_layer, FILE_ACTIVE_COLLECTION);

	/* Give all objects which are tagged a base. */
	for (group = mainvar->group.first; group; group = group->id.next) {
		if (group->id.tag & LIB_TAG_DOIT) {
			/* Any indirect group should not have been tagged. */
			BLI_assert((group->id.tag & LIB_TAG_INDIRECT) == 0);

			/* BKE_object_add(...) messes with the selection. */
			ob = BKE_object_add_only_object(mainvar, OB_EMPTY, group->id.name + 2);
			ob->type = OB_EMPTY;

			BKE_collection_object_add(&scene->id, scene_collection, ob);
			base = BKE_view_layer_base_find(view_layer, ob);

			if (base->flag & BASE_SELECTABLED) {
				base->flag |= BASE_SELECTED;
			}

			BKE_scene_object_base_flag_sync_from_base(base);
			DEG_id_tag_update(&ob->id, OB_RECALC_OB | OB_RECALC_DATA | OB_RECALC_TIME);
			view_layer->basact = base;

			/* Assign the group. */
			ob->dup_group = group;
			ob->transflag |= OB_DUPLIGROUP;
			copy_v3_v3(ob->loc, scene->cursor);
		}
	}
}

static ID *create_placeholder(Main *mainvar, const short idcode, const char *idname, const short tag)
{
	ListBase *lb = which_libbase(mainvar, idcode);
	ID *ph_id = BKE_libblock_alloc_notest(idcode);

	*((short *)ph_id->name) = idcode;
	BLI_strncpy(ph_id->name + 2, idname, sizeof(ph_id->name) - 2);
	BKE_libblock_init_empty(ph_id);
	ph_id->lib = mainvar->curlib;
	ph_id->tag = tag | LIB_TAG_MISSING;
	ph_id->us = ID_FAKE_USERS(ph_id);
	ph_id->icon_id = 0;

	BLI_addtail(lb, ph_id);
	id_sort_by_name(lb, ph_id);

	return ph_id;
}

/* returns true if the item was found
 * but it may already have already been appended/linked */
static ID *link_named_part(
        Main *mainl, FileData *fd, const short idcode, const char *name, const int flag)
{
	BHead *bhead = find_bhead_from_code_name(fd, idcode, name);
	ID *id;

	const bool use_placeholders = (flag & BLO_LIBLINK_USE_PLACEHOLDERS) != 0;
	const bool force_indirect = (flag & BLO_LIBLINK_FORCE_INDIRECT) != 0;

	BLI_assert(BKE_idcode_is_linkable(idcode) && BKE_idcode_is_valid(idcode));

	if (bhead) {
		id = is_yet_read(fd, mainl, bhead);
		if (id == NULL) {
			/* not read yet */
			read_libblock(fd, mainl, bhead, force_indirect ? LIB_TAG_TESTIND : LIB_TAG_TESTEXT, &id);

			if (id) {
				/* sort by name in list */
				ListBase *lb = which_libbase(mainl, idcode);
				id_sort_by_name(lb, id);
			}
		}
		else {
			/* already linked */
			if (G.debug)
				printf("append: already linked\n");
			oldnewmap_insert(fd->libmap, bhead->old, id, bhead->code);
			if (!force_indirect && (id->tag & LIB_TAG_INDIRECT)) {
				id->tag &= ~LIB_TAG_INDIRECT;
				id->tag |= LIB_TAG_EXTERN;
			}
		}
	}
	else if (use_placeholders) {
		/* XXX flag part is weak! */
		id = create_placeholder(mainl, idcode, name, force_indirect ? LIB_TAG_INDIRECT : LIB_TAG_EXTERN);
	}
	else {
		id = NULL;
	}
	
	/* if we found the id but the id is NULL, this is really bad */
	BLI_assert(!((bhead != NULL) && (id == NULL)));
	
	return id;
}

static SceneCollection *get_scene_collection_active_or_create(
        struct Scene *scene, struct ViewLayer *view_layer, const int flag)
{
	LayerCollection *lc = NULL;

	if (flag & FILE_ACTIVE_COLLECTION) {
		lc = BKE_layer_collection_get_active_ensure(scene, view_layer);
	}
	else {
		SceneCollection *sc = BKE_collection_add(&scene->id, NULL, COLLECTION_TYPE_NONE, NULL);
		lc = BKE_collection_link(view_layer, sc);
	}

	return lc->scene_collection;
}

static void link_object_postprocess(ID *id, Scene *scene, ViewLayer *view_layer, const int flag)
{
	if (scene) {
		/* link to scene */
		Base *base;
		Object *ob;
		SceneCollection *sc;

		ob = (Object *)id;
		ob->mode = OB_MODE_OBJECT;

		sc =  get_scene_collection_active_or_create(scene, view_layer, flag);
		BKE_collection_object_add(&scene->id, sc, ob);
		base = BKE_view_layer_base_find(view_layer, ob);
		BKE_scene_object_base_flag_sync_from_base(base);

		if (flag & FILE_AUTOSELECT) {
			if (base->flag & BASE_SELECTABLED) {
				base->flag |= BASE_SELECTED;
				BKE_scene_object_base_flag_sync_from_base(base);
			}
			/* do NOT make base active here! screws up GUI stuff, if you want it do it on src/ level */
		}
	}
}

/**
 * Simple reader for copy/paste buffers.
 */
void BLO_library_link_copypaste(Main *mainl, BlendHandle *bh)
{
	FileData *fd = (FileData *)(bh);
	BHead *bhead;
	
	for (bhead = blo_firstbhead(fd); bhead; bhead = blo_nextbhead(fd, bhead)) {
		ID *id = NULL;

		if (bhead->code == ENDB)
			break;
		if (ELEM(bhead->code, ID_OB, ID_GR)) {
			read_libblock(fd, mainl, bhead, LIB_TAG_TESTIND, &id);
		}


		if (id) {
			/* sort by name in list */
			ListBase *lb = which_libbase(mainl, GS(id->name));
			id_sort_by_name(lb, id);

			if (bhead->code == ID_OB) {
				/* Instead of instancing Base's directly, postpone until after groups are loaded
				 * otherwise the base's flag is set incorrectly when groups are used */
				Object *ob = (Object *)id;
				ob->mode = OB_MODE_OBJECT;
				/* ensure give_base_to_objects runs on this object */
				BLI_assert(id->us == 0);
			}
		}
	}
}

static ID *link_named_part_ex(
        Main *mainl, FileData *fd, const short idcode, const char *name, const int flag,
        Scene *scene, ViewLayer *view_layer)
{
	ID *id = link_named_part(mainl, fd, idcode, name, flag);

	if (id && (GS(id->name) == ID_OB)) {	/* loose object: give a base */
		link_object_postprocess(id, scene, view_layer, flag);
	}
	else if (id && (GS(id->name) == ID_GR)) {
		/* tag as needing to be instantiated */
		if (flag & FILE_GROUP_INSTANCE)
			id->tag |= LIB_TAG_DOIT;
	}

	return id;
}

/**
 * Link a named datablock from an external blend file.
 *
 * \param mainl The main database to link from (not the active one).
 * \param bh The blender file handle.
 * \param idcode The kind of datablock to link.
 * \param name The name of the datablock (without the 2 char ID prefix).
 * \return the linked ID when found.
 */
ID *BLO_library_link_named_part(Main *mainl, BlendHandle **bh, const short idcode, const char *name)
{
	FileData *fd = (FileData*)(*bh);
	return link_named_part(mainl, fd, idcode, name, 0);
}

/**
 * Link a named datablock from an external blend file.
 * Optionally instantiate the object/group in the scene when the flags are set.
 *
 * \param mainl The main database to link from (not the active one).
 * \param bh The blender file handle.
 * \param idcode The kind of datablock to link.
 * \param name The name of the datablock (without the 2 char ID prefix).
 * \param flag Options for linking, used for instantiating.
 * \param scene The scene in which to instantiate objects/groups (if NULL, no instantiation is done).
 * \param v3d The active View3D (only to define active layers for instantiated objects & groups, can be NULL).
 * \return the linked ID when found.
 */
ID *BLO_library_link_named_part_ex(
        Main *mainl, BlendHandle **bh,
        const short idcode, const char *name, const int flag,
        Scene *scene, ViewLayer *view_layer)
{
	FileData *fd = (FileData*)(*bh);
	return link_named_part_ex(mainl, fd, idcode, name, flag, scene, view_layer);
}

static void link_id_part(ReportList *reports, FileData *fd, Main *mainvar, ID *id, ID **r_id)
{
	BHead *bhead = NULL;
	const bool is_valid = BKE_idcode_is_linkable(GS(id->name)) || ((id->tag & LIB_TAG_EXTERN) == 0);

	if (fd) {
		bhead = find_bhead_from_idname(fd, id->name);
	}

	id->tag &= ~LIB_TAG_READ;

	if (!is_valid) {
		blo_reportf_wrap(
		        reports, RPT_ERROR,
		        TIP_("LIB: %s: '%s' is directly linked from '%s' (parent '%s'), but is a non-linkable data type"),
		        BKE_idcode_to_name(GS(id->name)),
		        id->name + 2,
		        mainvar->curlib->filepath,
		        library_parent_filepath(mainvar->curlib));
	}

	if (bhead) {
		id->tag |= LIB_TAG_NEED_EXPAND;
		// printf("read lib block %s\n", id->name);
		read_libblock(fd, mainvar, bhead, id->tag, r_id);
	}
	else {
		blo_reportf_wrap(
		        reports, RPT_WARNING,
		        TIP_("LIB: %s: '%s' missing from '%s', parent '%s'"),
		        BKE_idcode_to_name(GS(id->name)),
		        id->name + 2,
		        mainvar->curlib->filepath,
		        library_parent_filepath(mainvar->curlib));

		/* Generate a placeholder for this ID (simplified version of read_libblock actually...). */
		if (r_id) {
			*r_id = is_valid ? create_placeholder(mainvar, GS(id->name), id->name + 2, id->tag) : NULL;
		}
	}
}

/* common routine to append/link something from a library */

static Main *library_link_begin(Main *mainvar, FileData **fd, const char *filepath)
{
	Main *mainl;

	(*fd)->mainlist = MEM_callocN(sizeof(ListBase), "FileData.mainlist");
	
	/* clear for group instantiating tag */
	BKE_main_id_tag_listbase(&(mainvar->group), LIB_TAG_DOIT, false);

	/* make mains */
	blo_split_main((*fd)->mainlist, mainvar);
	
	/* which one do we need? */
	mainl = blo_find_main(*fd, filepath, G.main->name);
	
	/* needed for do_version */
	mainl->versionfile = (*fd)->fileversion;
	read_file_version(*fd, mainl);
#ifdef USE_GHASH_BHEAD
	read_file_bhead_idname_map_create(*fd);
#endif
	
	return mainl;
}

/**
 * Initialize the BlendHandle for linking library data.
 *
 * \param mainvar The current main database, e.g. G.main or CTX_data_main(C).
 * \param bh A blender file handle as returned by \a BLO_blendhandle_from_file or \a BLO_blendhandle_from_memory.
 * \param filepath Used for relative linking, copied to the \a lib->name.
 * \return the library Main, to be passed to \a BLO_library_append_named_part as \a mainl.
 */
Main *BLO_library_link_begin(Main *mainvar, BlendHandle **bh, const char *filepath)
{
	FileData *fd = (FileData*)(*bh);
	return library_link_begin(mainvar, &fd, filepath);
}

static void split_main_newid(Main *mainptr, Main *main_newid)
{
	/* We only copy the necessary subset of data in this temp main. */
	main_newid->versionfile = mainptr->versionfile;
	main_newid->subversionfile = mainptr->subversionfile;
	BLI_strncpy(main_newid->name, mainptr->name, sizeof(main_newid->name));
	main_newid->curlib = mainptr->curlib;

	ListBase *lbarray[MAX_LIBARRAY];
	ListBase *lbarray_newid[MAX_LIBARRAY];
	int i = set_listbasepointers(mainptr, lbarray);
	set_listbasepointers(main_newid, lbarray_newid);
	while (i--) {
		BLI_listbase_clear(lbarray_newid[i]);

		for (ID *id = lbarray[i]->first, *idnext; id; id = idnext) {
			idnext = id->next;

			if (id->tag & LIB_TAG_NEW) {
				BLI_remlink(lbarray[i], id);
				BLI_addtail(lbarray_newid[i], id);
			}
		}
	}
}

/* scene and v3d may be NULL. */
static void library_link_end(Main *mainl, FileData **fd, const short flag, Scene *scene, ViewLayer *view_layer)
{
	Main *mainvar;
	Library *curlib;

	/* expander now is callback function */
	BLO_main_expander(expand_doit_library);

	/* make main consistent */
	BLO_expand_main(*fd, mainl);

	/* do this when expand found other libs */
	read_libraries(*fd, (*fd)->mainlist);

	curlib = mainl->curlib;

	/* make the lib path relative if required */
	if (flag & FILE_RELPATH) {
		/* use the full path, this could have been read by other library even */
		BLI_strncpy(curlib->name, curlib->filepath, sizeof(curlib->name));

		/* uses current .blend file as reference */
		BLI_path_rel(curlib->name, G.main->name);
	}

	blo_join_main((*fd)->mainlist);
	mainvar = (*fd)->mainlist->first;
	mainl = NULL; /* blo_join_main free's mainl, cant use anymore */

	lib_link_all(*fd, mainvar);

	/* Yep, second splitting... but this is a very cheap operation, so no big deal. */
	blo_split_main((*fd)->mainlist, mainvar);
	Main main_newid = {0};
	for (mainvar = ((Main *)(*fd)->mainlist->first)->next; mainvar; mainvar = mainvar->next) {
		BLI_assert(mainvar->versionfile != 0);
		/* We need to split out IDs already existing, or they will go again through do_versions - bad, very bad! */
		split_main_newid(mainvar, &main_newid);

		do_versions_after_linking(&main_newid);

		add_main_to_main(mainvar, &main_newid);
	}
	blo_join_main((*fd)->mainlist);
	mainvar = (*fd)->mainlist->first;
	MEM_freeN((*fd)->mainlist);

	BKE_main_id_tag_all(mainvar, LIB_TAG_NEW, false);

	lib_verify_nodetree(mainvar, false);
	fix_relpaths_library(G.main->name, mainvar); /* make all relative paths, relative to the open blend file */

	/* Give a base to loose objects. If group append, do it for objects too.
	 * Only directly linked objects & groups are instantiated by `BLO_library_link_named_part_ex()` & co,
	 * here we handle indirect ones and other possible edge-cases. */
	if (scene) {
		give_base_to_objects(mainvar, scene, view_layer, curlib, flag);

		if (flag & FILE_GROUP_INSTANCE) {
			give_base_to_groups(mainvar, scene, view_layer, curlib, flag);
		}
	}
	else {
		/* printf("library_append_end, scene is NULL (objects wont get bases)\n"); */
	}

	/* clear group instantiating tag */
	BKE_main_id_tag_listbase(&(mainvar->group), LIB_TAG_DOIT, false);

	/* patch to prevent switch_endian happens twice */
	if ((*fd)->flags & FD_FLAGS_SWITCH_ENDIAN) {
		blo_freefiledata(*fd);
		*fd = NULL;
	}
}

/**
 * Finalize linking from a given .blend file (library).
 * Optionally instance the indirect object/group in the scene when the flags are set.
 * \note Do not use \a bh after calling this function, it may frees it.
 *
 * \param mainl The main database to link from (not the active one).
 * \param bh The blender file handle (WARNING! may be freed by this function!).
 * \param flag Options for linking, used for instantiating.
 * \param scene The scene in which to instantiate objects/groups (if NULL, no instantiation is done).
 * \param view_layer The scene layer in which to instantiate objects/groups (if NULL, no instantiation is done).
 */
void BLO_library_link_end(Main *mainl, BlendHandle **bh, int flag, Scene *scene, ViewLayer *view_layer)
{
	FileData *fd = (FileData*)(*bh);
	library_link_end(mainl, &fd, flag, scene, view_layer);
	*bh = (BlendHandle*)fd;
}

void *BLO_library_read_struct(FileData *fd, BHead *bh, const char *blockname)
{
	return read_struct(fd, bh, blockname);
}

/* ************* READ LIBRARY ************** */

static int mainvar_id_tag_any_check(Main *mainvar, const short tag)
{
	ListBase *lbarray[MAX_LIBARRAY];
	int a;
	
	a = set_listbasepointers(mainvar, lbarray);
	while (a--) {
		ID *id;
		
		for (id = lbarray[a]->first; id; id = id->next) {
			if (id->tag & tag) {
				return true;
			}
		}
	}
	return false;
}

static void read_libraries(FileData *basefd, ListBase *mainlist)
{
	Main *mainl = mainlist->first;
	Main *mainptr;
	ListBase *lbarray[MAX_LIBARRAY];
	int a;
	bool do_it = true;
	
	/* expander now is callback function */
	BLO_main_expander(expand_doit_library);
	
	while (do_it) {
		do_it = false;
		
		/* test 1: read libdata */
		mainptr= mainl->next;
		while (mainptr) {
			if (mainvar_id_tag_any_check(mainptr, LIB_TAG_READ)) {
				// printf("found LIB_TAG_READ %s\n", mainptr->curlib->name);

				FileData *fd = mainptr->curlib->filedata;
				
				if (fd == NULL) {
					
					/* printf and reports for now... its important users know this */
					
					/* if packed file... */
					if (mainptr->curlib->packedfile) {
						PackedFile *pf = mainptr->curlib->packedfile;
						
						blo_reportf_wrap(
						        basefd->reports, RPT_INFO, TIP_("Read packed library:  '%s', parent '%s'"),
						        mainptr->curlib->name,
						        library_parent_filepath(mainptr->curlib));
						fd = blo_openblendermemory(pf->data, pf->size, basefd->reports);
						
						
						/* needed for library_append and read_libraries */
						BLI_strncpy(fd->relabase, mainptr->curlib->filepath, sizeof(fd->relabase));
					}
					else {
						blo_reportf_wrap(
						        basefd->reports, RPT_INFO, TIP_("Read library:  '%s', '%s', parent '%s'"),
						        mainptr->curlib->filepath,
						        mainptr->curlib->name,
						        library_parent_filepath(mainptr->curlib));
						fd = blo_openblenderfile(mainptr->curlib->filepath, basefd->reports);
					}
					/* allow typing in a new lib path */
					if (G.debug_value == -666) {
						while (fd == NULL) {
							char newlib_path[FILE_MAX] = {0};
							printf("Missing library...'\n");
							printf("	current file: %s\n", G.main->name);
							printf("	absolute lib: %s\n", mainptr->curlib->filepath);
							printf("	relative lib: %s\n", mainptr->curlib->name);
							printf("  enter a new path:\n");
							
							if (scanf("%1023s", newlib_path) > 0) {  /* Warning, keep length in sync with FILE_MAX! */
								BLI_strncpy(mainptr->curlib->name, newlib_path, sizeof(mainptr->curlib->name));
								BLI_strncpy(mainptr->curlib->filepath, newlib_path, sizeof(mainptr->curlib->filepath));
								BLI_cleanup_path(G.main->name, mainptr->curlib->filepath);
								
								fd = blo_openblenderfile(mainptr->curlib->filepath, basefd->reports);

								if (fd) {
									fd->mainlist = mainlist;
									printf("found: '%s', party on macuno!\n", mainptr->curlib->filepath);
								}
							}
						}
					}
					
					if (fd) {
						/* share the mainlist, so all libraries are added immediately in a
						 * single list. it used to be that all FileData's had their own list,
						 * but with indirectly linking this meant we didn't catch duplicate
						 * libraries properly */
						fd->mainlist = mainlist;

						fd->reports = basefd->reports;
						
						if (fd->libmap)
							oldnewmap_free(fd->libmap);
						
						fd->libmap = oldnewmap_new();
						
						mainptr->curlib->filedata = fd;
						mainptr->versionfile=  fd->fileversion;
						
						/* subversion */
						read_file_version(fd, mainptr);
#ifdef USE_GHASH_BHEAD
						read_file_bhead_idname_map_create(fd);
#endif

					}
					else {
						mainptr->curlib->filedata = NULL;
						mainptr->curlib->id.tag |= LIB_TAG_MISSING;
						/* Set lib version to current main one... Makes assert later happy. */
						mainptr->versionfile = mainptr->curlib->versionfile = mainl->versionfile;
						mainptr->subversionfile = mainptr->curlib->subversionfile = mainl->subversionfile;
					}
					
					if (fd == NULL) {
						blo_reportf_wrap(basefd->reports, RPT_WARNING, TIP_("Cannot find lib '%s'"),
						                 mainptr->curlib->filepath);
					}
				}
				if (fd) {
					do_it = true;
				}
				a = set_listbasepointers(mainptr, lbarray);
				while (a--) {
					ID *id = lbarray[a]->first;

					while (id) {
						ID *idn = id->next;
						if (id->tag & LIB_TAG_READ) {
							ID *realid = NULL;
							BLI_remlink(lbarray[a], id);

							link_id_part(basefd->reports, fd, mainptr, id, &realid);

							/* realid shall never be NULL - unless some source file/lib is broken
							 * (known case: some directly linked shapekey from a missing lib...). */
							/* BLI_assert(realid != NULL); */

							change_idid_adr(mainlist, basefd, id, realid);

							MEM_freeN(id);
						}
						id = idn;
					}
				}
				BLO_expand_main(fd, mainptr);
			}
			
			mainptr = mainptr->next;
		}
	}
	
	/* test if there are unread libblocks */
	/* XXX This code block is kept for 2.77, until we are sure it never gets reached anymore. Can be removed later. */
	for (mainptr = mainl->next; mainptr; mainptr = mainptr->next) {
		a = set_listbasepointers(mainptr, lbarray);
		while (a--) {
			ID *id, *idn = NULL;
			
			for (id = lbarray[a]->first; id; id = idn) {
				idn = id->next;
				if (id->tag & LIB_TAG_READ) {
					BLI_assert(0);
					BLI_remlink(lbarray[a], id);
					blo_reportf_wrap(
					        basefd->reports, RPT_ERROR,
					        TIP_("LIB: %s: '%s' unread lib block missing from '%s', parent '%s' - "
					             "Please file a bug report if you see this message"),
					        BKE_idcode_to_name(GS(id->name)),
					        id->name + 2,
					        mainptr->curlib->filepath,
					        library_parent_filepath(mainptr->curlib));
					change_idid_adr(mainlist, basefd, id, NULL);
					
					MEM_freeN(id);
				}
			}
		}
	}
	
	/* do versions, link, and free */
	Main main_newid = {0};
	for (mainptr = mainl->next; mainptr; mainptr = mainptr->next) {
		/* some mains still have to be read, then versionfile is still zero! */
		if (mainptr->versionfile) {
			/* We need to split out IDs already existing, or they will go again through do_versions - bad, very bad! */
			split_main_newid(mainptr, &main_newid);

			if (mainptr->curlib->filedata) // can be zero... with shift+f1 append
				do_versions(mainptr->curlib->filedata, mainptr->curlib, &main_newid);
			else
				do_versions(basefd, NULL, &main_newid);

			add_main_to_main(mainptr, &main_newid);
		}
		
		if (mainptr->curlib->filedata)
			lib_link_all(mainptr->curlib->filedata, mainptr);
		
		if (mainptr->curlib->filedata) blo_freefiledata(mainptr->curlib->filedata);
		mainptr->curlib->filedata = NULL;
	}
}


/* reading runtime */

BlendFileData *blo_read_blendafterruntime(int file, const char *name, int actualsize, ReportList *reports)
{
	BlendFileData *bfd = NULL;
	FileData *fd = filedata_new();
	fd->filedes = file;
	fd->buffersize = actualsize;
	fd->read = fd_read_from_file;
	
	/* needed for library_append and read_libraries */
	BLI_strncpy(fd->relabase, name, sizeof(fd->relabase));
	
	fd = blo_decode_and_check(fd, reports);
	if (!fd)
		return NULL;
	
	fd->reports = reports;
	bfd = blo_read_file_internal(fd, "");
	blo_freefiledata(fd);
	
	return bfd;
}<|MERGE_RESOLUTION|>--- conflicted
+++ resolved
@@ -6414,12 +6414,7 @@
 			}
 		}
 	}
-
-#ifdef DURIAN_CAMERA_SWITCH
-	/* Runtime */
-	sce->r.mode &= ~R_NO_CAMERA_SWITCH;
-#endif
-
+	
 	sce->r.avicodecdata = newdataadr(fd, sce->r.avicodecdata);
 	if (sce->r.avicodecdata) {
 		sce->r.avicodecdata->lpFormat = newdataadr(fd, sce->r.avicodecdata->lpFormat);
@@ -10321,18 +10316,12 @@
 
 				if (flag & FILE_AUTOSELECT) {
 					/* Note that link_object_postprocess() already checks for FILE_AUTOSELECT flag,
-<<<<<<< HEAD
-					 * but it will miss objects from non-instanciated groups... */
+					 * but it will miss objects from non-instantiated groups... */
 					if (base->flag & BASE_SELECTABLED) {
 						base->flag |= BASE_SELECTED;
 						BKE_scene_object_base_flag_sync_from_base(base);
 					}
 					/* Do NOT make base active here! screws up GUI stuff, if you want it do it on src/ level. */
-=======
-					 * but it will miss objects from non-instantiated groups... */
-					ob->flag |= SELECT;
-					/* do NOT make base active here! screws up GUI stuff, if you want it do it on src/ level */
->>>>>>> 7a24e0d1
 				}
 
 				ob->id.tag &= ~LIB_TAG_INDIRECT;
