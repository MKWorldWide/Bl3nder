--- conflicted
+++ resolved
@@ -478,11 +478,7 @@
 		return &(((Curve *)id)->mat);
 		break;
 	case ID_MB:
-<<<<<<< HEAD
-		return &(((Curve *)id)->mat);
-=======
 		return &(((MetaBall *)id)->mat);
->>>>>>> 2198cfdb
 		break;
 	}
 	return NULL;
@@ -498,11 +494,7 @@
 		return &(((Curve *)id)->totcol);
 		break;
 	case ID_MB:
-<<<<<<< HEAD
-		return &(((Curve *)id)->totcol);
-=======
 		return &(((MetaBall *)id)->totcol);
->>>>>>> 2198cfdb
 		break;
 	}
 	return NULL;
@@ -533,10 +525,7 @@
 		short *totcol= give_totcolp_id(id);
 		if(index >= 0 && index < (*totcol)) {
 			ret= (*matar)[index];
-<<<<<<< HEAD
-=======
 			id_us_min((ID *)ret);			
->>>>>>> 2198cfdb
 			if(*totcol <= 1) {
 				*totcol= 0;
 				MEM_freeN(*matar);
