--- conflicted
+++ resolved
@@ -972,13 +972,8 @@
 
 	/* flag for full recalc */
 	for (ob = bmain->object.first; ob; ob = ob->id.next) {
-<<<<<<< HEAD
-		if (ID_IS_LINKED_DATABLOCK(ob)) {
+		if (ID_IS_LINKED(ob)) {
 			DEG_id_tag_update(&ob->id, OB_RECALC_OB | OB_RECALC_DATA | OB_RECALC_TIME);
-=======
-		if (ID_IS_LINKED(ob)) {
-			DAG_id_tag_update(&ob->id, OB_RECALC_OB | OB_RECALC_DATA | OB_RECALC_TIME);
->>>>>>> 66a6d160
 		}
 	}
 
