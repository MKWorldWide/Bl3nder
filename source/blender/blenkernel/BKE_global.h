--- conflicted
+++ resolved
@@ -132,18 +132,11 @@
 	                     G_DEBUG_DEPSGRAPH_EVAL |
 	                     G_DEBUG_DEPSGRAPH_TAG |
 	                     G_DEBUG_DEPSGRAPH_TIME),
-<<<<<<< HEAD
-	G_DEBUG_SIMDATA =   (1 << 13), /* sim debug data display */
-	G_DEBUG_GPU_MEM =   (1 << 14), /* gpu memory in status bar */
-	G_DEBUG_GPU =        (1 << 15), /* gpu debug */
-	G_DEBUG_IO = (1 << 13),   /* IO Debugging (for Collada, ...)*/
-	G_DEBUG_GPU_SHADERS = (1 << 16),   /* GLSL shaders */
-=======
 	G_DEBUG_SIMDATA =   (1 << 14), /* sim debug data display */
 	G_DEBUG_GPU_MEM =   (1 << 15), /* gpu memory in status bar */
-	G_DEBUG_GPU =       (1 << 16), /* gpu debug */
+	G_DEBUG_GPU =        (1 << 16), /* gpu debug */
 	G_DEBUG_IO = (1 << 17),   /* IO Debugging (for Collada, ...)*/
->>>>>>> da4efaeb
+	G_DEBUG_GPU_SHADERS = (1 << 18),   /* GLSL shaders */
 };
 
 #define G_DEBUG_ALL  (G_DEBUG | G_DEBUG_FFMPEG | G_DEBUG_PYTHON | G_DEBUG_EVENTS | G_DEBUG_WM | G_DEBUG_JOBS | \
