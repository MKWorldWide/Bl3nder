[submodule "release/scripts/addons"]
	path = release/scripts/addons
	url = ../blender-addons.git
	branch = blender2.8
	ignore = all
	branch = master
[submodule "release/scripts/addons_contrib"]
	path = release/scripts/addons_contrib
	url = ../blender-addons-contrib.git
	branch = master
	ignore = all
	branch = master
[submodule "release/datafiles/locale"]
	path = release/datafiles/locale
	url = ../blender-translations.git
	branch = master
	ignore = all
	branch = master
[submodule "source/tools"]
	path = source/tools
	url = ../blender-dev-tools.git
<<<<<<< HEAD
	branch = master
	ignore = all
=======
	ignore = all
	branch = master
>>>>>>> cc93a66e
<|MERGE_RESOLUTION|>--- conflicted
+++ resolved
@@ -19,10 +19,6 @@
 [submodule "source/tools"]
 	path = source/tools
 	url = ../blender-dev-tools.git
-<<<<<<< HEAD
 	branch = master
 	ignore = all
-=======
-	ignore = all
-	branch = master
->>>>>>> cc93a66e
+	branch = master